--- conflicted
+++ resolved
@@ -124,7 +124,6 @@
       case _ => subnodesWithType
     }
   }
-<<<<<<< HEAD
 
   def children(node: Node): (Seq[Node], Seq[Any]) = {
     val relevantChildren = node match {
@@ -134,10 +133,6 @@
     relevantChildren.partition(_.isInstanceOf[Node])
                     .asInstanceOf[(Seq[Node], Seq[Any])]
   }
-}
-
-=======
->>>>>>> 198de622
 
   /** Returns a pair `(xs, ys)` of sequences, where `xs` are the subnodes
     * returned by [[Nodes.subnodes()]], and where `ys` are all other relevant
