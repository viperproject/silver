/*
 * This Source Code Form is subject to the terms of the Mozilla Public
 * License, v. 2.0. If a copy of the MPL was not distributed with this
 * file, You can obtain one at http://mozilla.org/MPL/2.0/.
 */

package viper.silver.ast.utility

/** Implements various visiting strategies that can be applied to trees. */
object Visitor {

  /* Visit a tree for side-effects */

  /** Applies the function `f` to the AST node, then visits all subnodes. */
  def visit[N, A](n: N, subs: N => Seq[N])(f: PartialFunction[N, A]) {
    if (f.isDefinedAt(n)) f(n)

    for (sub <- subs(n)) {
      visit(sub, subs)(f)
    }
  }

  /** Applies the function `f` to this node node (if possible), then visits all
    * subnodes. Also carries a context down the tree that can be updated by `f`.
    *
    * @tparam C Context type.
    * @param c Initial context.
    * @param f Visitor function.
    */
  def visitWithContext[N, C](n: N, subs: N => Seq[N], c: C)(f: C => PartialFunction[N, C]) {
    val fWithContext = f(c)

    val newContext =
      if (fWithContext.isDefinedAt(n)) fWithContext(n)
      else c

    for (sub <- subs(n)) {
      visitWithContext(sub, subs, newContext)(f)
    }
  }

  /** Applies the function `f` to this node (if possible). Subnodes are only
    * visited if `f` is not applicable. If subnodes need to be visited when `f`
    * is applicable then `f` has to descend manually.
    * Also carries a context down the tree that can be updated by `f`.
    *
    * @tparam C Context type.
    * @tparam A Return type of the visitor function (irrelevant since return
    *           value is discarded).
    * @param c Initial context.
    * @param f Visitor function.
    */
  def visitWithContextManually[N, C, A](n: N, subs: N => Seq[N], c: C)(f: C => PartialFunction[N, A]) {
    val fWithContext = f(c)
    val isDefined = fWithContext.isDefinedAt(n)

    if (isDefined) {
      fWithContext(n)
    } else {
      for (sub <- subs(n)) {
        visitWithContextManually(sub, subs, c)(f)
      }
    }
  }

  /** Applies the function `f1` to this node, then visits all subnodes,
    * and finally applies `f2` to this node.
    */
  def visit[N, A](n: N, subs: N => Seq[N], f1: PartialFunction[N, A], f2: PartialFunction[N, A]) {
    if (f1.isDefinedAt(n)) f1(n)

    for (sub <- subs(n)) {
      visit(sub, subs, f1, f2)
    }

    if (f2.isDefinedAt(n)) f2(n)
  }

  /** Applies the function `f` to this node, then visits all subnodes if `f`
    * returned true.
    */
  def visitOpt[N](n: N, subs: N => Seq[N])(f: N => Boolean) {
    if (f(n)) {
      for (sub <- subs(n)) {
        visitOpt(sub, subs)(f)
      }
    }
  }

  /** Applies the function `f1` to this node node, then visits all subnodes
    * if `f1` returned true, and finally applies `f2` to this node.
    */
  def visitOpt[N, A](n: N, subs: N => Seq[N], f1: N => Boolean, f2: N => A) {
    if (f1(n)) {
      for (sub <- subs(n)) {
        visitOpt[N, A](sub, subs, f1, f2)
      }
    }

    f2(n)
  }

  /* Query a tree */

  /** Checks whether the partial function is defined for any of the subnodes.
    * This is useful to check if the node contains a subnode of a given type,
    * or with a certain property.
    */
  def existsDefined[N, A](n: N, subs: N => Seq[N])(f: PartialFunction[N, A]): Boolean = {
    visit(n, subs) {
      case e => if (f.isDefinedAt(e)) return true
    }

    false
  }

  /** Checks whether the parameter is a proper subnode of this node */
  def hasSubnode[N](parent: N, toFind: N, subs: N => Seq[N]): Boolean =
    this.existsDefined(parent, subs){ case found if found == toFind && found != parent => }

  /** A generalisation of Scala's collect, which applies not just to the list
    * of nodes ns, but also to all those transitively traversed via `subs`.
    *
    * Subnodes of nodes for which `f` is defined are traversed as well. More
    * precisely, children of a given `parent` a traversed before `f` is applied
    * to the parent itself.
    * For example, if `f` is defined for `A(_)` and for `B()`, and if `f` is
    * used to perform a deep collect over the structure `X(B(), Y(), A(B()))`,
    * then the result will be the sequence `[B(), A(B()), B()]`, where the
    * second `B()` in the sequence is the one that is nested inside `A(B())`.
    *
    * @tparam N Node type.
    * @tparam R Resulting value type.
    * @param ns List of original nodes.
    * @param f Partial function to compute desired values.
    */
  def deepCollect[N, R](ns: Seq[N], subs: N => Seq[N])(f: PartialFunction[N, R]): Seq[R] = {
    ns.flatMap((node: N) =>
      reduceTree(node, subs)((n: N, vs: Seq[Seq[R]]) =>
        if (f.isDefinedAt(n)) Seq(f(n)) ++ vs.flatten else vs.flatten))
  }

  /** Similar to `deepCollect`, but each node from `ns` is traversed top to
    * bottom, and the children of a parent are only visited if `f` is *not*
    * defined for the parent.
    *
    * For example, if `f` is defined for `A(_)` and for `B()`, and if `f` is
    * used to perform a shallow collect over the structure `X(B(), Y(), A(B()))`,
    * then the result will be the sequence `[B(), A(B())]` (in contrast to the
    * sequence returned by `deepCollect`).
    *
    * @tparam N Node type.
    * @tparam R Resulting value type.
    * @param ns List of original nodes.
    * @param subs Returns the children of a given node.
    * @param f Partial function to compute desired values.
    * @return List of collected nodes.
    */
  def shallowCollect[N, R](ns: Seq[N], subs: N => Seq[N])(f: PartialFunction[N, R]): Seq[R] = {
    /* The pattern `if (f isDefinedAt n) f(n) else default(n)` is inefficient,
     * see the ScalaDoc comments for PartialFunction. Instead, one should use
     * applyOrElse (and methods implemented on top of it). However, this makes
     * the code less elegant and slightly harder to read.
     *
     * The code below is conceptually equivalent to
<<<<<<< HEAD
     *
     */

//    def shallowCollect(ns: Seq[N], subs: N => Seq[N])(f: Function[N, Option[R]]): Seq[R] = {
//      ns.flatMap((node: N) =>
//        f(node).fold(shallowCollect(subs(node), subs)(f))(_ :: Nil))
//    }
//
//    shallowCollect(ns, subs)(f.lift)

    ns.flatMap((node: N) =>
      if (f.isDefinedAt(node)) Seq(f(node)) else shallowCollect(subs(node), subs)(f))
=======
     *   ns.flatMap((node: N) =>
     *     if (f.isDefinedAt(node)) Seq(f(node))
     *     else shallowCollect(subs(node), subs)(f))
     */

    def shallowCollect(ns: Seq[N], subs: N => Seq[N])(f: Function[N, Option[R]]): Seq[R] = {
    ns.flatMap((node: N) =>
        f(node).fold(shallowCollect(subs(node), subs)(f))(_ :: Nil))
    }

    shallowCollect(ns, subs)(f.lift)
>>>>>>> 198de622
  }

  /** Finds the first node where `f` applies and returns the result of that
    * application (if exists).
    */
  def find[N, R](n: N, subs: N => Seq[N])(f: PartialFunction[N, R]): Option[R] = {
    var result: Option[R] = None
    val fLifted = f.lift /* See ScalaDoc comments for applyOrElse for why using lift is usually more efficient */

    visit(n, subs) { case n1 =>
      result = fLifted(n1)
      if (result.nonEmpty) return result
    }

    None
  }

  /* Reduce a tree to a value */

  /** Applies the function `f` to the node and the results of the subnodes. */
  def reduceTree[N, R](n: N, subs: N => Seq[N])(f: (N, Seq[R]) => R): R = {
    val subResults = subs(n).map(reduceTree(_, subs)(f))

    f(n, subResults)
  }

  /** More powerful version of `reduceTree` that also carries a context argument
    * through the tree.
    */
  def reduceWithContext[N, C, R]
                       (n: N, subs: N => Seq[N])
                       (context: C, enter: (N, C) => C, combine: (N, C, Seq[R]) => R)
                       : R = {

    val newContext = enter(n, context)
    val subResults = subs(n).map(reduceWithContext(_, subs)(newContext, enter, combine))

    combine(n, context, subResults)
  }
}<|MERGE_RESOLUTION|>--- conflicted
+++ resolved
@@ -163,32 +163,17 @@
      * the code less elegant and slightly harder to read.
      *
      * The code below is conceptually equivalent to
-<<<<<<< HEAD
-     *
-     */
-
-//    def shallowCollect(ns: Seq[N], subs: N => Seq[N])(f: Function[N, Option[R]]): Seq[R] = {
-//      ns.flatMap((node: N) =>
-//        f(node).fold(shallowCollect(subs(node), subs)(f))(_ :: Nil))
-//    }
-//
-//    shallowCollect(ns, subs)(f.lift)
-
-    ns.flatMap((node: N) =>
-      if (f.isDefinedAt(node)) Seq(f(node)) else shallowCollect(subs(node), subs)(f))
-=======
      *   ns.flatMap((node: N) =>
      *     if (f.isDefinedAt(node)) Seq(f(node))
      *     else shallowCollect(subs(node), subs)(f))
      */
 
     def shallowCollect(ns: Seq[N], subs: N => Seq[N])(f: Function[N, Option[R]]): Seq[R] = {
-    ns.flatMap((node: N) =>
+      ns.flatMap((node: N) =>
         f(node).fold(shallowCollect(subs(node), subs)(f))(_ :: Nil))
     }
 
     shallowCollect(ns, subs)(f.lift)
->>>>>>> 198de622
   }
 
   /** Finds the first node where `f` applies and returns the result of that
