/*
 * This Source Code Form is subject to the terms of the Mozilla Public
 * License, v. 2.0. If a copy of the MPL was not distributed with this
 * file, You can obtain one at http://mozilla.org/MPL/2.0/.
 */

package viper.silver.ast.utility

import viper.silver.ast._

/**
 * An implementation for transformers of the SIL AST.
 */
object Transformer {

  /** Transforms the tree rooted at this node using the partial function `pre`,
    * recursing on the subnodes and finally using the partial function `post`.
    *
    * The previous node is replaced by applying `pre` and `post`, respectively,
    * if and only if these partial functions are defined there. The functions
    * `pre` and `post` must produce nodes that are valid in the given context.
    * For instance, they cannot replace an integer literal by a Boolean literal.
    *
    * @param pre       Partial function used before the recursion.
    *                  Default: partial function with the empty domain.
    * @param recursive Given the original node, should the children of the node
    *                  transformed with `pre` be transformed recursively? `pre`,
    *                  `recursive` and `post` are kept the same during each
    *                  recursion.
    *                  Default: recurse if and only if `pre` is not defined
    *                  there.
    * @param post      Partial function used after the recursion.
    *                  Default: partial function with the empty domain.
    *
    * @return Transformed tree.
    */
  def transform[A <: Node]
               (node: A, pre: PartialFunction[Node, Node] = PartialFunction.empty)
               (recursive: Node => Boolean = !pre.isDefinedAt(_),
                post: PartialFunction[Node, Node] = PartialFunction.empty)
               : A = {

    def go[B <: Node](root: B): B = {
      transform(root, pre)(recursive, post)
    }

    def goTypeVariables(mapping: Map[TypeVar, Type]): Map[TypeVar, Type] = {
      mapping.toSeq.map(pair => go(pair._1) -> go(pair._2)).toMap
    }

    def recurse(parent: Node): Node = {
      parent match {
        case exp: Exp =>
          val p = exp.pos
          val i = exp.info
          exp match {
            case IntLit(_) => exp
            case BoolLit(_) => exp
            case NullLit() => exp
            case AbstractLocalVar(_) => exp
            // AS: added recursion on field: this was previously missing (as for all "shared" nodes in AST). But this could lead to the type of the field not being transformed consistently with its declaration (if the whole program is transformed)
            case FieldAccess(rcv, field) => FieldAccess(go(rcv), go(field))(p, i)
            case PredicateAccess(params, predicateName) =>
              PredicateAccess(params map go, predicateName)(p, i)

            case Unfolding(acc, e) => Unfolding(go(acc), go(e))(p, i)
            case Folding(acc, e) => Folding(go(acc), go(e))(p, i)
            case Applying(wand, in) => Applying(go(wand), go(in))(p, i)
            case Packaging(wand, in) => Packaging(go(wand), go(in))(p, i)

            case Old(e) => Old(go(e))(p, i)
            case LabelledOld(e,lbl) => LabelledOld(go(e),lbl)(p,i)
<<<<<<< HEAD
=======
            case ApplyOld(e) => ApplyOld(go(e))(p, i)
>>>>>>> 5eb23699
            case CondExp(cond, thn, els) =>
              CondExp(go(cond), go(thn), go(els))(p, i)
            case Let(v, exp1, body) => Let(go(v), go(exp1), go(body))(p, i)
            case Exists(v, e) => Exists(v map go, go(e))(p, i)
            case Forall(v, triggers, e) =>
              Forall(v map go, triggers map go, go(e))(p, i)
            case ForPerm(v, fields, e) =>
              ForPerm(go(v), fields map go, go(e))(p,i)
            case InhaleExhaleExp(in, ex) =>
              InhaleExhaleExp(go(in), go(ex))(p, i)
            case WildcardPerm() => exp
            case FullPerm() => exp
            case NoPerm() => exp
            case EpsilonPerm() => exp
            case CurrentPerm(loc) => CurrentPerm(go(loc))(p, i)
            case FractionalPerm(left, right) =>
              FractionalPerm(go(left), go(right))(p, i)
            case PermDiv(left, right) =>
              PermDiv(go(left), go(right))(p, i)
            case FieldAccessPredicate(loc, perm) =>
              FieldAccessPredicate(go(loc), go(perm))(p, i)
            case PredicateAccessPredicate(loc, perm) =>
              PredicateAccessPredicate(go(loc), go(perm))(p, i)
            case fa@FuncApp(fname, args) =>
              FuncApp(fname, args map go)(p, i, fa.typ, fa.formalArgs)
            case dfa@DomainFuncApp(fname, args, m) =>
              DomainFuncApp(fname, args map go, goTypeVariables(m))(p, i, dfa.typ, dfa.formalArgs)

            case Minus(e) => Minus(go(e))(p, i)
            case Not(e) => Not(go(e))(p, i)

            case Or(l, r) => Or(go(l), go(r))(p, i)
            case And(l, r) => And(go(l), go(r))(p, i)
            case Implies(l, r) => Implies(go(l), go(r))(p, i)
            case MagicWand(l, r) => MagicWand(go(l), go(r))(p, i)

            case Add(l, r) => Add(go(l), go(r))(p, i)
            case Sub(l, r) => Sub(go(l), go(r))(p, i)
            case Mul(l, r) => Mul(go(l), go(r))(p, i)
            case Div(l, r) => Div(go(l), go(r))(p, i)
            case Mod(l, r) => Mod(go(l), go(r))(p, i)

            case LtCmp(l, r) => LtCmp(go(l), go(r))(p, i)
            case LeCmp(l, r) => LeCmp(go(l), go(r))(p, i)
            case GtCmp(l, r) => GtCmp(go(l), go(r))(p, i)
            case GeCmp(l, r) => GeCmp(go(l), go(r))(p, i)

            case EqCmp(l, r) => EqCmp(go(l), go(r))(p, i)
            case NeCmp(l, r) => NeCmp(go(l), go(r))(p, i)

            case PermAdd(l, r) => PermAdd(go(l), go(r))(p, i)
            case PermSub(l, r) => PermSub(go(l), go(r))(p, i)
            case PermMul(l, r) => PermMul(go(l), go(r))(p, i)
            case IntPermMul(l, r) => IntPermMul(go(l), go(r))(p, i)

            case PermLtCmp(l, r) => PermLtCmp(go(l), go(r))(p, i)
            case PermLeCmp(l, r) => PermLeCmp(go(l), go(r))(p, i)
            case PermGtCmp(l, r) => PermGtCmp(go(l), go(r))(p, i)
            case PermGeCmp(l, r) => PermGeCmp(go(l), go(r))(p, i)

            case EmptySeq(elemTyp) => EmptySeq(go(elemTyp))(p, i)
            case ExplicitSeq(elems) => ExplicitSeq(elems map go)(p, i)
            case RangeSeq(low, high) => RangeSeq(go(low), go(high))(p, i)
            case SeqAppend(left, right) => SeqAppend(go(left), go(right))(p, i)
            case SeqIndex(seq, idx) => SeqIndex(go(seq), go(idx))(p, i)
            case SeqTake(seq, n) => SeqTake(go(seq), go(n))(p, i)
            case SeqDrop(seq, n) => SeqDrop(go(seq), go(n))(p, i)
            case SeqContains(elem, seq) => SeqContains(go(elem), go(seq))(p, i)
            case SeqUpdate(seq, idx, elem) =>
              SeqUpdate(go(seq), go(idx), go(elem))(p, i)
            case SeqLength(seq) => SeqLength(go(seq))(p, i)

            case EmptySet(elemTyp) => exp
            case ExplicitSet(elems) => ExplicitSet(elems map go)(p, i)
            case EmptyMultiset(elemTyp) => exp
            case ExplicitMultiset(elems) => ExplicitMultiset(elems map go)(p, i)
            case AnySetUnion(left, right) => AnySetUnion(go(left), go(right))(p, i)
            case AnySetIntersection(left, right) => AnySetIntersection(go(left), go(right))(p, i)
            case AnySetSubset(left, right) => AnySetSubset(go(left), go(right))(p, i)
            case AnySetMinus(left, right) => AnySetMinus(go(left), go(right))(p, i)
            case AnySetContains(elem, s) => AnySetContains(go(elem), go(s))(p, i)
            case AnySetCardinality(s) => AnySetCardinality(go(s))(p, i)
          }

        case program @
          Program(domains, fields, functions, predicates, methods) =>
          Program(domains map go, fields map go, functions map go,
            predicates map go, methods map go)(program.pos, program.info)

        case member: Member =>
          member match {
            case Domain(name, functions, axioms, typeVariables) =>
              Domain(name, functions map go, axioms map go,
                typeVariables map go)(member.pos, member.info)

            case Field(name, singleType) =>
              Field(name, go(singleType))(member.pos, member.info)

            case Function(name, parameters, aType, preconditions,
              postconditions, body) =>
              Function(name, parameters map go, go(aType),
                preconditions map go,
                postconditions map go,
                body map go)(member.pos, member.info)

            case Predicate(name, parameters, body) =>
              Predicate(name, parameters map go,
                body map go)(member.pos, member.info)

            case Method(name, parameters, results, preconditions,
              postconditions, locals, body) =>
              Method(name, parameters map go, results map go,
                preconditions map go,
                postconditions map go,
                locals map go, go(body))(member.pos, member.info)
          }

        case domainMember: DomainMember =>
          domainMember match {
            case DomainAxiom(name, body) =>
              DomainAxiom(name, go(body))(domainMember.pos,
                domainMember.info)

            case DomainFunc(name, parameters, aType, unique) =>
              DomainFunc(name, parameters map go, go(aType),
                unique)(domainMember.pos, domainMember.info)
          }

        case aType: Type =>
          aType match {
            case Bool => aType

            case dt@DomainType(domainName, typeVariables) =>
              DomainType(domainName, goTypeVariables(typeVariables))(dt.domainTypVars)

            case Int => aType
            case Perm => aType
            case InternalType => aType
<<<<<<< HEAD
=======
            case Wand => aType
>>>>>>> 5eb23699
            case Ref => aType
            case SeqType(elementType) => SeqType(go(elementType))
            case SetType(elementType) => SetType(go(elementType))
            case MultisetType(elementType) => MultisetType(go(elementType))
            case TypeVar(_) => aType
          }

        case declaration @ LocalVarDecl(name, singleType) =>
          LocalVarDecl(name, go(singleType))(declaration.pos,
            declaration.info)

        case statement: Stmt =>
          statement match {
            case Assert(expression) =>
              Assert(go(expression))(statement.pos, statement.info)

            case Exhale(expression) =>
              Exhale(go(expression))(statement.pos, statement.info)

            case FieldAssign(field, value) =>
              FieldAssign(go(field), go(value))(statement.pos, statement.info)

            case Fold(accessPredicate) =>
              Fold(go(accessPredicate))(statement.pos, statement.info)

            case Fresh(variables) =>
              Fresh(variables map go)(statement.pos, statement.info)

            case Constraining(variables, body) =>
              Constraining(
                variables map go, go(body))(statement.pos, statement.info)

            case Goto(_) => statement

            case If(condition, ifTrue, ifFalse) =>
              If(go(condition), go(ifTrue),
                go(ifFalse))(statement.pos, statement.info)

            case Inhale(expression) =>
              Inhale(go(expression))(statement.pos, statement.info)

            case Label(_) => statement

            case LocalVarAssign(variable, value) =>
              LocalVarAssign(go(variable),
                go(value))(statement.pos, statement.info)

            case MethodCall(methodname, arguments, variables) =>
              MethodCall(methodname, arguments map go,
                variables map go)(statement.pos, statement.info)

            case NewStmt(target, fields) =>
              NewStmt(go(target), fields map go)(statement.pos, statement.info)

            case Seqn(statements) =>
              Seqn(statements map go)(statement.pos, statement.info)

            case Unfold(predicate) =>
              Unfold(go(predicate))(statement.pos, statement.info)

            case Package(wand) =>
              Package(go(wand))(statement.pos, statement.info)

            case Apply(wand) =>
              Apply(go(wand))(statement.pos, statement.info)

            case While(condition, invariants, locals, body) =>
              While(go(condition), invariants map go, locals map go,
                go(body))(statement.pos, statement.info)
          }

        case trigger @ Trigger(expressions) =>
          Trigger(expressions map go)(trigger.pos, trigger.info)

        // Uninitialized subtrees are left uninitialized.
        case null => null

        case other => throw
          new AssertionError("Kind of node not covered: " + other.getClass)
      }
    }

    val beforeRecursion = pre.applyOrElse(node, identity[Node])
    val afterRecursion = if (recursive(node)) {
      recurse(beforeRecursion)
    } else {
      beforeRecursion
    }
    post.applyOrElse(afterRecursion, identity[Node]).asInstanceOf[A]
  }

  /**
   * Recursively transform specifications in tree rooted at `node`. This can be
   * useful to generate inhale exhale expressions.
   */
  def transformSpecifications[A <: Node](translate: Exp => Exp, node: A): A = {
    def replace: PartialFunction[Node, Node] = {
      case function @ Function(name, parameters, aType, preconditions,
        postconditions, body) =>
        Function(name, parameters map recurse, recurse(aType),
          preconditions map translate, postconditions map translate,
          body map recurse)(function.pos, function.info)

      case method @ Method(name, parameters, results, preconditions,
        postconditions, locals, body) =>
        Method(name, parameters map recurse, results map recurse,
          preconditions map translate, postconditions map translate,
          locals map recurse, recurse(body))(method.pos, method.info)

      case loop @ While(condition, invariants, locals, body) =>
        While(recurse(condition), invariants map translate,
          locals map recurse, recurse(body))(loop.pos, loop.info)

      case root @ Assert(expression) =>
        Assert(translate(expression))(root.pos, root.info)

      case exhale @ Exhale(expression) =>
        Exhale(translate(expression))(exhale.pos, exhale.info)

      case inhale @ Inhale(expression) =>
        Inhale(translate(expression))(inhale.pos, inhale.info)
    }

    def recurse[B <: Node](root: B): B = {
      transform(root, replace)()
    }
    recurse(node)
  }

  /**
   * Simplify `expression`, in particular by making use of literals. For
   * example, `!true` is replaced by `false`. Division and modulo with divisor
   * 0 are not treated. Note that an expression with non-terminating evaluation due to endless recursion
   * might be transformed to terminating expression.
   */
  def simplify(expression: Exp): Exp = {
    /* Always simplify children first, then treat parent. */
    transform(expression)(_ => true, {
      case root @ Not(BoolLit(literal)) =>
        BoolLit(!literal)(root.pos, root.info)
      case Not(Not(single)) => single

      case And(TrueLit(), right) => right
      case And(left, TrueLit()) => left
      case root @ And(FalseLit(), _) => FalseLit()(root.pos, root.info)
      case root @ And(_, FalseLit()) => FalseLit()(root.pos, root.info)

      case Or(FalseLit(), right) => right
      case Or(left, FalseLit()) => left
      case root @ Or(TrueLit(), _) => TrueLit()(root.pos, root.info)
      case root @ Or(_, TrueLit()) => TrueLit()(root.pos, root.info)

      case root @ Implies(FalseLit(), _) => TrueLit()(root.pos, root.info)
      case root @ Implies(_, TrueLit()) => TrueLit()(root.pos, root.info)
      case root @ Implies(TrueLit(), FalseLit()) =>
        FalseLit()(root.pos, root.info)
      case Implies(TrueLit(), consequent) => consequent

      case root @ EqCmp(BoolLit(left), BoolLit(right)) =>
        BoolLit(left == right)(root.pos, root.info)
      case root @ EqCmp(FalseLit(), right) => Not(right)(root.pos, root.info)
      case root @ EqCmp(left, FalseLit()) => Not(left)(root.pos, root.info)
      case EqCmp(TrueLit(), right) => right
      case EqCmp(left, TrueLit()) => left
      case root @ EqCmp(IntLit(left), IntLit(right)) =>
        BoolLit(left == right)(root.pos, root.info)
      case root @ EqCmp(NullLit(), NullLit()) => TrueLit()(root.pos, root.info)

      case root @ NeCmp(BoolLit(left), BoolLit(right)) =>
        BoolLit(left != right)(root.pos, root.info)
      case NeCmp(FalseLit(), right) => right
      case NeCmp(left, FalseLit()) => left
      case root @ NeCmp(TrueLit(), right) => Not(right)(root.pos, root.info)
      case root @ NeCmp(left, TrueLit()) => Not(left)(root.pos, root.info)
      case root @ NeCmp(IntLit(left), IntLit(right)) =>
        BoolLit(left != right)(root.pos, root.info)
      case root @ NeCmp(NullLit(), NullLit()) =>
        FalseLit()(root.pos, root.info)

      case CondExp(TrueLit(), ifTrue, _) => ifTrue
      case CondExp(FalseLit(), _, ifFalse) => ifFalse
      case root @ CondExp(_, FalseLit(), FalseLit()) =>
        FalseLit()(root.pos, root.info)
      case root @ CondExp(_, TrueLit(), TrueLit()) =>
        TrueLit()(root.pos, root.info)
      case root @ CondExp(condition, FalseLit(), TrueLit()) =>
        Not(condition)(root.pos, root.info)
      case CondExp(condition, TrueLit(), FalseLit()) => condition
      case root @ CondExp(condition, FalseLit(), ifFalse) =>
        And(Not(condition)(), ifFalse)(root.pos, root.info)
      case root @ CondExp(condition, TrueLit(), ifFalse) =>
        Or(condition, ifFalse)(root.pos, root.info)
      case root @ CondExp(condition, ifTrue, FalseLit()) =>
        And(condition, ifTrue)(root.pos, root.info)
      case root @ CondExp(condition, ifTrue, TrueLit()) =>
        Or(Not(condition)(), ifTrue)(root.pos, root.info)

      case root @ Forall(_, _, BoolLit(literal)) =>
        BoolLit(literal)(root.pos, root.info)
      case root @ Exists(_, BoolLit(literal)) =>
        BoolLit(literal)(root.pos, root.info)

      case root @ Minus(IntLit(literal)) => IntLit(-literal)(root.pos, root.info)
      case Minus(Minus(single)) => single

      case root @ GeCmp(IntLit(left), IntLit(right)) =>
        BoolLit(left >= right)(root.pos, root.info)
      case root @ GtCmp(IntLit(left), IntLit(right)) =>
        BoolLit(left > right)(root.pos, root.info)
      case root @ LeCmp(IntLit(left), IntLit(right)) =>
        BoolLit(left <= right)(root.pos, root.info)
      case root @ LtCmp(IntLit(left), IntLit(right)) =>
        BoolLit(left < right)(root.pos, root.info)

      case root @ Add(IntLit(left), IntLit(right)) =>
        IntLit(left + right)(root.pos, root.info)
      case root @ Sub(IntLit(left), IntLit(right)) =>
        IntLit(left - right)(root.pos, root.info)
      case root @ Mul(IntLit(left), IntLit(right)) =>
        IntLit(left * right)(root.pos, root.info)
      case root @ Div(IntLit(left), IntLit(right)) if right != bigIntZero =>
        IntLit(left / right)(root.pos, root.info)
      case root @ Mod(IntLit(left), IntLit(right)) if right != bigIntZero =>
        IntLit(left % right)(root.pos, root.info)
    })
  }

  private val bigIntZero = BigInt(0)
}<|MERGE_RESOLUTION|>--- conflicted
+++ resolved
@@ -70,10 +70,7 @@
 
             case Old(e) => Old(go(e))(p, i)
             case LabelledOld(e,lbl) => LabelledOld(go(e),lbl)(p,i)
-<<<<<<< HEAD
-=======
             case ApplyOld(e) => ApplyOld(go(e))(p, i)
->>>>>>> 5eb23699
             case CondExp(cond, thn, els) =>
               CondExp(go(cond), go(thn), go(els))(p, i)
             case Let(v, exp1, body) => Let(go(v), go(exp1), go(body))(p, i)
@@ -212,10 +209,7 @@
             case Int => aType
             case Perm => aType
             case InternalType => aType
-<<<<<<< HEAD
-=======
             case Wand => aType
->>>>>>> 5eb23699
             case Ref => aType
             case SeqType(elementType) => SeqType(go(elementType))
             case SetType(elementType) => SetType(go(elementType))
