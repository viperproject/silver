--- conflicted
+++ resolved
@@ -280,14 +280,10 @@
 
             case While(condition, invariants, locals, body) =>
               While(go(condition), invariants map go, locals map go,
-<<<<<<< HEAD
                 go(body))(statement.pos, statement.info, statement.errT)
-=======
-                go(body))(statement.pos, statement.info)
 
             case LocalVarDeclStmt(decl) =>
               LocalVarDeclStmt(go(decl))(statement.pos, statement.info)
->>>>>>> eff373f5
           }
 
         case trigger @ Trigger(expressions) =>
