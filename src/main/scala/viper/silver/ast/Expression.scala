/*
 * This Source Code Form is subject to the terms of the Mozilla Public
 * License, v. 2.0. If a copy of the MPL was not distributed with this
 * file, You can obtain one at http://mozilla.org/MPL/2.0/.
 */

package viper.silver.ast
<<<<<<< HEAD
import viper.silver.ast.pretty._
import viper.silver.ast.utility._
import viper.silver.parser.FastParser
=======
import viper.silver.ast.pretty.{Infix, LeftAssociative, NonAssociative, PrettyBinaryExpression, PrettyExpression, PrettyOperatorExpression, PrettyUnaryExpression, RightAssociative}
import viper.silver.ast.utility.QuantifiedPermissions.QuantifiedPermissionAssertion
import viper.silver.ast.utility.Rewriter.Traverse
import viper.silver.ast.utility._
import viper.silver.verifier.ConsistencyError
>>>>>>> 44ad5c3d

/** Expressions. */
sealed trait Exp extends Node with Typed with Positioned with Infoed with TransformableErrors with PrettyExpression {
  lazy val isPure = Expressions.isPure(this)
  def isHeapDependent(p: Program) = Expressions.isHeapDependent(this, p)

  /**
   * Returns a representation of this expression as it looks when it is used as a proof obligation, i.e. all
   * InhaleExhaleExp are replaced by the inhale part.
   */
  lazy val whenInhaling = Expressions.whenInhaling(this)

  /**
   * Returns a representation of this expression as it looks when it is used as a proof obligation, i.e. all
   * InhaleExhaleExp are replaced by the exhale part.
   */
  lazy val whenExhaling = Expressions.whenExhaling(this)

  /** Returns the subexpressions of this expression */
  lazy val subExps = Expressions.subExps(this)

  override def getMetadata:Seq[Any] = {
    Seq(pos, info, errT)
  }
  /** @inheritdoc */
  lazy val topLevelConjuncts = Expressions.topLevelConjuncts(this)

  // AS: experimenting with removing this code...
  /**
   * Returns a conjunction of all proof obligations in this expression, e.g. rcv != null for all field accesses rcv.f,
   * we have permissions for all field accesses, the preconditions of all used functions are fulfilled etc.
   */
 // lazy val proofObligations = Expressions.proofObligations(this)

}

// --- Simple integer and boolean expressions (binary and unary operations, literals)

// Arithmetic expressions
case class Add(left: Exp, right: Exp)(val pos: Position = NoPosition, val info: Info = NoInfo, val errT: ErrorTrafo = NoTrafos) extends DomainBinExp(AddOp)
case class Sub(left: Exp, right: Exp)(val pos: Position = NoPosition, val info: Info = NoInfo, val errT: ErrorTrafo = NoTrafos) extends DomainBinExp(SubOp)
case class Mul(left: Exp, right: Exp)(val pos: Position = NoPosition, val info: Info = NoInfo, val errT: ErrorTrafo = NoTrafos) extends DomainBinExp(MulOp)
case class Div(left: Exp, right: Exp)(val pos: Position = NoPosition, val info: Info = NoInfo, val errT: ErrorTrafo = NoTrafos) extends DomainBinExp(DivOp)
case class Mod(left: Exp, right: Exp)(val pos: Position = NoPosition, val info: Info = NoInfo, val errT: ErrorTrafo = NoTrafos) extends DomainBinExp(ModOp)

// Integer comparison expressions
case class LtCmp(left: Exp, right: Exp)(val pos: Position = NoPosition, val info: Info = NoInfo, val errT: ErrorTrafo = NoTrafos) extends DomainBinExp(LtOp)
case class LeCmp(left: Exp, right: Exp)(val pos: Position = NoPosition, val info: Info = NoInfo, val errT: ErrorTrafo = NoTrafos) extends DomainBinExp(LeOp)
case class GtCmp(left: Exp, right: Exp)(val pos: Position = NoPosition, val info: Info = NoInfo, val errT: ErrorTrafo = NoTrafos) extends DomainBinExp(GtOp)
case class GeCmp(left: Exp, right: Exp)(val pos: Position = NoPosition, val info: Info = NoInfo, val errT: ErrorTrafo = NoTrafos) extends DomainBinExp(GeOp)

// Equality and non-equality (defined for all types)
case class EqCmp(left: Exp, right: Exp)(val pos: Position = NoPosition, val info: Info = NoInfo, val errT: ErrorTrafo = NoTrafos) extends EqualityCmp("==") {
  override lazy val check : Seq[ConsistencyError] =
    Seq(left, right).flatMap(Consistency.checkPure) ++
    (if(left.typ != right.typ) Seq(ConsistencyError(s"expected the same type, but got ${left.typ} and ${right.typ}", left.pos)) else Seq())
}
case class NeCmp(left: Exp, right: Exp)(val pos: Position = NoPosition, val info: Info = NoInfo, val errT: ErrorTrafo = NoTrafos) extends EqualityCmp("!=") {
  override lazy val check : Seq[ConsistencyError] =
    Seq(left, right).flatMap(Consistency.checkPure) ++
    (if(left.typ != right.typ) Seq(ConsistencyError(s"expected the same type, but got ${left.typ} and ${right.typ}", left.pos)) else Seq())
}

/** Integer literal. */
case class IntLit(i: BigInt)(val pos: Position = NoPosition, val info: Info = NoInfo, val errT: ErrorTrafo = NoTrafos) extends Literal {
  lazy val typ = Int
}

/** Integer unary minus. */
case class Minus(exp: Exp)(val pos: Position = NoPosition, val info: Info = NoInfo, val errT: ErrorTrafo = NoTrafos) extends DomainUnExp(NegOp)

// Boolean expressions
case class Or(left: Exp, right: Exp)(val pos: Position = NoPosition, val info: Info = NoInfo, val errT: ErrorTrafo = NoTrafos) extends DomainBinExp(OrOp) {
  override lazy val check : Seq[ConsistencyError] = Consistency.checkPure(left) ++ Consistency.checkPure(right)
}

case class And(left: Exp, right: Exp)(val pos: Position = NoPosition, val info: Info = NoInfo, val errT: ErrorTrafo = NoTrafos) extends DomainBinExp(AndOp)

case class Implies(left: Exp, right: Exp)(val pos: Position = NoPosition, val info: Info = NoInfo, val errT: ErrorTrafo = NoTrafos) extends DomainBinExp(ImpliesOp) {
  override lazy val check : Seq[ConsistencyError] = Consistency.checkPure(left)
}


case class MagicWand(left: Exp, right: Exp)(val pos: Position = NoPosition, val info: Info = NoInfo, val errT: ErrorTrafo = NoTrafos)
    extends DomainBinExp(MagicWandOp) {


  // maybe rename this sometime
  def subexpressionsToEvaluate(p: Program): Seq[Exp] = {
    this.shallowCollect {
      case old: Old => Some(old)
      case LabelledOld(_, FastParser.LHS_OLD_LABEL) => None
      case lo: LabelledOld => Some(lo)
      case q: QuantifiedExp if q.isHeapDependent(p) => None
      case e: Exp if !e.isHeapDependent(p) => Some(e)
    }.flatten
  }

  def structurallyMatches(other: MagicWand, p: Program): Boolean = {
    val ignoreExps1 = this.subexpressionsToEvaluate(p)
    val ignoreExps2 = other.subexpressionsToEvaluate(p)

//    println(s"\nignoreExps1 = $ignoreExps1")
//    println(s"ignoreExps2 = $ignoreExps2")

    /* It would suffice to define eq for Exps instead Nodes, but
     * Nodes.children returns a Seq[Nodes]. */
    def eq(e1: Node, e2: Node): Boolean = (e1, e2) match {
      case (`e1`, `e1`) => true
      case _ =>
//        println(s"\ne1 = $e1, e2 = $e2")
        val idx1 = ignoreExps1.indexOf(e1)
//        println(s"idx1 = $idx1")

        if (idx1 >= 0) {
//          println(ignoreExps2(idx1))
//          println(ignoreExps2(idx1) == e2)

          ignoreExps2(idx1) == e2
        } else {
          val b0 = e1.getClass == e2.getClass
//          println(s"  comparing classes: $b0")
          val (subnodes1, otherChildren1) = Nodes.children(e1)
          val (subnodes2, otherChildren2) = Nodes.children(e2)
//          println(s"  subnodes1 = ${subnodes1.toList}\n  otherChildren1 = ${otherChildren1.toList}")
//          println(s"  subnodes2 = ${subnodes2.toList}\n  otherChildren2 = ${otherChildren2.toList}")
          val b1 = subnodes1.zip(subnodes2).forall { case (e1i, e2i) => eq(e1i, e2i)}
//          println(s"  comparing subnodes: $b1")
          val b2 = otherChildren1 == otherChildren2
//          println(s"  comparing other children: $b2")

          (   b0
           && b1
           && b2)
        }
    }

    eq(this.left, other.left) && eq(this.right, other.right)
  }

  override def isValid : Boolean = this match {
    case _ if  left.contains[ForPerm] => false
    case _ if right.contains[ForPerm] => false
    case _ if  left.deepCollect{ case q: Forall if !q.isPure => q }.nonEmpty => false
    case _ if right.deepCollect{ case q: Forall if !q.isPure => q }.nonEmpty => false
    case _ => true
  }
}

/** Boolean negation. */
case class Not(exp: Exp)(val pos: Position = NoPosition, val info: Info = NoInfo, val errT: ErrorTrafo = NoTrafos) extends DomainUnExp(NotOp) {
  override lazy val check : Seq[ConsistencyError] = Consistency.checkPure(exp)
}

/** Boolean literals. */
sealed abstract class BoolLit(val value: Boolean) extends Literal {
  lazy val typ = Bool
}
object BoolLit {
  def unapply(b: BoolLit) = Some(b.value)
  def apply(b: Boolean)(pos: Position = NoPosition, info: Info = NoInfo, errT: ErrorTrafo = NoTrafos) = if (b) TrueLit()(pos, info, errT) else FalseLit()(pos, info, errT)
}
case class TrueLit()(val pos: Position = NoPosition, val info: Info = NoInfo, val errT: ErrorTrafo = NoTrafos) extends BoolLit(true)
case class FalseLit()(val pos: Position = NoPosition, val info: Info = NoInfo, val errT: ErrorTrafo = NoTrafos) extends BoolLit(false)

case class NullLit()(val pos: Position = NoPosition, val info: Info = NoInfo, val errT: ErrorTrafo = NoTrafos) extends Literal {
  lazy val typ = Ref
}

// --- Accessibility predicates

/** A common trait for accessibility predicates. */
// Note: adding extra instances of AccessPredicate will require adding cases to viper.silver.ast.utility.multiplyExpByPerm method
sealed trait AccessPredicate extends Exp {
  def loc: LocationAccess
  def perm: Exp
  final lazy val typ = Bool
}
object AccessPredicate {
  def unapply(a: AccessPredicate) = Some((a.loc, a.perm))
}

/** An accessibility predicate for a field location. */
case class FieldAccessPredicate(loc: FieldAccess, perm: Exp)(val pos: Position = NoPosition, val info: Info = NoInfo, val errT: ErrorTrafo = NoTrafos) extends AccessPredicate {
  override lazy val check : Seq[ConsistencyError] =
    if(!(perm isSubtype Perm)) Seq(ConsistencyError(s"Permission amount parameter of access predicate must be of Perm type, but found ${perm.typ}", perm.pos)) else Seq()
}

/** An accessibility predicate for a predicate location. */
case class PredicateAccessPredicate(loc: PredicateAccess, perm: Exp)(val pos: Position = NoPosition, val info: Info = NoInfo, val errT: ErrorTrafo = NoTrafos) extends AccessPredicate {
  override lazy val check : Seq[ConsistencyError] =
    if(!(perm isSubtype Perm)) Seq(ConsistencyError(s"Permission amount parameter of access predicate must be of Perm type, but found ${perm.typ}", perm.pos)) else Seq()
}

// --- Inhale exhale expressions.

/**
 * This is a special expression that is treated as `in` if it appears as an assumption and as `ex` if
 * it appears as a proof obligation.
 */
case class InhaleExhaleExp(in: Exp, ex: Exp)(val pos: Position = NoPosition, val info: Info = NoInfo, val errT: ErrorTrafo = NoTrafos) extends Exp {
  override lazy val check : Seq[ConsistencyError] =
    (if(!(in.typ isSubtype Bool)) Seq(ConsistencyError(s"First parameter to inhale-exhale assertion must be of Bool type, but found ${in.typ}", in.pos)) else Seq()) ++
    (if(!(ex.typ isSubtype Bool)) Seq(ConsistencyError(s"Second parameter to inhale-exhale assertion must be of Bool type, but found ${ex.typ}", ex.pos)) else Seq())
  val typ = Bool
}

// --- Permissions

/** A common trait for expressions of type permission. */
sealed trait PermExp extends Exp {
  override lazy val typ = Perm
}

/** A wild card permission. Has an unknown value, but there are no guarantees that it will be the same inside one method. */
case class WildcardPerm()(val pos: Position = NoPosition, val info: Info = NoInfo, val errT: ErrorTrafo = NoTrafos) extends PermExp

/** The full permission. */
case class FullPerm()(val pos: Position = NoPosition, val info: Info = NoInfo, val errT: ErrorTrafo = NoTrafos) extends AbstractConcretePerm(1, 1)

/** No permission. */
case class NoPerm()(val pos: Position = NoPosition, val info: Info = NoInfo, val errT: ErrorTrafo = NoTrafos) extends AbstractConcretePerm(0, 1)

/** An epsilon permission. */
case class EpsilonPerm()(val pos: Position = NoPosition, val info: Info = NoInfo, val errT: ErrorTrafo = NoTrafos) extends PermExp

/** A concrete fraction as permission amount. */
case class FractionalPerm(left: Exp, right: Exp)(val pos: Position = NoPosition, val info: Info = NoInfo, val errT: ErrorTrafo = NoTrafos) extends DomainBinExp(FracOp) with PermExp
{
  override lazy val check : Seq[ConsistencyError] =
    (if(left.typ != Int) Seq(ConsistencyError(s"Numerator type of fractional permission must be Int, but found ${left.typ}", left.pos)) else Seq()) ++
    (if(right.typ != Int) Seq(ConsistencyError(s"Denominator type of fractional permission must be Int, but found ${right.typ}", right.pos)) else Seq())
}

case class PermDiv(left: Exp, right: Exp)(val pos: Position = NoPosition, val info: Info = NoInfo, val errT: ErrorTrafo = NoTrafos) extends DomainBinExp(PermDivOp) with PermExp
{
  override lazy val check : Seq[ConsistencyError] =
    (if(left.typ != Perm) Seq(ConsistencyError(s"First parameter of permission division expression must be Perm, but found ${left.typ}", left.pos)) else Seq()) ++
    (if(right.typ != Int) Seq(ConsistencyError(s"Second parameter of permission division expression must be Int, but found ${right.typ}", right.pos)) else Seq())
}
/** The permission currently held for a given location. */
case class CurrentPerm(loc: LocationAccess)(val pos: Position = NoPosition, val info: Info = NoInfo, val errT: ErrorTrafo = NoTrafos) extends PermExp

// Arithmetic expressions
case class PermMinus(exp: Exp)(val pos: Position = NoPosition, val info: Info = NoInfo, val errT: ErrorTrafo = NoTrafos) extends DomainUnExp(PermNegOp) with PermExp
case class PermAdd(left: Exp, right: Exp)(val pos: Position = NoPosition, val info: Info = NoInfo, val errT: ErrorTrafo = NoTrafos) extends DomainBinExp(PermAddOp) with PermExp
case class PermSub(left: Exp, right: Exp)(val pos: Position = NoPosition, val info: Info = NoInfo, val errT: ErrorTrafo = NoTrafos) extends DomainBinExp(PermSubOp) with PermExp
case class PermMul(left: Exp, right: Exp)(val pos: Position = NoPosition, val info: Info = NoInfo, val errT: ErrorTrafo = NoTrafos) extends DomainBinExp(PermMulOp) with PermExp
case class IntPermMul(left: Exp, right: Exp)(val pos: Position = NoPosition, val info: Info = NoInfo, val errT: ErrorTrafo = NoTrafos) extends DomainBinExp(IntPermMulOp) with PermExp

// Comparison expressions
case class PermLtCmp(left: Exp, right: Exp)(val pos: Position = NoPosition, val info: Info = NoInfo, val errT: ErrorTrafo = NoTrafos) extends DomainBinExp(PermLtOp)
case class PermLeCmp(left: Exp, right: Exp)(val pos: Position = NoPosition, val info: Info = NoInfo, val errT: ErrorTrafo = NoTrafos) extends DomainBinExp(PermLeOp)
case class PermGtCmp(left: Exp, right: Exp)(val pos: Position = NoPosition, val info: Info = NoInfo, val errT: ErrorTrafo = NoTrafos) extends DomainBinExp(PermGtOp)
case class PermGeCmp(left: Exp, right: Exp)(val pos: Position = NoPosition, val info: Info = NoInfo, val errT: ErrorTrafo = NoTrafos) extends DomainBinExp(PermGeOp)

// --- Function application (domain and normal)

/** Function application. */
case class FuncApp(funcname: String, args: Seq[Exp])(val pos: Position, val info: Info, override val typ : Type, override val formalArgs: Seq[LocalVarDecl], val errT: ErrorTrafo) extends FuncLikeApp with PossibleTrigger {
  override lazy val check : Seq[ConsistencyError] =
    args.flatMap(Consistency.checkPure) ++
    (if(!Consistency.areAssignable(args, formalArgs))
      Seq(ConsistencyError(s"Function $funcname with formal arguments $formalArgs cannot be applied to provided arguments $args.", args.head.pos)) else Seq())

  def func : (Program => Function) = (p) => p.findFunction(funcname)
  def getArgs = args
  def withArgs(newArgs: Seq[Exp]) = FuncApp(funcname, newArgs)(pos, info, typ, formalArgs, errT)
  def asManifestation = this
}
// allows a FuncApp to be created directly from a Function node (but only stores its name)
object FuncApp {
  def apply(func: Function, args: Seq[Exp])(pos: Position = NoPosition, info: Info = NoInfo, errT: ErrorTrafo = NoTrafos) : FuncApp = FuncApp(func.name, args)(pos,info,func.typ,func.formalArgs, errT)
}

/** User-defined domain function application. */
case class DomainFuncApp(funcname: String, args: Seq[Exp], typVarMap: Map[TypeVar, Type])
                        (val pos: Position, val info: Info, typPassed: => Type, formalArgsPassed: => Seq[LocalVarDecl],val domainName:String, val errT: ErrorTrafo)
  extends AbstractDomainFuncApp with PossibleTrigger {
  override lazy val check : Seq[ConsistencyError] =
    args.flatMap(Consistency.checkPure) ++
    (if(!Consistency.areAssignable(args, formalArgs))
      Seq(ConsistencyError(s"Function $funcname with formal arguments $formalArgs cannot be applied to provided arguments $args.", args.head.pos)) else Seq())

  def typ = typPassed
  def formalArgs = formalArgsPassed
  def func = (p:Program) => p.findDomainFunction(funcname)
  def getArgs = args
  def withArgs(newArgs: Seq[Exp]) = DomainFuncApp(funcname,newArgs,typVarMap)(pos,info,typ,formalArgs,domainName, errT)
  def asManifestation = this
}
object DomainFuncApp {
  def apply(func : DomainFunc, args: Seq[Exp], typVarMap: Map[TypeVar, Type])(pos: Position = NoPosition, info: Info = NoInfo, errT: ErrorTrafo = NoTrafos) : DomainFuncApp =
    DomainFuncApp(func.name,args,typVarMap)(pos, info, func.typ.substitute(typVarMap), func.formalArgs map {
    fa =>
      // substitute parameter types
      LocalVarDecl(fa.name, fa.typ.substitute(typVarMap))(fa.pos)
  },func.domainName, errT)
}

// --- Field and predicate accesses

/** A common trait for expressions accessing a location. */
sealed trait LocationAccess extends Exp {
  def loc(p : Program): Location
}

object LocationAccess {
  def unapply(la: LocationAccess) = Some((p:Program) => la.loc(p))
}


/** A field access expression. */
case class FieldAccess(rcv: Exp, field: Field)
                      (val pos: Position = NoPosition, val info: Info = NoInfo, val errT: ErrorTrafo = NoTrafos)
    extends LocationAccess with Lhs /*with PossibleTrigger*/ {

  def loc(p : Program) = field
  lazy val typ = field.typ

  def getArgs: Seq[Exp] = Seq(rcv)
  def withArgs(args: Seq[Exp]): FieldAccess = copy(rcv = args.head, field)(pos, info, errT)
//  def asManifestation: Exp = this
}

/** A predicate access expression. See also companion object below for an alternative creation signature */
case class PredicateAccess(args: Seq[Exp], predicateName: String)(val pos: Position, val info: Info, val errT: ErrorTrafo) extends LocationAccess {
  def loc(p:Program) = p.findPredicate(predicateName)
  lazy val typ = Bool

  /** The body of the predicate with the arguments instantiated correctly. */
  def predicateBody(program : Program) = {
    val predicate = program.findPredicate(predicateName)
    predicate.body map (Expressions.instantiateVariables(_, predicate.formalArgs, args))
  }
}
// allows PredicateAccess to be created from a predicate directly, in which case only the name is kept
object PredicateAccess {
  def apply(args: Seq[Exp], predicate:Predicate)(pos: Position = NoPosition, info: Info = NoInfo, errT: ErrorTrafo = NoTrafos) : PredicateAccess = PredicateAccess(args, predicate.name)(pos, info, errT)
}

// --- Conditional expression

/** A conditional expressions. */
case class CondExp(cond: Exp, thn: Exp, els: Exp)(val pos: Position = NoPosition, val info: Info = NoInfo, val errT: ErrorTrafo = NoTrafos)
    extends Exp with ForbiddenInTrigger {

  override lazy val check : Seq[ConsistencyError] =
    (if(!(cond isSubtype Bool)) Seq(ConsistencyError(s"Condition must be of Bool type, but found ${cond.typ}", cond.pos)) else Seq()) ++
    Consistency.checkPure(cond) ++
    (if(thn.typ != els.typ) Seq(ConsistencyError(s"Second and third parameter types of conditional expression must match, but found ${thn.typ} and ${els.typ}", thn.pos)) else Seq())

  lazy val typ = thn.typ
}

// --- Prover hint expressions

case class Unfolding(acc: PredicateAccessPredicate, body: Exp)(val pos: Position = NoPosition, val info: Info = NoInfo, val errT: ErrorTrafo = NoTrafos) extends Exp {
  override lazy val check : Seq[ConsistencyError] = Consistency.checkPure(body)
  lazy val typ = body.typ
}

case class Applying(wand: Exp, body: Exp)(val pos: Position = NoPosition, val info: Info = NoInfo, val errT: ErrorTrafo = NoTrafos) extends Exp {
  //TODO: consistency checkt that wand is wand
  lazy val typ = body.typ
}

<<<<<<< HEAD
=======
//sealed trait UnFoldingExp extends GhostOperation {
//  val acc: PredicateAccessPredicate
//}

case class UnfoldingGhostOp(acc: PredicateAccessPredicate, body: Exp)(val pos: Position = NoPosition, val info: Info = NoInfo, val errT: ErrorTrafo = NoTrafos) extends GhostOperation
case class FoldingGhostOp(acc: PredicateAccessPredicate, body: Exp)(val pos: Position = NoPosition, val info: Info = NoInfo, val errT: ErrorTrafo = NoTrafos) extends GhostOperation

case class ApplyingGhostOp(exp: Exp, body: Exp)(val pos: Position = NoPosition, val info: Info = NoInfo, val errT: ErrorTrafo = NoTrafos) extends GhostOperation {
  override lazy val check : Seq[ConsistencyError] =
    if(!(exp isSubtype Wand)) Seq(ConsistencyError(s"Expected wand but found ${exp.typ} ($exp)", exp.pos)) else Seq()
}

case class PackagingGhostOp(wand: MagicWand, body: Exp)(val pos: Position = NoPosition, val info: Info = NoInfo, val errT: ErrorTrafo = NoTrafos) extends GhostOperation {
  override lazy val check : Seq[ConsistencyError] =
    if(!(wand isSubtype Wand)) Seq(ConsistencyError(s"Expected wand but found ${wand.typ} ($wand)", wand.pos)) else Seq()
}

>>>>>>> 44ad5c3d
// --- Old expressions

sealed trait OldExp extends UnExp {
  lazy val typ = exp.typ
}

<<<<<<< HEAD
case class Old(exp: Exp)(val pos: Position = NoPosition, val info: Info = NoInfo, val errT: ErrorTrafo = NoTrafos) extends OldExp { Consistency.checkNoPositiveOnly(exp) }
=======
case class Old(exp: Exp)(val pos: Position = NoPosition, val info: Info = NoInfo, val errT: ErrorTrafo = NoTrafos) extends OldExp {
  override lazy val check : Seq[ConsistencyError] = Consistency.checkPure(exp)
}
case class ApplyOld(exp: Exp)(val pos: Position = NoPosition, val info: Info = NoInfo, val errT: ErrorTrafo = NoTrafos) extends OldExp {
  override lazy val check : Seq[ConsistencyError] = Consistency.checkPure(exp)
}
>>>>>>> 44ad5c3d

/** Old expression that references a particular state earlier in the program that has been given a name.
  * Evaluates expression in that state. */
case class LabelledOld(exp: Exp, oldLabel: String)(val pos: Position = NoPosition, val info: Info = NoInfo, val errT: ErrorTrafo = NoTrafos) extends OldExp {
  override lazy val check : Seq[ConsistencyError] =
      Consistency.checkPure(exp)
}

// --- Other expressions

case class Let(variable: LocalVarDecl, exp: Exp, body: Exp)(val pos: Position = NoPosition, val info: Info = NoInfo, val errT: ErrorTrafo = NoTrafos) extends Exp {
  override lazy val check : Seq[ConsistencyError] =
    if(!(exp.typ isSubtype variable.typ)) Seq(ConsistencyError( s"Let-bound variable ${variable.name} is of type ${variable.typ}, but bound expression is of type ${exp.typ}", exp.pos)) else Seq()
  val typ = body.typ
}

// --- Quantifications

/** A common trait for quantified expressions. */
sealed trait QuantifiedExp extends Exp {
  def variables: Seq[LocalVarDecl]
  def exp: Exp
  lazy val typ = Bool

  override def isValid : Boolean = this match {
    case _ if contains[MagicWand] => false
    case _ if contains[ForPerm] => false
    case _ if isPure && contains[AccessPredicate] => false
    case _ if !isPure && contains[PredicateAccess] => false
    case _ => true
  }
}

object QuantifiedExp {
  def unapply(q: QuantifiedExp): Option[(Seq[LocalVarDecl], Exp)] = Some(q.variables, q.exp)
}

/** Universal quantification. */
case class Forall(variables: Seq[LocalVarDecl], triggers: Seq[Trigger], exp: Exp)(val pos: Position = NoPosition, val info: Info = NoInfo, val errT: ErrorTrafo = NoTrafos) extends QuantifiedExp {
  //require(isValid, s"Invalid quantifier: { $this } .")
  override lazy val check : Seq[ConsistencyError] =
    (if(!(exp isSubtype Bool)) Seq(ConsistencyError(s"Body of universal quantifier must be of Bool type, but found ${exp.typ}", exp.pos)) else Seq()) ++
    Consistency.checkAllVarsMentionedInTriggers(variables, triggers) ++
    checkNoNestedQuantsForQuantPermissions

  /** checks against nested quantification for quantified permissions */
  lazy val checkNoNestedQuantsForQuantPermissions : Seq[ConsistencyError] = {
    QuantifiedPermissionAssertion.unapply(this) match {
      case None => Seq()
      case Some((_, exp, _)) => if(exp.existsDefined({case _: Forall => }) && !exp.isPure)
        Seq(ConsistencyError("Nested quantifiers are not allowed for quantified permissions.", exp.pos)) else Seq()
    }
  }
  /** Returns an identical forall quantification that has some automatically generated triggers
    * if necessary and possible.
    */
  lazy val autoTrigger: Forall = {
    if (triggers.isEmpty) {
      Expressions.generateTriggerSet(this) match {
        case Some((vars, triggerSets)) =>
          Forall(vars, triggerSets.map(set => Trigger(set.exps)()), exp)(pos, MakeInfoPair(AutoTriggered,info))
        case None =>
          /* Couldn't generate triggers */
          this
      }
    } else {
      // triggers already present
      this
    }
  }
}

/** Existential quantification. */
case class Exists(variables: Seq[LocalVarDecl], exp: Exp)(val pos: Position = NoPosition, val info: Info = NoInfo, val errT: ErrorTrafo = NoTrafos) extends QuantifiedExp {
  override lazy val check : Seq[ConsistencyError] = Consistency.checkPure(exp) ++
    (if(!(exp isSubtype Bool)) Seq(ConsistencyError(s"Body of existential quantifier must be of Bool type, but found ${exp.typ}", exp.pos)) else Seq())
}


/** Quantification over heap chunks with positive permission in any of the listed fields */
case class ForPerm(variable: LocalVarDecl, accessList: Seq[Location], body: Exp)
                  (val pos: Position = NoPosition, val info: Info = NoInfo, val errT: ErrorTrafo = NoTrafos) extends Exp with QuantifiedExp {
  override lazy val check : Seq[ConsistencyError] =
    (if(!(body isSubtype Bool)) Seq(ConsistencyError(s"Body of forperm quantifier must be of Bool type, but found ${body.typ}.", body.pos)) else Seq()) ++
    Consistency.checkPure(body) ++
    (if(!Consistency.noPerm(body)) Seq(ConsistencyError("Body of forperm quantifier is not allowed to contain perm expressions.", body.pos)) else Seq()) ++
    (if(!Consistency.noForPerm(body)) Seq(ConsistencyError("Body of forperm quantifier is not allowed to contain nested forperm expressions.", body.pos)) else Seq())

  def variables: Seq[LocalVarDecl] = Seq(variable)
  def exp: Exp = body

  //TODO: make type of Seq more specific
  override lazy val typ = Bool

  override def isValid : Boolean = this match {
    case _ if body.contains[PermExp] => false
    case ForPerm(_, Seq( Predicate(_, Seq(LocalVarDecl(_, Ref)), _) ), _) => true
    case _ => false
  }
}


/** A trigger for a universally quantified formula. */
case class Trigger(exps: Seq[Exp])(val pos: Position = NoPosition, val info: Info = NoInfo, val errT: ErrorTrafo = NoTrafos) extends Node with Positioned with Infoed {
  override lazy val check : Seq[ConsistencyError] =
    exps.flatMap(Consistency.checkPure) ++
    (if(!(exps forall Consistency.validTrigger)) Seq(ConsistencyError( s"The trigger { ${exps.mkString(", ")} } is not valid.", pos)) else Seq())
  override def getMetadata:Seq[Any] = {
    Seq(pos, info, errT)
  }
}

// --- Variables, this, result

/** A local variable, special or not (used both for declarations and usages). */
sealed trait AbstractLocalVar extends Exp {
  def name: String
  lazy val mutable = true
}
object AbstractLocalVar {
  def unapply(l: AbstractLocalVar) = Some(l.name)
}

/** A normal local variable. */
case class LocalVar(name: String)(val typ: Type, val pos: Position = NoPosition, val info: Info = NoInfo, val errT: ErrorTrafo = NoTrafos) extends AbstractLocalVar with Lhs {
  override lazy val check : Seq[ConsistencyError] =
    if(!Consistency.validUserDefinedIdentifier(name)) Seq(ConsistencyError("Local var name must be valid identifier.", pos)) else Seq()
}

/** A special local variable for the result of a function. */
case class Result()(val typ: Type, val pos: Position = NoPosition, val info: Info = NoInfo, val errT: ErrorTrafo = NoTrafos) extends AbstractLocalVar {
  lazy val name = "result"
}

// --- Mathematical sequences

/**
 * Marker trait for all sequence-related expressions. Does not imply that the type of the
 * expression is `SeqType`.
 */
sealed trait SeqExp extends Exp with PossibleTrigger

/** The empty sequence of a given element type. */
case class EmptySeq(elemTyp: Type)(val pos: Position = NoPosition, val info: Info = NoInfo, val errT: ErrorTrafo = NoTrafos) extends SeqExp {
  lazy val typ = SeqType(elemTyp)
  def getArgs = Seq()
  def withArgs(newArgs: Seq[Exp]) = this
}

/** An explicit, non-empty sequence. */
case class ExplicitSeq(elems: Seq[Exp])(val pos: Position = NoPosition, val info: Info = NoInfo, val errT: ErrorTrafo = NoTrafos) extends SeqExp {
  override lazy val check : Seq[ConsistencyError] =
    (if(elems.isEmpty) Seq(ConsistencyError("Explicit sequence must be non-empty.", pos)) else Seq()) ++
    (if(!elems.tail.forall(e => e.typ == elems.head.typ)) Seq(ConsistencyError("All elements of sequence must have same type.", elems.head.pos)) else Seq()) ++
    elems.flatMap(Consistency.checkPure)

  lazy val typ = SeqType(elems.head.typ)
  lazy val desugared : SeqExp = {
    elems.toList match {
      case Nil => sys.error("did not expect empty sequence")
      case _ :: Nil => this
      case a :: as => // desugar into singleton sequences and appends
        as.foldLeft[SeqExp](ExplicitSeq(Seq(a))(pos, info, errT)) {
          (bs:SeqExp, b:Exp) => SeqAppend(bs,ExplicitSeq(Seq(b))(pos, info, errT))(pos, info, errT)
        }
    }
  }
  def getArgs = elems
  def withArgs(newArgs: Seq[Exp]) = ExplicitSeq(newArgs)(pos, info, errT)
}

/** A range of integers from 'low' to 'high', not including 'high', but including 'low'. */
case class RangeSeq(low: Exp, high: Exp)(val pos: Position = NoPosition, val info: Info = NoInfo, val errT: ErrorTrafo = NoTrafos) extends SeqExp {
  override lazy val check : Seq[ConsistencyError] =
    (if(!(low isSubtype Int)) Seq(ConsistencyError(s"First parameter of range-sequence expression must be Int, but found ${low.typ}", low.pos)) else Seq()) ++
    (if(!(high isSubtype Int)) Seq(ConsistencyError(s"Second parameter of range-sequence expression must be Int, but found ${high.typ}", high.pos)) else Seq())
  lazy val typ = SeqType(Int)
  def getArgs = Seq(low,high)
  def withArgs(newArgs: Seq[Exp]) = RangeSeq(newArgs.head,newArgs(1))(pos, info, errT)
}

/** Appending two sequences of the same type. */
case class SeqAppend(left: Exp, right: Exp)(val pos: Position = NoPosition, val info: Info = NoInfo, val errT: ErrorTrafo = NoTrafos) extends SeqExp with PrettyBinaryExpression {
  override lazy val check : Seq[ConsistencyError] =
    if(right.typ != left.typ) Seq(ConsistencyError(s"Left and right sequence types of sequence-append expression must match, but found ${left.typ} and ${right.typ}.", left.pos)) else Seq()
  lazy val priority = 8
  lazy val fixity = Infix(LeftAssociative)
  lazy val op = "++"
  lazy val typ = left.typ
  def getArgs = Seq(left,right)
  def withArgs(newArgs: Seq[Exp]) = SeqAppend(newArgs.head,newArgs(1))(pos, info, errT)

}

/** Access to an element of a sequence at a given index position (starting at 0). */
case class SeqIndex(s: Exp, idx: Exp)(val pos: Position = NoPosition, val info: Info = NoInfo, val errT: ErrorTrafo = NoTrafos) extends SeqExp {
  override lazy val check : Seq[ConsistencyError] =
    (if(!s.typ.isInstanceOf[SeqType]) Seq(ConsistencyError(s"Expected sequence type but found ${s.typ}", s.pos)) else Seq()) ++
    (if(!(idx isSubtype Int)) Seq(ConsistencyError(s"Second parameter of sequence-access expression must be Int, but found ${idx.typ}", idx.pos)) else Seq())
  lazy val typ = s.typ.asInstanceOf[SeqType].elementType
  def getArgs = Seq(s,idx)
  def withArgs(newArgs: Seq[Exp]) = SeqIndex(newArgs.head,newArgs(1))(pos, info, errT)
}

/** Take the first 'n' elements of the sequence 'seq'. */
case class SeqTake(s: Exp, n: Exp)(val pos: Position = NoPosition, val info: Info = NoInfo, val errT: ErrorTrafo = NoTrafos) extends SeqExp {
  override lazy val check : Seq[ConsistencyError] =
    (if(!s.typ.isInstanceOf[SeqType]) Seq(ConsistencyError(s"Expected sequence type but found ${s.typ}", s.pos)) else Seq()) ++
    (if(!(n isSubtype Int)) Seq(ConsistencyError(s"Second parameter of sequence-take expression must be Int, but found ${n.typ}", n.pos)) else Seq())
  lazy val typ = s.typ
  def getArgs = Seq(s,n)
  def withArgs(newArgs: Seq[Exp]) = SeqTake(newArgs.head,newArgs(1))(pos, info, errT)

}

/** Drop the first 'n' elements of the sequence 'seq'. */
case class SeqDrop(s: Exp, n: Exp)(val pos: Position = NoPosition, val info: Info = NoInfo, val errT: ErrorTrafo = NoTrafos) extends SeqExp {
  override lazy val check : Seq[ConsistencyError] =
    (if(!s.typ.isInstanceOf[SeqType]) Seq(ConsistencyError(s"Expected sequence type but found ${s.typ}", s.pos)) else Seq()) ++
    (if(!(n isSubtype Int)) Seq(ConsistencyError(s"Second parameter of sequence-drop expression must be Int, but found ${n.typ}", n.pos)) else Seq())
  lazy val typ = s.typ
  def getArgs = Seq(s,n)
  def withArgs(newArgs: Seq[Exp]) = SeqDrop(newArgs.head,newArgs(1))(pos, info, errT)

}

/** Is the element 'elem' contained in the sequence 'seq'? */
case class SeqContains(elem: Exp, s: Exp)(val pos: Position = NoPosition, val info: Info = NoInfo, val errT: ErrorTrafo = NoTrafos) extends SeqExp with PrettyBinaryExpression {
  override lazy val check : Seq[ConsistencyError] =
    (if(!s.typ.isInstanceOf[SeqType]) Seq(ConsistencyError(s"Expected sequence type but found ${s.typ}", s.pos)) else Seq()) ++
    (if(!(elem isSubtype s.typ.asInstanceOf[SeqType].elementType)) Seq(ConsistencyError(s"Expected type ${s.typ.asInstanceOf[SeqType].elementType} but found ${elem.typ}", elem.pos)) else Seq())
  lazy val priority = 7
  lazy val fixity = Infix(LeftAssociative)
  lazy val left: PrettyExpression = elem
  lazy val op = "in"
  lazy val right: PrettyExpression = s
  lazy val typ = Bool
  def getArgs = Seq(elem,s)
  def withArgs(newArgs: Seq[Exp]) = SeqContains(newArgs.head,newArgs(1))(pos, info, errT)
}

/** The same sequence as 'seq', but with the element at index 'idx' replaced with 'elem'. */
case class SeqUpdate(s: Exp, idx: Exp, elem: Exp)(val pos: Position = NoPosition, val info: Info = NoInfo, val errT: ErrorTrafo = NoTrafos) extends SeqExp {
  override lazy val check : Seq[ConsistencyError] =
    (if(!s.typ.isInstanceOf[SeqType]) Seq(ConsistencyError(s"Expected sequence type but found ${s.typ}", s.pos)) else Seq()) ++
    (if(!(idx isSubtype Int)) Seq(ConsistencyError(s"Second parameter of sequence-update expression must be of Int type, but found ${idx.typ}", idx.pos)) else Seq()) ++
    (if(!(elem isSubtype s.typ.asInstanceOf[SeqType].elementType)) Seq(ConsistencyError(s"Expected type ${s.typ.asInstanceOf[SeqType].elementType} but found ${elem.typ}", elem.pos)) else Seq()) ++
    Consistency.checkPure(elem)

  lazy val desugaredAssumingIndexInRange : SeqExp = {
    SeqAppend(SeqTake(s,idx)(pos, info, errT),SeqAppend(ExplicitSeq(List(elem))(pos, info, errT),SeqDrop(s,Add(idx,IntLit(1)(pos, info,errT))(pos, info, errT))(pos, info, errT))(pos, info, errT))(pos, info, errT)
  }
  lazy val typ = s.typ
  def getArgs = Seq(s,idx,elem)
  def withArgs(newArgs: Seq[Exp]) = SeqUpdate(newArgs.head,newArgs(1),newArgs(2))(pos, info, errT)

}

/** The length of a sequence. */
case class SeqLength(s: Exp)(val pos: Position = NoPosition, val info: Info = NoInfo, val errT: ErrorTrafo = NoTrafos) extends SeqExp {
  override lazy val check : Seq[ConsistencyError] =
    if(!s.typ.isInstanceOf[SeqType]) Seq(ConsistencyError(s"Expected sequence type but found ${s.typ}", s.pos)) else Seq()
  lazy val typ = Int
  def getArgs = Seq(s)
  def withArgs(newArgs: Seq[Exp]) = SeqLength(newArgs.head)(pos, info, errT)

}

// --- Mathematical sets and multisets

/**
 * Marker trait for all set-related expressions. Does not imply that the type of the
 * expression is `SetType`.
 */
sealed trait SetExp extends Exp with PossibleTrigger

/**
 * Marker trait for all set-related expressions. Does not imply that the type of the
 * expression is `MultisetType`.
 */
sealed trait MultisetExp extends Exp with PossibleTrigger

/**
 * Marker traits for all expressions that correspond to operations on sets or multisets.
 * Does not imply that the type of the expression is `SetType` or `MultisetType`.
 */
sealed trait AnySetExp extends SetExp with MultisetExp
sealed trait AnySetUnExp extends AnySetExp with UnExp
sealed trait AnySetBinExp extends AnySetExp with PrettyBinaryExpression with BinExp

/** The empty set of a given element type. */
case class EmptySet(elemTyp: Type)(val pos: Position = NoPosition, val info: Info = NoInfo, val errT: ErrorTrafo = NoTrafos) extends SetExp {
  lazy val typ = SetType(elemTyp)
  def getArgs = Seq()
  def withArgs(newArgs: Seq[Exp]) = this
}

/** An explicit, non-empty set. */
case class ExplicitSet(elems: Seq[Exp])(val pos: Position = NoPosition, val info: Info = NoInfo, val errT: ErrorTrafo = NoTrafos) extends SetExp {
  override lazy val check : Seq[ConsistencyError] =
    (if(elems.isEmpty) Seq(ConsistencyError("Explicit set must be non-empty.", pos)) else Seq()) ++
    (if(!elems.tail.forall(e => e.typ == elems.head.typ)) Seq(ConsistencyError("All elements of set must have same type.", elems.head.pos)) else Seq()) ++
    elems.flatMap(Consistency.checkPure)
  lazy val typ = SetType(elems.head.typ)
  def getArgs = elems
  def withArgs(newArgs: Seq[Exp]) = ExplicitSet(newArgs)(pos, info, errT)

}

/** The empty multiset of a given element type. */
case class EmptyMultiset(elemTyp: Type)(val pos: Position = NoPosition, val info: Info = NoInfo, val errT: ErrorTrafo = NoTrafos) extends MultisetExp {
  lazy val typ = MultisetType(elemTyp)
  def getArgs = Seq()
  def withArgs(newArgs: Seq[Exp]) = this

}

/** An explicit, non-empty multiset. */
case class ExplicitMultiset(elems: Seq[Exp])(val pos: Position = NoPosition, val info: Info = NoInfo, val errT: ErrorTrafo = NoTrafos) extends MultisetExp {
  override lazy val check : Seq[ConsistencyError] =
    (if(elems.isEmpty) Seq(ConsistencyError("Explicit multiset must be non-empty.", pos)) else Seq()) ++
    (if(!elems.tail.forall(e => e.typ == elems.head.typ)) Seq(ConsistencyError("All elements of multiset must have same type.", elems.head.pos)) else Seq()) ++
    elems.flatMap(Consistency.checkPure)
  lazy val typ = MultisetType(elems.head.typ)
  def getArgs = elems
  def withArgs(newArgs: Seq[Exp]) = ExplicitMultiset(newArgs)(pos, info, errT)

}

/** Union of two sets or two multisets. */
case class AnySetUnion(left: Exp, right: Exp)(val pos: Position = NoPosition, val info: Info = NoInfo, val errT: ErrorTrafo = NoTrafos) extends AnySetBinExp {
  override lazy val check : Seq[ConsistencyError] =
    (if(left.typ != right.typ) Seq(ConsistencyError("Left and right operand types must match", left.pos)) else Seq()) ++
    (if(!(left.typ.isInstanceOf[SetType] || left.typ.isInstanceOf[MultisetType])) Seq(ConsistencyError(s"Expected SetType or MultisetType, but found ${left.typ}", left.pos)) else Seq())
  lazy val priority = 8
  lazy val fixity = Infix(LeftAssociative)
  lazy val op = "union"
  lazy val typ = left.typ
  def getArgs = Seq(left,right)
  def withArgs(newArgs: Seq[Exp]) = AnySetUnion(newArgs.head,newArgs(1))(pos, info, errT)
}

/** Intersection of two sets or two multisets. */
case class AnySetIntersection(left: Exp, right: Exp)(val pos: Position = NoPosition, val info: Info = NoInfo, val errT: ErrorTrafo = NoTrafos) extends AnySetBinExp {
  override lazy val check : Seq[ConsistencyError] =
    (if(left.typ != right.typ) Seq(ConsistencyError("Left and right operand types must match", left.pos)) else Seq()) ++
    (if(!(left.typ.isInstanceOf[SetType] || left.typ.isInstanceOf[MultisetType])) Seq(ConsistencyError(s"Expected SetType or MultisetType, but found ${left.typ}", left.pos)) else Seq())
  
  lazy val priority = 8
  lazy val fixity = Infix(LeftAssociative)
  lazy val op = "intersection"
  lazy val typ = left.typ
  def getArgs = Seq(left,right)
  def withArgs(newArgs: Seq[Exp]) = AnySetIntersection(newArgs.head,newArgs(1))(pos, info, errT)
}

/** Subset relation of two sets or two multisets. */
case class AnySetSubset(left: Exp, right: Exp)(val pos: Position = NoPosition, val info: Info = NoInfo, val errT: ErrorTrafo = NoTrafos) extends AnySetBinExp {
  override lazy val check : Seq[ConsistencyError] =
    (if(left.typ != right.typ) Seq(ConsistencyError("Left and right operand types must match", left.pos)) else Seq()) ++
    (if(!(left.typ.isInstanceOf[SetType] || left.typ.isInstanceOf[MultisetType])) Seq(ConsistencyError(s"Expected SetType or MultisetType, but found ${left.typ}", left.pos)) else Seq())

  lazy val priority = 8
  lazy val fixity = Infix(NonAssociative)
  lazy val op = "subset"
  lazy val typ = Bool
  def getArgs = Seq(left,right)
  def withArgs(newArgs: Seq[Exp]) = AnySetSubset(newArgs.head,newArgs(1))(pos, info, errT)
}

/** Set difference. */
case class AnySetMinus(left: Exp, right: Exp)(val pos: Position = NoPosition, val info: Info = NoInfo, val errT: ErrorTrafo = NoTrafos) extends AnySetBinExp {
  override lazy val check : Seq[ConsistencyError] =
    (if(left.typ != right.typ) Seq(ConsistencyError("Left and right operand types must match", left.pos)) else Seq()) ++
    (if(!(left.typ.isInstanceOf[SetType] || left.typ.isInstanceOf[MultisetType])) Seq(ConsistencyError(s"Expected SetType or MultisetType, but found ${left.typ}", left.pos)) else Seq())
  
  lazy val priority = 8
  lazy val fixity = Infix(NonAssociative)
  lazy val op = "setminus"
  lazy val typ = left.typ
  def getArgs = Seq(left,right)
  def withArgs(newArgs: Seq[Exp]) = AnySetMinus(newArgs.head,newArgs(1))(pos, info, errT)
}

/** Is the element 'elem' contained in the sequence 'seq'? */
case class AnySetContains(elem: Exp, s: Exp)(val pos: Position = NoPosition, val info: Info = NoInfo, val errT: ErrorTrafo = NoTrafos) extends AnySetBinExp {
  override lazy val check : Seq[ConsistencyError] =
    if(!((s.typ.isInstanceOf[SetType] && (elem isSubtype s.typ.asInstanceOf[SetType].elementType)) ||
    (s.typ.isInstanceOf[MultisetType] && (elem isSubtype s.typ.asInstanceOf[MultisetType].elementType)))) Seq(ConsistencyError(s"Set type ${s.typ} and element type ${elem.typ} must be compatible.", elem.pos)) else Seq()
    lazy val priority = 7
  lazy val fixity = Infix(NonAssociative)
  lazy val left = elem
  lazy val op = "in"
  lazy val right = s
  lazy val typ = if (s.typ.isInstanceOf[SetType]) Bool else Int
  def getArgs = Seq(elem,s)
  def withArgs(newArgs: Seq[Exp]) = AnySetContains(newArgs.head,newArgs(1))(pos, info, errT)
}

/** The length of a sequence. */
case class AnySetCardinality(s: Exp)(val pos: Position = NoPosition, val info: Info = NoInfo, val errT: ErrorTrafo = NoTrafos) extends AnySetUnExp {
  override lazy val check : Seq[ConsistencyError] =
    if(!(s.typ.isInstanceOf[SetType] || s.typ.isInstanceOf[MultisetType])) Seq(ConsistencyError(s"Set type expected SetType or MultisetType, but found ${s.typ}", s.pos)) else Seq()
  val exp = s
  lazy val typ = Int
  def getArgs = Seq(s)
  def withArgs(newArgs: Seq[Exp]) = AnySetCardinality(newArgs.head)(pos, info, errT)
}

// --- Common functionality

/** Common super trait for all kinds of literals. */
sealed trait Literal extends Exp

/**
 * A common class for concrete permissions.  The name AbstractConcretePerm is used because it is an abstract superclass for concrete permissions.
 */
sealed abstract class AbstractConcretePerm(val numerator: BigInt, val denominator: BigInt) extends PermExp

/**
 * Used to label expression nodes as potentially valid trigger terms for quantifiers.
 * Use ForbiddenInTrigger to declare terms which may not be used in triggers.
 */
sealed trait PossibleTrigger extends Exp {
  def getArgs: Seq[Exp]
  def withArgs(args: Seq[Exp]): PossibleTrigger
}

sealed trait ForbiddenInTrigger extends Exp

/** Common ancestor of Domain Function applications and Function applications. */
sealed trait FuncLikeApp extends Exp with Call {
  def func: Program => FuncLike
  def callee = funcname
  def funcname: String
}
object FuncLikeApp {
  def unapply(fa: FuncLikeApp) = Some((fa.funcname, fa.args))
  def apply(f: FuncLike, args: Seq[Exp], typVars: Map[TypeVar, Type]) = {
    f match {
      case f@Function(_, _, _, _, _, _) => FuncApp(f, args)()
      case f@DomainFunc(_, _, _, _) => DomainFuncApp(f, args, typVars)()
      case _ => sys.error(s"should not occur: $f (${f.getClass})")
    }
  }
}

/** Common superclass for domain functions with arbitrary parameters and return type, binary and unary operations are a special case. */
sealed trait AbstractDomainFuncApp extends FuncLikeApp {
  def func: Program => AbstractDomainFunc
}

/**
 * A common class for equality and inequality comparisons.  Note that equality is defined for
 * all types, and therefore is not a domain function and does not belong to a domain.
 */
sealed abstract class EqualityCmp(val op: String) extends BinExp with PrettyBinaryExpression {
  lazy val priority = 6
  lazy val fixity = Infix(NonAssociative)
  lazy val typ = Bool
}

/** Expressions with a unary or binary operator. */
sealed trait DomainOpExp extends AbstractDomainFuncApp with ForbiddenInTrigger { // ForbiddenInTrigger: seems likely that all such operators will not be allowed if/when translated to Z3. But if we need something more fine-grained, we can push this further down the hierarchy.
  def func: Program => Op
}

/** Binary expressions of any kind (whether or not they belong to a domain). */
sealed trait BinExp extends Exp with PrettyBinaryExpression {
  lazy val args = List(left, right)
  def left: Exp
  def right: Exp
}
object BinExp {
  def unapply(binExp: BinExp) = Some((binExp.left, binExp.right))
}

/** Unary expressions of any kind (whether or not they belong to a domain). */
sealed trait UnExp extends Exp {
  lazy val args = List(exp)
  def exp: Exp
}
object UnExp {
  def unapply(unExp: UnExp) = Some(unExp.exp)
}

/** Common superclass for binary expressions that belong to a domain (and thus have a domain operator). */
sealed abstract class DomainBinExp(val funct: BinOp) extends BinExp with DomainOpExp
{
  def func = (_: Program) => funct
  def funcname = funct.name
  def formalArgs = funct.formalArgs
  def op = funct.op
  def fixity = funct.fixity
  def priority = funct.priority
  def typ = funct.typ
}
object DomainBinExp {
  def unapply(e: DomainBinExp) = Some((e.left, e.funct, e.right))
}

/** Common superclass for unary expressions that belong to a domain (and thus have a domain operator). */
sealed abstract class DomainUnExp(val funct: UnOp) extends PrettyUnaryExpression with DomainOpExp with UnExp {
  def func = (_ :Program) => funct
  def funcname = funct.name
  def typ = funct.typ
  def formalArgs = funct.formalArgs
  def op = funct.op
  def fixity = funct.fixity
  def priority = funct.priority
}

/** Expressions which can appear on the left hand side of an assignment */
sealed trait Lhs extends Exp<|MERGE_RESOLUTION|>--- conflicted
+++ resolved
@@ -5,17 +5,12 @@
  */
 
 package viper.silver.ast
-<<<<<<< HEAD
-import viper.silver.ast.pretty._
-import viper.silver.ast.utility._
-import viper.silver.parser.FastParser
-=======
 import viper.silver.ast.pretty.{Infix, LeftAssociative, NonAssociative, PrettyBinaryExpression, PrettyExpression, PrettyOperatorExpression, PrettyUnaryExpression, RightAssociative}
 import viper.silver.ast.utility.QuantifiedPermissions.QuantifiedPermissionAssertion
 import viper.silver.ast.utility.Rewriter.Traverse
 import viper.silver.ast.utility._
 import viper.silver.verifier.ConsistencyError
->>>>>>> 44ad5c3d
+import viper.silver.parser.FastParser
 
 /** Expressions. */
 sealed trait Exp extends Node with Typed with Positioned with Infoed with TransformableErrors with PrettyExpression {
@@ -383,42 +378,15 @@
   lazy val typ = body.typ
 }
 
-<<<<<<< HEAD
-=======
-//sealed trait UnFoldingExp extends GhostOperation {
-//  val acc: PredicateAccessPredicate
-//}
-
-case class UnfoldingGhostOp(acc: PredicateAccessPredicate, body: Exp)(val pos: Position = NoPosition, val info: Info = NoInfo, val errT: ErrorTrafo = NoTrafos) extends GhostOperation
-case class FoldingGhostOp(acc: PredicateAccessPredicate, body: Exp)(val pos: Position = NoPosition, val info: Info = NoInfo, val errT: ErrorTrafo = NoTrafos) extends GhostOperation
-
-case class ApplyingGhostOp(exp: Exp, body: Exp)(val pos: Position = NoPosition, val info: Info = NoInfo, val errT: ErrorTrafo = NoTrafos) extends GhostOperation {
-  override lazy val check : Seq[ConsistencyError] =
-    if(!(exp isSubtype Wand)) Seq(ConsistencyError(s"Expected wand but found ${exp.typ} ($exp)", exp.pos)) else Seq()
-}
-
-case class PackagingGhostOp(wand: MagicWand, body: Exp)(val pos: Position = NoPosition, val info: Info = NoInfo, val errT: ErrorTrafo = NoTrafos) extends GhostOperation {
-  override lazy val check : Seq[ConsistencyError] =
-    if(!(wand isSubtype Wand)) Seq(ConsistencyError(s"Expected wand but found ${wand.typ} ($wand)", wand.pos)) else Seq()
-}
-
->>>>>>> 44ad5c3d
 // --- Old expressions
 
 sealed trait OldExp extends UnExp {
   lazy val typ = exp.typ
 }
 
-<<<<<<< HEAD
-case class Old(exp: Exp)(val pos: Position = NoPosition, val info: Info = NoInfo, val errT: ErrorTrafo = NoTrafos) extends OldExp { Consistency.checkNoPositiveOnly(exp) }
-=======
 case class Old(exp: Exp)(val pos: Position = NoPosition, val info: Info = NoInfo, val errT: ErrorTrafo = NoTrafos) extends OldExp {
   override lazy val check : Seq[ConsistencyError] = Consistency.checkPure(exp)
 }
-case class ApplyOld(exp: Exp)(val pos: Position = NoPosition, val info: Info = NoInfo, val errT: ErrorTrafo = NoTrafos) extends OldExp {
-  override lazy val check : Seq[ConsistencyError] = Consistency.checkPure(exp)
-}
->>>>>>> 44ad5c3d
 
 /** Old expression that references a particular state earlier in the program that has been given a name.
   * Evaluates expression in that state. */
