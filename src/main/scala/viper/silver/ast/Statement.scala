--- conflicted
+++ resolved
@@ -154,15 +154,10 @@
 }
 
 /** Package a magic wand. */
-<<<<<<< HEAD
 case class Package(wand: MagicWand, proofScript: Seqn, locals: Seq[LocalVarDecl])(val pos: Position = NoPosition, val info: Info = NoInfo, val errT: ErrorTrafo = NoTrafos) extends Stmt {
-  require(wand isSubtype Wand, s"Expected wand but found ${wand.typ} ($wand)")
-=======
-case class Package(wand: MagicWand)(val pos: Position = NoPosition, val info: Info = NoInfo, val errT: ErrorTrafo = NoTrafos) extends Stmt {
   override lazy val check : Seq[ConsistencyError] =
     (if(!Consistency.noResult(this)) Seq(ConsistencyError("Result variables are only allowed in postconditions of functions.", pos)) else Seq()) ++
     (if(!(wand isSubtype Wand)) Seq(ConsistencyError(s"Expected wand but found ${wand.typ} ($wand)", wand.pos)) else Seq())
->>>>>>> 44ad5c3d
 }
 
 /** Apply a magic wand. */
