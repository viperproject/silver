package viper.silver.plugin.standard.inline

import viper.silver.ast._
import viper.silver.ast.utility.{QuantifiedPermissions, ViperStrategy}
<<<<<<< HEAD
import viper.silver.frontend.{ApproximateIPS, AssertingIPS, DefaultIPS, InlinePredicateStrategy}
=======
import viper.silver.plugin.SilverPlugin
>>>>>>> a30fdeec
import viper.silver.plugin.standard.inline.WrapPred._
import viper.silver.verifier.ConsistencyError
import viper.silver.verifier.errors._

trait InlineRewrite extends SilverPlugin {

<<<<<<< HEAD
  def rewriteProgram(program: Program, inlinePreds: Seq[Predicate], stat: InlinePredicateStrategy): Program = {
    val predMap = InlinePredicateMap()
    val permDecl = LocalVarDecl("__perm__", Perm)()
    val permVar = permDecl.localVar
    val knownPositive = (p: LocalVar) => p == permVar
    var dummyN = 0
    val getDummyName = () => {dummyN += 1; s"__dummy__$dummyN"}
=======
  def poly_recur[X <: Node](x: X)(implicit recur: Node => Node): X = {
    recur(x).asInstanceOf[X]
  }

  def multiplyPermByPerm(p: Exp, permVar: LocalVar): Exp = p match {
    case FullPerm() => permVar.withMeta(p.pos, p.info, p.errT)
    case WildcardPerm() => WildcardPerm()(p.pos, p.info, p.errT)
    case _ => PermMul(p, permVar)(p.pos, p.info, p.errT)
  }

  def multiplyExpByPerm(acc: AccessPredicate, permVar: LocalVar): AccessPredicate = acc match {
    case fa@FieldAccessPredicate(loc,p) => FieldAccessPredicate(loc,multiplyPermByPerm(p, permVar))(fa.pos,fa.info)
    case pa@PredicateAccessPredicate(loc,p) => PredicateAccessPredicate(loc, multiplyPermByPerm(p, permVar))(pa.pos,pa.info)
    case _: MagicWand => sys.error("Cannot yet permission-scale magic wands")
  }

  def rewriteProgram(program: Program, inlinePreds: Seq[Predicate], assertFolds: Boolean): Program = {
    val state = InlinePredicateState()
    val trigMan = new TriggerManager(program, inlinePreds, state.names)
    val knownPositive = (p: LocalVar) => p == state.permVar
>>>>>>> a30fdeec
    val permPropagateStrategy = ViperStrategy.Slim({
      case acc: AccessPredicate => multiplyExpByPerm(acc, state.permVar)
    })
    val strategy = ViperStrategyCustomTraverse.CustomContextTraverse[Set[String]]({
<<<<<<< HEAD
      case (acc@PredicateAccessPredicate(_, perm), ctxt, recur) if predMap.shouldRewrite(acc) =>
        (wrapPred(predMap.predicateBody(acc, ctxt, recur), perm, knownPositive), ctxt)
      case (u@Unfolding(acc@PredicateAccessPredicate(_, perm), body), ctxt, recur) if predMap.shouldRewrite(acc) =>
        val rbody = recur(body).asInstanceOf[Exp]
        if (stat == ApproximateIPS) {
          (rbody, ctxt)
        } else if (stat == AssertingIPS) {
          val res = Asserting(wrapPredUnfold(predMap.predicateBody(acc, ctxt, recur), perm, knownPositive), rbody)(u.pos, u.info)
          (res, ctxt)
        } else {
          (predMap.assertingIn(acc, rbody, getDummyName())(u.pos, u.info, u.errT), ctxt)
=======
      case (acc@PredicateAccessPredicate(_, perm), ctxt, recur) if state.shouldRewrite(acc) =>
        (wrapPred(state.predicateBody(acc, ctxt, recur), perm, knownPositive), ctxt)
      case (u@Unfolding(acc, body), ctxt, recur) if state.shouldRewrite(acc) =>
        val res = if (assertFolds) {
          state.assertingIn(acc, recur(body).asInstanceOf[Exp])(u.pos, u.info, u.errT)
        } else {
          recur(body).asInstanceOf[Exp]
>>>>>>> a30fdeec
        }
        (trigMan.wrap(acc, res), ctxt)
      case (u@Unfold(acc@PredicateAccessPredicate(_, perm)), ctxt, recur) if state.shouldRewrite(acc) =>
        val errT = ErrTrafo(err => UnfoldFailed(u, err.reason))
<<<<<<< HEAD
        if (stat != ApproximateIPS) {
          (Assert(wrapPredUnfold(predMap.predicateBody(acc, ctxt, recur), perm, knownPositive))(u.pos, u.info, errT), ctxt)
=======
        val res = if (assertFolds) {
          wrapPredUnfold(state.predicateBody(acc, ctxt, recur), perm, knownPositive)
>>>>>>> a30fdeec
        } else {
          TrueLit()()
        }
        (Assert(trigMan.wrap(acc, res))(u.pos, u.info, errT), ctxt)
      case (f@Fold(acc@PredicateAccessPredicate(_, perm)), ctxt, recur) if state.shouldRewrite(acc) =>
        val errT = ErrTrafo(err => FoldFailed(f, err.reason))
<<<<<<< HEAD
        if (stat != ApproximateIPS) {
          (Assert(wrapPredFold(predMap.predicateBodyNoErrT(acc, ctxt, recur), perm, knownPositive))(f.pos, f.info, errT), ctxt)
=======
        val res = if (assertFolds) {
          wrapPredFold(state.predicateBodyNoErrT(acc, ctxt, recur), perm, knownPositive)
>>>>>>> a30fdeec
        } else {
          TrueLit()()
        }
<<<<<<< HEAD
      // Hack needed since foralls are desugared before we get a chance to run
=======
        (Assert(trigMan.wrap(acc, res))(f.pos, f.info, errT), ctxt)
      case (p@CurrentPerm(PredicateAccess(_, _)), ctxt, _) =>
        reportError(ConsistencyError("Inlined predicates cannot be used in perm expressions", p.pos))
        (p, ctxt)
      // Ugly hack needed since foralls are desugared before we get a chance to run
>>>>>>> a30fdeec
      case (fa@Forall(_, _, exp), ctxt, recur) =>
        val faTrig = fa.autoTrigger
        val fa2 = faTrig.copy(exp = recur(exp).asInstanceOf[Exp], triggers = trigMan.mapTriggers(faTrig.triggers))(fa.pos, faTrig.info, fa.errT)
        val fa3 = if (fa == fa2) {
          fa
        } else {
          val desugaredForalls = QuantifiedPermissions.desugarSourceQuantifiedPermissionSyntax(fa2)
          desugaredForalls.tail.foldLeft(desugaredForalls.head: Exp)((conjuncts, forall) => And(conjuncts, forall)(fa2.pos, fa2.info, fa2.errT))
        }
        (fa3, ctxt)
      case (scope: Scope, ctxt, _) =>
        (scope, ctxt ++ scope.scopedDecls.map(_.name).toSet)
    }, Set())
    for (pred <- inlinePreds) {
      val pred2 = strategy.execute[Predicate](permPropagateStrategy.execute(pred))
      state.addPredicate(pred2) // Modifies strategy so that pred can now be inlined
    }
    val prog2 = strategy.execute[Program](program)
<<<<<<< HEAD
    if (stat == DefaultIPS) {
      prog2.copy(functions = prog2.functions ++ predMap.toUnfoldingFunctions)(prog2.pos, prog2.info, prog2.errT)
=======
    val prog3 = prog2.copy(domains = prog2.domains.prependedAll(trigMan.intoDomain()))(prog2.pos, prog2.info, prog2.errT)
    if (assertFolds) {
      prog3.copy(functions = prog3.functions ++ state.toUnfoldingFunctions)(prog3.pos, prog3.info, prog3.errT)
>>>>>>> a30fdeec
    } else {
      prog3
    }
  }
}<|MERGE_RESOLUTION|>--- conflicted
+++ resolved
@@ -2,26 +2,13 @@
 
 import viper.silver.ast._
 import viper.silver.ast.utility.{QuantifiedPermissions, ViperStrategy}
-<<<<<<< HEAD
-import viper.silver.frontend.{ApproximateIPS, AssertingIPS, DefaultIPS, InlinePredicateStrategy}
-=======
-import viper.silver.plugin.SilverPlugin
->>>>>>> a30fdeec
+import viper.silver.frontend.InlinePredicateStrategy
 import viper.silver.plugin.standard.inline.WrapPred._
 import viper.silver.verifier.ConsistencyError
 import viper.silver.verifier.errors._
 
 trait InlineRewrite extends SilverPlugin {
 
-<<<<<<< HEAD
-  def rewriteProgram(program: Program, inlinePreds: Seq[Predicate], stat: InlinePredicateStrategy): Program = {
-    val predMap = InlinePredicateMap()
-    val permDecl = LocalVarDecl("__perm__", Perm)()
-    val permVar = permDecl.localVar
-    val knownPositive = (p: LocalVar) => p == permVar
-    var dummyN = 0
-    val getDummyName = () => {dummyN += 1; s"__dummy__$dummyN"}
-=======
   def poly_recur[X <: Node](x: X)(implicit recur: Node => Node): X = {
     recur(x).asInstanceOf[X]
   }
@@ -38,72 +25,46 @@
     case _: MagicWand => sys.error("Cannot yet permission-scale magic wands")
   }
 
-  def rewriteProgram(program: Program, inlinePreds: Seq[Predicate], assertFolds: Boolean): Program = {
+  def rewriteProgram(program: Program, inlinePreds: Seq[Predicate], stat: InlinePredicateStrategy): Program = {
     val state = InlinePredicateState()
     val trigMan = new TriggerManager(program, inlinePreds, state.names)
     val knownPositive = (p: LocalVar) => p == state.permVar
->>>>>>> a30fdeec
     val permPropagateStrategy = ViperStrategy.Slim({
       case acc: AccessPredicate => multiplyExpByPerm(acc, state.permVar)
     })
     val strategy = ViperStrategyCustomTraverse.CustomContextTraverse[Set[String]]({
-<<<<<<< HEAD
-      case (acc@PredicateAccessPredicate(_, perm), ctxt, recur) if predMap.shouldRewrite(acc) =>
-        (wrapPred(predMap.predicateBody(acc, ctxt, recur), perm, knownPositive), ctxt)
-      case (u@Unfolding(acc@PredicateAccessPredicate(_, perm), body), ctxt, recur) if predMap.shouldRewrite(acc) =>
-        val rbody = recur(body).asInstanceOf[Exp]
-        if (stat == ApproximateIPS) {
-          (rbody, ctxt)
-        } else if (stat == AssertingIPS) {
-          val res = Asserting(wrapPredUnfold(predMap.predicateBody(acc, ctxt, recur), perm, knownPositive), rbody)(u.pos, u.info)
-          (res, ctxt)
-        } else {
-          (predMap.assertingIn(acc, rbody, getDummyName())(u.pos, u.info, u.errT), ctxt)
-=======
       case (acc@PredicateAccessPredicate(_, perm), ctxt, recur) if state.shouldRewrite(acc) =>
         (wrapPred(state.predicateBody(acc, ctxt, recur), perm, knownPositive), ctxt)
       case (u@Unfolding(acc, body), ctxt, recur) if state.shouldRewrite(acc) =>
-        val res = if (assertFolds) {
-          state.assertingIn(acc, recur(body).asInstanceOf[Exp])(u.pos, u.info, u.errT)
+        val rbody = recur(body).asInstanceOf[Exp]
+        val res = if (stat == ApproximateIPS) {
+          rbody
+        } else if (stat == AssertingIPS) {
+          Asserting(wrapPredUnfold(predMap.predicateBody(acc, ctxt, recur), perm, knownPositive), rbody)(u.pos, u.info)
         } else {
-          recur(body).asInstanceOf[Exp]
->>>>>>> a30fdeec
+          predMap.assertingIn(acc, rbody, getDummyName())(u.pos, u.info, u.errT)
         }
         (trigMan.wrap(acc, res), ctxt)
       case (u@Unfold(acc@PredicateAccessPredicate(_, perm)), ctxt, recur) if state.shouldRewrite(acc) =>
         val errT = ErrTrafo(err => UnfoldFailed(u, err.reason))
-<<<<<<< HEAD
-        if (stat != ApproximateIPS) {
-          (Assert(wrapPredUnfold(predMap.predicateBody(acc, ctxt, recur), perm, knownPositive))(u.pos, u.info, errT), ctxt)
-=======
-        val res = if (assertFolds) {
+        val res = if (stat != ApproximateIPS) {
           wrapPredUnfold(state.predicateBody(acc, ctxt, recur), perm, knownPositive)
->>>>>>> a30fdeec
         } else {
           TrueLit()()
         }
         (Assert(trigMan.wrap(acc, res))(u.pos, u.info, errT), ctxt)
       case (f@Fold(acc@PredicateAccessPredicate(_, perm)), ctxt, recur) if state.shouldRewrite(acc) =>
         val errT = ErrTrafo(err => FoldFailed(f, err.reason))
-<<<<<<< HEAD
-        if (stat != ApproximateIPS) {
-          (Assert(wrapPredFold(predMap.predicateBodyNoErrT(acc, ctxt, recur), perm, knownPositive))(f.pos, f.info, errT), ctxt)
-=======
-        val res = if (assertFolds) {
+        val res = if (stat != ApproximateIPS) {
           wrapPredFold(state.predicateBodyNoErrT(acc, ctxt, recur), perm, knownPositive)
->>>>>>> a30fdeec
         } else {
           TrueLit()()
         }
-<<<<<<< HEAD
-      // Hack needed since foralls are desugared before we get a chance to run
-=======
         (Assert(trigMan.wrap(acc, res))(f.pos, f.info, errT), ctxt)
       case (p@CurrentPerm(PredicateAccess(_, _)), ctxt, _) =>
         reportError(ConsistencyError("Inlined predicates cannot be used in perm expressions", p.pos))
         (p, ctxt)
       // Ugly hack needed since foralls are desugared before we get a chance to run
->>>>>>> a30fdeec
       case (fa@Forall(_, _, exp), ctxt, recur) =>
         val faTrig = fa.autoTrigger
         val fa2 = faTrig.copy(exp = recur(exp).asInstanceOf[Exp], triggers = trigMan.mapTriggers(faTrig.triggers))(fa.pos, faTrig.info, fa.errT)
@@ -122,14 +83,9 @@
       state.addPredicate(pred2) // Modifies strategy so that pred can now be inlined
     }
     val prog2 = strategy.execute[Program](program)
-<<<<<<< HEAD
+    val prog3 = prog2.copy(domains = prog2.domains.prependedAll(trigMan.intoDomain()))(prog2.pos, prog2.info, prog2.errT)
     if (stat == DefaultIPS) {
-      prog2.copy(functions = prog2.functions ++ predMap.toUnfoldingFunctions)(prog2.pos, prog2.info, prog2.errT)
-=======
-    val prog3 = prog2.copy(domains = prog2.domains.prependedAll(trigMan.intoDomain()))(prog2.pos, prog2.info, prog2.errT)
-    if (assertFolds) {
       prog3.copy(functions = prog3.functions ++ state.toUnfoldingFunctions)(prog3.pos, prog3.info, prog3.errT)
->>>>>>> a30fdeec
     } else {
       prog3
     }
