package viper.silver.plugin.standard.inline

import fastparse.noApi
import viper.silver.ast.utility.ViperStrategy
import viper.silver.ast.Program
import viper.silver.plugin.{ParserPluginTemplate, SilverPlugin}
import viper.silver.parser.ParserExtension
import viper.silver.parser.FastParser._
import viper.silver.parser._
import White._

class InlinePredicatePlugin extends SilverPlugin with ParserPluginTemplate
  with InlineRewrite
  with InlineErrorChecker {
  import fastparse.noApi._

  private[this] val InlinePredicateKeyword = "inline"

  lazy val inlinePredicate: noApi.P[PInlinePredicate] =
    P(keyword(InlinePredicateKeyword) ~/ predicateDecl).map(pred => PInlinePredicate(pred))

  override def beforeParse(input: String, isImported: Boolean): String = {
    ParserExtension.addNewKeywords(Set[String](InlinePredicateKeyword))
    ParserExtension.addNewDeclAtEnd(inlinePredicate)
    input
  }

  override def beforeVerify(input: Program): Program = {
    val rewrittenMethods = input.methods.map { method =>
      val inlinePredIds = input.extensions.collect({case InlinePredicate(p) => p.name}).toSet
      val recursivePreds = checkRecursive(inlinePredIds, input) ++ checkMutualRecursive(inlinePredIds, input)
      // TODO: Do we also need to inline in inhale/exhale/assert/assume and package/apply statements?
      val (prePredIds, postPredIds) = getPrePostPredIds(method, input, inlinePredIds)
<<<<<<< HEAD
      val inlinedPredMethod = inlinePredicates(method, input, prePredIds, postPredIds)
      rewriteMethod(inlinedPredMethod, prePredIds, postPredIds)
=======
      val prePredIdsNoRecur = prePredIds.diff(recursivePreds.map(_.name))
      val postPredIdsNoRecur = postPredIds.diff(recursivePreds.map(_.name))
      val inlinedPredMethod = inlinePredicates(method, input, prePredIdsNoRecur, postPredIdsNoRecur)
      rewriteMethod(inlinedPredMethod, input, prePredIdsNoRecur, postPredIdsNoRecur)
>>>>>>> 527dffb7
    }
    // TODO: Do we also need to rewrite functions?
    ViperStrategy.Slim({
      case program@Program(_, _, _, predicates, _, extensions) =>
        program.copy(
          methods = rewrittenMethods,
          predicates = predicates ++ extensions.collect{case InlinePredicate(p) => p},
        )(program.pos, program.info, program.errT)
    }).execute[Program](input)
  }
}<|MERGE_RESOLUTION|>--- conflicted
+++ resolved
@@ -31,15 +31,10 @@
       val recursivePreds = checkRecursive(inlinePredIds, input) ++ checkMutualRecursive(inlinePredIds, input)
       // TODO: Do we also need to inline in inhale/exhale/assert/assume and package/apply statements?
       val (prePredIds, postPredIds) = getPrePostPredIds(method, input, inlinePredIds)
-<<<<<<< HEAD
-      val inlinedPredMethod = inlinePredicates(method, input, prePredIds, postPredIds)
-      rewriteMethod(inlinedPredMethod, prePredIds, postPredIds)
-=======
       val prePredIdsNoRecur = prePredIds.diff(recursivePreds.map(_.name))
       val postPredIdsNoRecur = postPredIds.diff(recursivePreds.map(_.name))
       val inlinedPredMethod = inlinePredicates(method, input, prePredIdsNoRecur, postPredIdsNoRecur)
       rewriteMethod(inlinedPredMethod, input, prePredIdsNoRecur, postPredIdsNoRecur)
->>>>>>> 527dffb7
     }
     // TODO: Do we also need to rewrite functions?
     ViperStrategy.Slim({
