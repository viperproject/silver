--- conflicted
+++ resolved
@@ -4,10 +4,6 @@
 import viper.silver.ast._
 import viper.silver.parser.FastParser._
 import viper.silver.parser._
-<<<<<<< HEAD
-import viper.silver.ast.pretty.FastPrettyPrinter.{ContOps, char, parens, space, ssep, text, toParenDoc}
-=======
->>>>>>> 93945817
 import viper.silver.ast.pretty.PrettyPrintPrimitives
 import viper.silver.parser.TypeHelper
 
@@ -176,7 +172,6 @@
       argList1 ++ argList2
     }
     override def prettyPrint: PrettyPrintPrimitives#Cont = ???
-
      /*
       * override def typ: Type = Type(Bool)
       */
@@ -215,7 +210,6 @@
       None
     }
 
-
     override def translateExp(t: Translator): ExtensionExp = {
       val f = DecreasesTuple(params map t.exp)()
       DecreasesTuple(params map t.exp)(f.extensionSubnodes.head.pos)
@@ -236,7 +230,6 @@
     }
   }
 
-<<<<<<< HEAD
 
   lazy val decreases: noApi.P[PDecreases] = P("decreasea" ~/ exp.rep(sep=",")).map{case a => PDecreases(a)}
 //  lazy val decreases: noApi.P[PExp] = P("decreasea" ~/ exp.rep(sep=",")).map{case a => PCall(PIdnUse("decreases"),a)}
@@ -371,12 +364,6 @@
       assert(typ.isGround)
       args.foreach(_.forceSubstitution(ts))
     }
-=======
-  lazy val decreases: noApi.P[PExp] = P(keyword("decreasea") ~/ "(".? ~ exp.rep(sep=",") ~ ")".?).map{case a => PDecreases(a)}
-//  lazy val decreases: noApi.P[PExp] = P("decreasea" ~/ exp.rep(sep=",")).map{case a => PCall(PIdnUse("decreases"),a)}
-
-  lazy val decreasesStar: noApi.P[PExp] = P(keyword("decreaseaStar") ~ ("(" ~ ")").?).map{_ => PDecreasesStar()}
->>>>>>> 93945817
 
     var function : PTermFunction = null
     var extfunction : PPredicate = null
@@ -495,20 +482,12 @@
    * that are possible.
    */
   lazy val preSpecification: noApi.P[PExp] = P("preSpecificationExample").map { case() => "".asInstanceOf[PExp]}
-<<<<<<< HEAD
   lazy val postSpecification: noApi.P[PExp] = P("postSpecificationExample").map { case() => "".asInstanceOf[PExp]}
-=======
-  lazy val postSpecification: noApi.P[PExp] = P(decreases|decreasesStar)
->>>>>>> 93945817
   lazy val invSpecification: noApi.P[PExp] = P("invariantSpecificationExample").map { case() => "".asInstanceOf[PExp]}
    /*
     * The extended Keywords is a set of the strings which consitute the set of keywirds but are not a part of the base keyword set.
     */
-<<<<<<< HEAD
   lazy val extendedKeywords = Set[String]("dfunction", "DFCall", "decreasea", "functionTerm", "decreaseaStar")
-=======
-  lazy val extendedKeywords = Set[String]("dfunction", "DFCall", "decreasea", "decreaseaStar")
->>>>>>> 93945817
 
 
 
