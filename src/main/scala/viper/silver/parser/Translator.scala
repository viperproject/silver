/*
 * This Source Code Form is subject to the terms of the Mozilla Public
 * License, v. 2.0. If a copy of the MPL was not distributed with this
 * file, You can obtain one at http://mozilla.org/MPL/2.0/.
 */

package viper.silver.parser

import language.implicitConversions
import org.kiama.attribution.Attributable
import org.kiama.util.Messaging
import viper.silver.ast._
import viper.silver.ast.utility.{Visitor, Statements}

/**
 * Takes an abstract syntax tree after parsing is done and translates it into
 * a SIL abstract syntax tree.
 *
 * [2014-05-08 Malte] The current architecture of the resolver makes it hard
 * to detect all malformed ASTs. It is, for example, hard to detect that an
 * expression "f > 0", where f is an int-typed field, is malformed.
 * The translator can thus not assume that the input tree is completely
 * wellformed, and in cases where a malformed tree is detected, it does not
 * return a tree, but instead, records error messages using Kiama's
 * Messaging feature.
 */
case class Translator(program: PProgram) {
  val file = program.file

  def translate: Option[Program] /*(Program, Seq[Messaging.Record])*/ = {
    assert(Messaging.messagecount == 0, "Expected previous phases to succeed, but found error messages.")

    program match {
      case PProgram(f, domains, fields, functions, predicates, methods) =>
        (domains ++ fields ++ functions ++ predicates ++
          methods ++ (domains flatMap (_.funcs))) map translateMemberSignature

        val d = domains map (translate(_))
        val f = fields map (translate(_))
        val fs = functions map (translate(_))
        val p = predicates map (translate(_))
        val m = methods map (translate(_))
        val prog = Program(d, f, fs, p, m)(program.start)

        if (Messaging.messagecount == 0) Some(prog)
        else None
    }
  }

  private def translate(m: PMethod): Method = m match {
    case PMethod(name, formalArgs, formalReturns, pres, posts, body) =>
      val m = findMethod(name)
      val plocals = Visitor.deepCollect(body.childStmts, Nodes.subnodes)({ case l: PLocalVarDecl => l })
      val locals = plocals map {
        case p@PLocalVarDecl(idndef, t, _) => LocalVarDecl(idndef.name, ttyp(t))(p.start)
      }
      m.locals = locals
      m.pres = pres map exp
      m.posts = posts map exp
      m.body = stmt(body)
      m
  }

  private def translate(d: PDomain): Domain = d match {
    case PDomain(name, typVars, functions, axioms) =>
      val d = findDomain(name)
      d.functions = functions map (f => findDomainFunction(f.idndef))
      d.axioms = axioms map (translate(_))
      d
  }

  private def translate(a: PAxiom): DomainAxiom = a match {
    case PAxiom(name, e) =>
      DomainAxiom(name.name, exp(e))(a.start)
  }

  private def translate(f: PFunction) = f match {
    case PFunction(name, formalArgs, typ, pres, posts, body) =>
      val f = findFunction(name)
      f.pres = pres map exp
      f.posts = posts map exp
      f.exp = exp(body)
      f
  }

  private def translate(p: PPredicate) = p match {
    case PPredicate(name, formalArgs, body) =>
      val p = findPredicate(name)
      p.body = exp(body)
      p
  }

  private def translate(f: PField) = findField(f.idndef)

  private val members = collection.mutable.HashMap[String, Node]()
  /**
   * Translate the signature of a member, so that it can be looked up later.
   */
  private def translateMemberSignature(p: PMember) {
    val pos = p.start
    val name = p.idndef.name
    val t = p match {
      case PField(_, typ) =>
        Field(name, ttyp(typ))(pos)
      case PFunction(_, formalArgs, typ, _, _, _) =>
        Function(name, formalArgs map liftVarDecl, ttyp(typ), null, null, null)(pos)
      case PDomainFunction(_, args, typ, unique) =>
        DomainFunc(name, args map liftVarDecl, ttyp(typ), unique)(pos)
      case PDomain(_, typVars, funcs, axioms) =>
        Domain(name, null, null, typVars map (t => TypeVar(t.idndef.name)))(pos)
      case PPredicate(_, formalArgs, _) =>
        Predicate(name, formalArgs map liftVarDecl, null)(pos)
      case PMethod(_, formalArgs, formalReturns, _, _, _) =>
        Method(name, formalArgs map liftVarDecl, formalReturns map liftVarDecl, null, null, null, null)(pos)
    }
    members.put(p.idndef.name, t)
  }

  // helper methods that can be called if one knows what 'id' refers to
  private def findDomain(id: PIdentifier) = members.get(id.name).get.asInstanceOf[Domain]
  private def findField(id: PIdentifier) = members.get(id.name).get.asInstanceOf[Field]
  private def findFunction(id: PIdentifier) = members.get(id.name).get.asInstanceOf[Function]
  private def findDomainFunction(id: PIdentifier) = members.get(id.name).get.asInstanceOf[DomainFunc]
  private def findPredicate(id: PIdentifier) = members.get(id.name).get.asInstanceOf[Predicate]
  private def findMethod(id: PIdentifier) = members.get(id.name).get.asInstanceOf[Method]

  /** Takes a `PStmt` and turns it into a `Stmt`. */
  private def stmt(s: PStmt): Stmt = {
    val pos = s.start
    s match {
      case PVarAssign(idnuse, PFunctApp(func, args)) if members.get(func.name).get.isInstanceOf[Method] =>
        /* This is a method call that got parsed in a slightly confusing way.
         * TODO: Get rid of this case! There is a matching case in the resolver.
         */
        val call = PMethodCall(Seq(idnuse), func, args)
        call.setStart(s.start)
        stmt(call)
      case PVarAssign(idnuse, rhs) =>
        LocalVarAssign(LocalVar(idnuse.name)(ttyp(idnuse.typ), pos), exp(rhs))(pos)
      case PFieldAssign(field, rhs) =>
        FieldAssign(FieldAccess(exp(field.rcv), findField(field.idnuse))(field.start), exp(rhs))(pos)
      case PLocalVarDecl(idndef, t, Some(init)) =>
        LocalVarAssign(LocalVar(idndef.name)(ttyp(t), pos), exp(init))(pos)
      case PLocalVarDecl(_, _, None) =>
        // there are no declarations in the SIL AST; rather they are part of the method signature
        Statements.EmptyStmt
      case PSeqn(ss) =>
        Seqn(ss filterNot (_.isInstanceOf[PSkip]) map stmt)(pos)
      case PFold(e) =>
        Fold(exp(e).asInstanceOf[PredicateAccessPredicate])(pos)
      case PUnfold(e) =>
        Unfold(exp(e).asInstanceOf[PredicateAccessPredicate])(pos)
      case PPackageWand(e) =>
        Package(exp(e).asInstanceOf[MagicWand])(pos)
      case PApplyWand(e) =>
        Apply(exp(e))(pos)
      case PInhale(e) =>
        Inhale(exp(e))(pos)
      case PExhale(e) =>
        Exhale(exp(e))(pos)
      case PAssert(e) =>
        Assert(exp(e))(pos)
      case PNewStmt(target, fieldsOpt) =>
        val fields = fieldsOpt match {
          case None => program.fields map (translate(_))
            /* Slightly redundant since we already translated the fields when we
             * translated the PProgram at the beginning of this class.
             */
          case Some(pfields) => pfields map findField
        }
        NewStmt(exp(target).asInstanceOf[LocalVar], fields)(pos)
      case PMethodCall(targets, method, args) =>
        val ts = (targets map exp).asInstanceOf[Seq[LocalVar]]
        MethodCall(findMethod(method), args map exp, ts)(pos)
      case PLabel(name) =>
        Label(name.name)(pos)
      case PGoto(label) =>
        Goto(label.name)(pos)
      case PIf(cond, thn, els) =>
        If(exp(cond), stmt(thn), stmt(els))(pos)
      case PFresh(vars) => Fresh(vars map (v => LocalVar(v.name)(ttyp(v.typ), v.start)))(pos)
      case PConstraining(vars, ss) =>
        Constraining(vars map (v => LocalVar(v.name)(ttyp(v.typ), v.start)), stmt(ss))(pos)
      case PWhile(cond, invs, body) =>
        val plocals = body.childStmts collect {
          case l: PLocalVarDecl => l
        }
        val locals = plocals map {
          case p@PLocalVarDecl(idndef, t, _) => LocalVarDecl(idndef.name, ttyp(t))(pos)
        }
        While(exp(cond), invs map exp, locals, stmt(body))(pos)
<<<<<<< HEAD
      case PLetWand(idndef, wand) =>
        LocalVarAssign(LocalVar(idndef.name)(Wand, pos), exp(wand))(pos)
=======
>>>>>>> 5789cb6b
      case _: PDefine | _: PSkip =>
        sys.error(s"Found unexpected intermediate statement $s (${s.getClass.getName}})")
    }
  }

  /** Takes a `PExp` and turns it into an `Exp`. */
  private def exp(pexp: PExp): Exp = {
    val pos = pexp.start
    pexp match {
      case piu @ PIdnUse(name) =>
        piu.decl match {
          case _: PLocalVarDecl | _: PFormalArgDecl => LocalVar(name)(ttyp(pexp.typ), pos)
          case pf: PField =>
            /* A malformed AST where a field is dereferenced without a receiver */
            Messaging.message(piu, s"expected expression but found field $name")
            LocalVar(pf.idndef.name)(ttyp(pf.typ), pos)
<<<<<<< HEAD
          case _: PLetWand =>
            /* TODO: We might want to differentiate between magic wand references and regular local variables. */
            LocalVar(name)(ttyp(pexp.typ), pos)
=======
>>>>>>> 5789cb6b
          case other =>
            sys.error("should not occur in type-checked program")
        }
      case PBinExp(left, op, right) =>
        val (l, r) = (exp(left), exp(right))
        op match {
          case "+" =>
            r.typ match {
              case Int => Add(l, r)(pos)
              case Perm => PermAdd(l, r)(pos)
              case _ => sys.error("should not occur in type-checked program")
            }
          case "-" =>
            r.typ match {
              case Int => Sub(l, r)(pos)
              case Perm => PermSub(l, r)(pos)
              case _ => sys.error("should not occur in type-checked program")
            }
          case "*" =>
            r.typ match {
              case Int => Mul(l, r)(pos)
              case Perm =>
                l.typ match {
                  case Int => IntPermMul(l, r)(pos)
                  case Perm => PermMul(l, r)(pos)
                  case _ => sys.error("should not occur in type-checked program")
                }
              case _ => sys.error("should not occur in type-checked program")
            }
          case "/" =>
            assert(r.typ==Int)
            l.typ match {
              case Perm => PermDiv(l, r)(pos)
              case Int  => assert (l.typ==Int); FractionalPerm(l, r)(pos)
              case _    => sys.error("should not occur in type-checked program")
            }
          case "\\" => Div(l, r)(pos)
          case "%" => Mod(l, r)(pos)
          case "<" =>
            l.typ match {
              case Int => LtCmp(l, r)(pos)
              case Perm => PermLtCmp(l, r)(pos)
              case _ => sys.error("unexpected type")
            }
          case "<=" =>
            l.typ match {
              case Int => LeCmp(l, r)(pos)
              case Perm => PermLeCmp(l, r)(pos)
              case _ => sys.error("unexpected type")
            }
          case ">" =>
            l.typ match {
              case Int => GtCmp(l, r)(pos)
              case Perm => PermGtCmp(l, r)(pos)
              case _ => sys.error("unexpected type")
            }
          case ">=" =>
            l.typ match {
              case Int => GeCmp(l, r)(pos)
              case Perm => PermGeCmp(l, r)(pos)
              case _ => sys.error("unexpected type")
            }
          case "==" => EqCmp(l, r)(pos)
          case "!=" => NeCmp(l, r)(pos)
          case "==>" => Implies(l, r)(pos)
          case "--*" => MagicWand(l, r)(pos)
          case "<==>" => EqCmp(l, r)(pos)
          case "&&" => And(l, r)(pos)
          case "||" => Or(l, r)(pos)
          case "in" =>
            if (right.typ.isInstanceOf[PSeqType])
              SeqContains(l, r)(pos)
            else
              AnySetContains(l, r)(pos)
          case "++" => SeqAppend(l, r)(pos)
          case "subset" => AnySetSubset(l, r)(pos)
          case "intersection" => AnySetIntersection(l, r)(pos)
          case "union" => AnySetUnion(l, r)(pos)
          case "setminus" => AnySetMinus(l, r)(pos)
          case _ => sys.error(s"unexpected operator $op")
        }
      case PUnExp(op, pe) =>
        val e = exp(pe)
        op match {
          case "+" => e
          case "-" => Neg(e)(pos)
          case "!" => Not(e)(pos)
        }
      case PInhaleExhaleExp(in, ex) =>
        InhaleExhaleExp(exp(in), exp(ex))(pos)
      case PIntLit(i) =>
        IntLit(i)(pos)
      case p@PResultLit() =>
        // find function
        var par: Attributable = p.parent
        while (!par.isInstanceOf[PFunction]) {
          if (par == null) sys.error("cannot use 'result' outside of function")
          par = par.parent
        }
        Result()(ttyp(par.asInstanceOf[PFunction].typ), pos)
      case PBoolLit(b) =>
        if (b) TrueLit()(pos) else FalseLit()(pos)
      case PNullLit() =>
        NullLit()(pos)
      case p@PFieldAccess(rcv, idn) =>
        FieldAccess(exp(rcv), findField(idn))(pos)
      case p@PPredicateAccess(args, idn) =>
        PredicateAccess(args map exp, findPredicate(idn))(pos)
      case PFunctApp(func, args) =>
        members.get(func.name).get match {
          case f: Function => FuncApp(f, args map exp)(pos)
          case f @ DomainFunc(name, formalArgs, typ, _) =>
            val actualArgs = args map exp
            val translatedTyp = ttyp(pexp.typ)
            // 'learn' looks at the formal type of an expression and the one actually
            // occurring in the program and tries to learn instantiations for type variables.
            def learn(formal: Type, actual: Type): Seq[(TypeVar, Type)] = {
              (formal, actual) match {
                case (tv: TypeVar, t) if t.isConcrete => Seq(tv -> t)
                case (DomainType(_, m1), DomainType(_, m2)) =>
                  m2.toSeq
                case _ => Nil
              }
            }
            // infer the type variable mapping for this call
            val map = learn(typ, translatedTyp) ++
              ((formalArgs map (_.typ)) zip (actualArgs map (_.typ)) flatMap (x => learn(x._1, x._2)))

            DomainFuncApp(f, actualArgs, map.toMap)(pos)
          case _ => sys.error("unexpected reference to non-function")
        }
      case PUnfolding(loc, e) =>
        Unfolding(exp(loc).asInstanceOf[PredicateAccessPredicate], exp(e))(pos)
<<<<<<< HEAD
      case PFolding(loc, e) =>
        Folding(exp(loc).asInstanceOf[PredicateAccessPredicate], exp(e))(pos)
      case PApplying(e, in) =>
        Applying(exp(e), exp(in))(pos)
      case PPackaging(e, in) =>
        Packaging(exp(e).asInstanceOf[MagicWand], exp(in))(pos)
=======
>>>>>>> 5789cb6b
      case PLet(exp1, PLetNestedScope(variable, body)) =>
        Let(liftVarDecl(variable), exp(exp1), exp(body))(pos)
      case _: PLetNestedScope =>
        sys.error("unexpected node PLetNestedScope, should only occur as a direct child of PLet nodes")
      case PExists(vars, e) =>
        Exists(vars map liftVarDecl, exp(e))(pos)
      case PForall(vars, triggers, e) =>
        val ts = triggers map (exps => Trigger(exps map exp)(exps(0).start))
        Forall(vars map liftVarDecl, ts, exp(e))(pos)
      case POld(e) =>
        Old(exp(e))(pos)
      case PApplyOld(e) =>
        ApplyOld(exp(e))(pos)
      case PCondExp(cond, thn, els) =>
        CondExp(exp(cond), exp(thn), exp(els))(pos)
      case PCurPerm(loc) =>
        CurrentPerm(exp(loc).asInstanceOf[LocationAccess])(pos)
      case PNoPerm() =>
        NoPerm()(pos)
      case PFullPerm() =>
        FullPerm()(pos)
      case PWildcard() =>
        WildcardPerm()(pos)
      case PEpsilon() =>
        EpsilonPerm()(pos)
      case PAccPred(loc, perm) =>
        val p = exp(perm)
        exp(loc) match {
          case loc@FieldAccess(rcv, field) =>
            FieldAccessPredicate(loc, p)(pos)
          case loc@PredicateAccess(rcv, pred) =>
            PredicateAccessPredicate(loc, p)(pos)
          case _ =>
            sys.error("unexpected location")
        }
      case PEmptySeq(_) =>
        EmptySeq(ttyp(pexp.typ.asInstanceOf[PSeqType].elementType))(pos)
      case PExplicitSeq(elems) =>
        ExplicitSeq(elems map exp)(pos)
      case PRangeSeq(low, high) =>
        RangeSeq(exp(low), exp(high))(pos)
      case PSeqIndex(seq, idx) =>
        SeqIndex(exp(seq), exp(idx))(pos)
      case PSeqTake(seq, n) =>
        SeqTake(exp(seq), exp(n))(pos)
      case PSeqDrop(seq, n) =>
        SeqDrop(exp(seq), exp(n))(pos)
      case PSeqUpdate(seq, idx, elem) =>
        SeqUpdate(exp(seq), exp(idx), exp(elem))(pos)
      case PSize(s) =>
        if (s.typ.isInstanceOf[PSeqType])
          SeqLength(exp(s))(pos)
        else
          AnySetCardinality(exp(s))(pos)
      case PEmptySet(_) =>
        EmptySet(ttyp(pexp.typ.asInstanceOf[PSetType].elementType))(pos)
      case PExplicitSet(elems) =>
        ExplicitSet(elems map exp)(pos)
      case PEmptyMultiset(_) =>
        EmptyMultiset(ttyp(pexp.typ.asInstanceOf[PMultisetType].elementType))(pos)
      case PExplicitMultiset(elems) =>
        ExplicitMultiset(elems map exp)(pos)
    }
  }

  /** Takes a `scala.util.parsing.input.Position` and turns it into a `SourcePosition`. */
  implicit def liftPos(pos: scala.util.parsing.input.Position): SourcePosition = SourcePosition(file, pos.line, pos.column)

  /** Takes a `PFormalArgDecl` and turns it into a `LocalVar`. */
  private def liftVarDecl(formal: PFormalArgDecl) = LocalVarDecl(formal.idndef.name, ttyp(formal.typ))(formal.start)

  /** Takes a `PType` and turns it into a `Type`. */
  private def ttyp(t: PType): Type = t match {
    case PPrimitiv(name) => name match {
      case "Int" => Int
      case "Bool" => Bool
      case "Ref" => Ref
      case "Perm" => Perm
    }
    case PSeqType(elemType) =>
      SeqType(ttyp(elemType))
    case PSetType(elemType) =>
      SetType(ttyp(elemType))
    case PMultisetType(elemType) =>
      MultisetType(ttyp(elemType))
    case PDomainType(name, args) =>
      members.get(name.name) match {
        case Some(d) =>
          val domain = d.asInstanceOf[Domain]
          val typVarMapping = domain.typVars zip (args map ttyp)
          DomainType(domain, typVarMapping.filter {
            case (tv, tt) => !tt.isInstanceOf[TypeVar]
          }.toMap)
        case None =>
          assert(args.length == 0)
          TypeVar(name.name) // not a domain, i.e. it must be a type variable
      }
    case PWandType() => Wand
    case PUnknown() =>
      sys.error("unknown type unexpected here")
    case PPredicateType() =>
      sys.error("unexpected use of internal typ")
  }
}<|MERGE_RESOLUTION|>--- conflicted
+++ resolved
@@ -189,11 +189,8 @@
           case p@PLocalVarDecl(idndef, t, _) => LocalVarDecl(idndef.name, ttyp(t))(pos)
         }
         While(exp(cond), invs map exp, locals, stmt(body))(pos)
-<<<<<<< HEAD
       case PLetWand(idndef, wand) =>
         LocalVarAssign(LocalVar(idndef.name)(Wand, pos), exp(wand))(pos)
-=======
->>>>>>> 5789cb6b
       case _: PDefine | _: PSkip =>
         sys.error(s"Found unexpected intermediate statement $s (${s.getClass.getName}})")
     }
@@ -210,12 +207,9 @@
             /* A malformed AST where a field is dereferenced without a receiver */
             Messaging.message(piu, s"expected expression but found field $name")
             LocalVar(pf.idndef.name)(ttyp(pf.typ), pos)
-<<<<<<< HEAD
           case _: PLetWand =>
             /* TODO: We might want to differentiate between magic wand references and regular local variables. */
             LocalVar(name)(ttyp(pexp.typ), pos)
-=======
->>>>>>> 5789cb6b
           case other =>
             sys.error("should not occur in type-checked program")
         }
@@ -349,15 +343,12 @@
         }
       case PUnfolding(loc, e) =>
         Unfolding(exp(loc).asInstanceOf[PredicateAccessPredicate], exp(e))(pos)
-<<<<<<< HEAD
       case PFolding(loc, e) =>
         Folding(exp(loc).asInstanceOf[PredicateAccessPredicate], exp(e))(pos)
       case PApplying(e, in) =>
         Applying(exp(e), exp(in))(pos)
       case PPackaging(e, in) =>
         Packaging(exp(e).asInstanceOf[MagicWand], exp(in))(pos)
-=======
->>>>>>> 5789cb6b
       case PLet(exp1, PLetNestedScope(variable, body)) =>
         Let(liftVarDecl(variable), exp(exp1), exp(body))(pos)
       case _: PLetNestedScope =>
