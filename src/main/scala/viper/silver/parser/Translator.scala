/*
 * This Source Code Form is subject to the terms of the Mozilla Public
 * License, v. 2.0. If a copy of the MPL was not distributed with this
 * file, You can obtain one at http://mozilla.org/MPL/2.0/.
 */

package viper.silver.parser

import scala.language.implicitConversions
import viper.silver.ast._
import viper.silver.ast.utility._
import viper.silver.FastMessaging
<<<<<<< HEAD
import viper.silver.ast.SourcePosition
=======
import util.parsing.input.NoPosition
>>>>>>> d076cd19

/**
 * Takes an abstract syntax tree after parsing is done and translates it into
 * a Viper abstract syntax tree.
 *
 * [2014-05-08 Malte] The current architecture of the resolver makes it hard
 * to detect all malformed ASTs. It is, for example, hard to detect that an
 * expression "f > 0", where f is an int-typed field, is malformed.
 * The translator can thus not assume that the input tree is completely
 * wellformed, and in cases where a malformed tree is detected, it does not
 * return a tree, but instead, records error messages using the
 * Messaging feature.
 */
case class Translator(program: PProgram, enableFunctionTerminationChecks: Boolean) {
  def translate: Option[Program] /*(Program, Seq[Messaging.Record])*/ = {
    // assert(TypeChecker.messagecount == 0, "Expected previous phases to succeed, but found error messages.") // AS: no longer sharing state with these phases

    program match {
      case PProgram(_, _, pdomains, pfields, pfunctions, ppredicates, pmethods, _) =>
        (pdomains ++ pfields ++ pfunctions ++ ppredicates ++
            pmethods ++ (pdomains flatMap (_.funcs))) foreach translateMemberSignature

        var domain = pdomains map translate
        val fields = pfields map translate
        var functions = pfunctions map translate
        val predicates = ppredicates map translate
        var methods = pmethods map translate

        if (enableFunctionTerminationChecks) {
          // Add methods, domains and functions needed for proving termination
          val termCheck = new DecreasesClause(members)
          val structureForTermProofs = termCheck.addMethods(functions, predicates, domain, members.get("decreasing"), members.get("bounded"), members.get("nested"), members.get("Loc"))
          domain = structureForTermProofs._1
          functions ++= structureForTermProofs._2
          methods ++= structureForTermProofs._3
        }

        val finalProgram = AssumeRewriter.rewriteAssumes(Program(domain, fields, functions, predicates, methods)(program))

        finalProgram.deepCollect {case fp: ForPerm => Consistency.checkForpermArgUse(fp, finalProgram)}
        finalProgram.deepCollect {case trig: Trigger => Consistency.checkTriggers(trig, finalProgram)}

        if (Consistency.messages.isEmpty) Some(finalProgram) // all error messages generated during translation should be Consistency messages
        else None
    }
  }

  private def translate(m: PMethod): Method = m match {
    case PMethod(name, _, _, pres, posts, body) =>
      val m = findMethod(name)

      val newBody = body.map(actualBody => {
        val b = stmt(actualBody).asInstanceOf[Seqn]
        val newScopedDecls = b.scopedDecls ++ b.deepCollect {case l: Label => l}

        b.copy(scopedDecls = newScopedDecls)(b.pos, b.info, b.errT)
      })

      val finalMethod = m.copy(pres = pres map exp, posts = posts map exp, body = newBody)(m.pos, m.info, m.errT)

      members(m.name) = finalMethod

      finalMethod
  }

  private def translate(d: PDomain): Domain = d match {
    case PDomain(name, _, functions, axioms) =>
      val d = findDomain(name)
      val dd = d.copy(functions = functions map (f => findDomainFunction(f.idndef)),
        axioms = axioms map translate)(d.pos, d.info, d.errT)
      members(d.name) = dd
      dd
  }

  private def translate(a: PAxiom): DomainAxiom = a match {
    case pa@PAxiom(name, e) =>
      DomainAxiom(name.name, exp(e))(a,domainName = pa.domainName.name)
  }

  private def translate(f: PFunction): Function = f match {
    case PFunction(name, _, _, pres, posts, decs, body) =>
      val f = findFunction(name)
      val ff = f.copy(pres = pres map exp, posts = posts map exp, decs = decs map dec, body = body map exp)(f.pos, f.info, f.errT)
      members(f.name) = ff
      ff
  }

  private def translate(p: PPredicate): Predicate = p match {
    case PPredicate(name, _, body) =>
      val p = findPredicate(name)
      val pp = p.copy(body = body map exp)(p.pos, p.info, p.errT)
      members(p.name) = pp
      pp
  }

  private def translate(f: PField) = findField(f.idndef)

  private val members = collection.mutable.HashMap[String, Node]()

  /**
    * Translate the signature of a member, so that it can be looked up later.
    *
    * TODO: Get rid of this method!
    *         - Passing lots of null references is just asking for trouble
    *         - It should no longer be necessary to have this lookup table because, e.g. a
    *           method call no longer needs the method node, the method name (as a string)
    *           suffices
    */
  private def translateMemberSignature(p: PMember) {
    val pos = p
    val name = p.idndef.name
    val t = p match {
      case PField(_, typ) =>
        Field(name, ttyp(typ))(pos)
      case PFunction(_, formalArgs, typ, _, _, _, _) =>
        Function(name, formalArgs map liftVarDecl, ttyp(typ), null, null, null, null)(pos)
      case pdf@ PDomainFunction(_, args, typ, unique) =>
        DomainFunc(name, args map liftVarDecl, ttyp(typ), unique)(pos,NoInfo,pdf.domainName.name)
      case PDomain(_, typVars, _, _) =>
        Domain(name, null, null, typVars map (t => TypeVar(t.idndef.name)))(pos)
      case PPredicate(_, formalArgs, _) =>
        Predicate(name, formalArgs map liftVarDecl, null)(pos)
      case PMethod(_, formalArgs, formalReturns, _, _, _) =>
        Method(name, formalArgs map liftVarDecl, formalReturns map liftVarDecl, null, null, null)(pos)
    }
    members.put(p.idndef.name, t)
  }

  // helper methods that can be called if one knows what 'id' refers to
  private def findDomain(id: PIdentifier) = members(id.name).asInstanceOf[Domain]
  private def findField(id: PIdentifier) = members(id.name).asInstanceOf[Field]
  private def findFunction(id: PIdentifier) = members(id.name).asInstanceOf[Function]
  private def findDomainFunction(id: PIdentifier) = members(id.name).asInstanceOf[DomainFunc]
  private def findPredicate(id: PIdentifier) = members(id.name).asInstanceOf[Predicate]
  private def findMethod(id: PIdentifier) = members(id.name).asInstanceOf[Method]

  /** Takes a `PStmt` and turns it into a `Stmt`. */
  private def stmt(s: PStmt): Stmt = {
    val pos = s
    s match {
      case PVarAssign(idnuse, PCall(func, args, _)) if members(func.name).isInstanceOf[Method] =>
        /* This is a method call that got parsed in a slightly confusing way.
         * TODO: Get rid of this case! There is a matching case in the resolver.
         */
        val call = PMethodCall(Seq(idnuse), func, args)
        call.setPos(s)
        stmt(call)
      case PVarAssign(idnuse, rhs) =>
        LocalVarAssign(LocalVar(idnuse.name)(ttyp(idnuse.typ), pos), exp(rhs))(pos)
      case PFieldAssign(field, rhs) =>
        FieldAssign(FieldAccess(exp(field.rcv), findField(field.idnuse))(field), exp(rhs))(pos)
      case PLocalVarDecl(idndef, t, Some(init)) =>
        LocalVarAssign(LocalVar(idndef.name)(ttyp(t), pos), exp(init))(pos)
      case PLocalVarDecl(_, _, None) =>
        // there are no declarations in the Viper AST; rather they are part of the scope signature
        Statements.EmptyStmt
      case PSeqn(ss) =>
        val plocals = ss.collect {
          case l: PLocalVarDecl => Some(l)
          case _ => None
        }
        val locals = plocals.flatten.map {
          case p@PLocalVarDecl(idndef, t, _) => LocalVarDecl(idndef.name, ttyp(t))(p)
        }
        Seqn(ss filterNot (_.isInstanceOf[PSkip]) map stmt, locals)(pos)
      case PFold(e) =>
        Fold(exp(e).asInstanceOf[PredicateAccessPredicate])(pos)
      case PUnfold(e) =>
        Unfold(exp(e).asInstanceOf[PredicateAccessPredicate])(pos)
      case PPackageWand(e, proofScript) =>
        val wand = exp(e).asInstanceOf[MagicWand]
        Package(wand, stmt(proofScript).asInstanceOf[Seqn])(pos)
      case PApplyWand(e) =>
        Apply(exp(e).asInstanceOf[MagicWand])(pos)
      case PInhale(e) =>
        Inhale(exp(e))(pos)
      case assume@PAssume(e) =>
        val sub = exp(e)
        Assume(exp(e))(pos)
      case PExhale(e) =>
        Exhale(exp(e))(pos)
      case PAssert(e) =>
        Assert(exp(e))(pos)
      case PNewStmt(target, fieldsOpt) =>
        val fields = fieldsOpt match {
          case None => program.fields map translate
            /* Slightly redundant since we already translated the fields when we
             * translated the PProgram at the beginning of this class.
             */
          case Some(pfields) => pfields map findField
        }
        NewStmt(exp(target).asInstanceOf[LocalVar], fields)(pos)
      case PMethodCall(targets, method, args) =>
        val ts = (targets map exp).asInstanceOf[Seq[LocalVar]]
        MethodCall(findMethod(method), args map exp, ts)(pos)
      case PLabel(name, invs) =>
        Label(name.name, invs map exp)(pos)
      case PGoto(label) =>
        Goto(label.name)(pos)
      case PIf(cond, thn, els) =>
        If(exp(cond), stmt(thn).asInstanceOf[Seqn], stmt(els).asInstanceOf[Seqn])(pos)
      case PFresh(vars) => Fresh(vars map (v => LocalVar(v.name)(ttyp(v.typ), v)))(pos)
      case PConstraining(vars, ss) =>
        Constraining(vars map (v => LocalVar(v.name)(ttyp(v.typ), v)), stmt(ss).asInstanceOf[Seqn])(pos)
      case PWhile(cond, invs, body) =>
        While(exp(cond), invs map exp, stmt(body).asInstanceOf[Seqn])(pos)
      case _: PDefine | _: PSkip =>
        sys.error(s"Found unexpected intermediate statement $s (${s.getClass.getName}})")
    }
  }

  /** Takes a `PExp` and turns it into an `Exp`. */
  private def dec(pdec: PDecClause): DecClause = {
    pdec match {
      case PDecStar() => DecStar()(pdec)
      case PDecTuple(d) => DecTuple(d map exp)(pdec)
    }
  }

  /** Takes a `PExp` and turns it into an `Exp`. */
  private def exp(pexp: PExp): Exp = {
    val pos = pexp
    pexp match {

      case piu @ PIdnUse(name) =>
        piu.decl match {
          case _: PLocalVarDecl | _: PFormalArgDecl => LocalVar(name)(ttyp(pexp.typ), pos)
          case pf: PField =>
            /* A malformed AST where a field is dereferenced without a receiver */
            Consistency.messages ++= FastMessaging.message(piu, s"expected expression but found field $name")
            LocalVar(pf.idndef.name)(ttyp(pf.typ), pos)
          case _ =>
            sys.error("should not occur in type-checked program")
        }
      case pbe @ PBinExp(left, op, right) =>
        val (l, r) = (exp(left), exp(right))
        op match {
          case "+" =>
            r.typ match {
              case Int => Add(l, r)(pos)
              case Perm => PermAdd(l, r)(pos)
              case _ => sys.error("should not occur in type-checked program")
            }
          case "-" =>
            r.typ match {
              case Int => Sub(l, r)(pos)
              case Perm => PermSub(l, r)(pos)
              case _ => sys.error("should not occur in type-checked program")
            }
          case "*" =>
            r.typ match {
              case Int =>
                l.typ match {
                  case Int => Mul(l, r)(pos)
                  case Perm => IntPermMul(r, l)(pos)
                  case _ => sys.error("should not occur in type-checked program")
                }
              case Perm =>
                l.typ match {
                  case Int => IntPermMul(l, r)(pos)
                  case Perm => PermMul(l, r)(pos)
                  case _ => sys.error("should not occur in type-checked program")
                }
              case _ => sys.error("should not occur in type-checked program")
            }
          case "/" =>
            assert(r.typ==Int)
            l.typ match {
              case Perm => PermDiv(l, r)(pos)
              case Int  =>
                assert (r.typ==Int)
                if (ttyp(pbe.typ) == Int)
                  Div(l, r)(pos)
                else
                  FractionalPerm(l, r)(pos)
              case _    => sys.error("should not occur in type-checked program")
            }
          case "\\" => Div(l, r)(pos)
          case "%" => Mod(l, r)(pos)
          case "<" =>
            l.typ match {
              case Int => LtCmp(l, r)(pos)
              case Perm => PermLtCmp(l, r)(pos)
              case _ => sys.error("unexpected type")
            }
          case "<=" =>
            l.typ match {
              case Int => LeCmp(l, r)(pos)
              case Perm => PermLeCmp(l, r)(pos)
              case _ => sys.error("unexpected type")
            }
          case ">" =>
            l.typ match {
              case Int => GtCmp(l, r)(pos)
              case Perm => PermGtCmp(l, r)(pos)
              case _ => sys.error("unexpected type")
            }
          case ">=" =>
            l.typ match {
              case Int => GeCmp(l, r)(pos)
              case Perm => PermGeCmp(l, r)(pos)
              case _ => sys.error("unexpected type")
            }
          case "==" => EqCmp(l, r)(pos)
          case "!=" => NeCmp(l, r)(pos)
          case "==>" => Implies(l, r)(pos)
          case "--*" => MagicWand(l, r)(pos)
          case "<==>" => EqCmp(l, r)(pos)
          case "&&" => And(l, r)(pos)
          case "||" => Or(l, r)(pos)
          case "in" =>
            if (right.typ.isInstanceOf[PSeqType])
              SeqContains(l, r)(pos)
            else
              AnySetContains(l, r)(pos)
          case "++" => SeqAppend(l, r)(pos)
          case "subset" => AnySetSubset(l, r)(pos)
          case "intersection" => AnySetIntersection(l, r)(pos)
          case "union" => AnySetUnion(l, r)(pos)
          case "setminus" => AnySetMinus(l, r)(pos)
          case _ => sys.error(s"unexpected operator $op")
        }
      case PUnExp(op, pe) =>
        val e = exp(pe)
        op match {
          case "+" => e
          case "-" =>
            e.typ match {
              case Int => Minus(e)(pos)
              case Perm => PermMinus(e)(pos)
              case _ => sys.error("unexpected type")
            }
          case "!" => Not(e)(pos)
        }
      case PInhaleExhaleExp(in, ex) =>
        InhaleExhaleExp(exp(in), exp(ex))(pos)
      case PIntLit(i) =>
        IntLit(i)(pos)
      case p@PResultLit() =>
        // find function
        var par: PNode = p.parent
        while (!par.isInstanceOf[PFunction]) {
          if (par == null) sys.error("cannot use 'result' outside of function")
          par = par.parent
        }
        Result()(ttyp(par.asInstanceOf[PFunction].typ), pos)
      case PBoolLit(b) =>
        if (b) TrueLit()(pos) else FalseLit()(pos)
      case PNullLit() =>
        NullLit()(pos)
      case PFieldAccess(rcv, idn) =>
        FieldAccess(exp(rcv), findField(idn))(pos)
      case PPredicateAccess(args, idn) =>
        PredicateAccess(args map exp, findPredicate(idn).name)(pos)
      case PMagicWandExp(left, right) => MagicWand(exp(left), exp(right))(pos)
      case pfa@PCall(func, args, _) =>
        members(func.name) match {
          case f: Function => FuncApp(f, args map exp)(pos)
          case f @ DomainFunc(_, _, _, _) =>
            val actualArgs = args map exp
            /* TODO: Not used - problem?*/
            type TypeSubstitution = Map[TypeVar, Type]
            val so : Option[TypeSubstitution] = pfa.domainSubstitution match{
              case Some(ps) => Some(ps.m.map(kv=>TypeVar(kv._1)->ttyp(kv._2)))
              case None => None
            }
            so match {
              case Some(s) =>
                val d = members(f.domainName).asInstanceOf[Domain]
                assert(s.keys.toSet.subsetOf(d.typVars.toSet))
                val sp = s //completeWithDefault(d.typVars,s)
                assert(sp.keys.toSet == d.typVars.toSet)
                DomainFuncApp(f, actualArgs, sp)(pos)
              case _ => sys.error("type unification error - should report and not crash")
            }
          case _: Predicate =>
            val inner = PredicateAccess(args map exp, findPredicate(func).name) (pos)
            val fullPerm = FullPerm()(pos)
            PredicateAccessPredicate(inner, fullPerm) (pos)
          case _ => sys.error("unexpected reference to non-function")
        }
      case PUnfolding(loc, e) =>
        Unfolding(exp(loc).asInstanceOf[PredicateAccessPredicate], exp(e))(pos)
      case PApplying(wand, e) =>
        Applying(exp(wand).asInstanceOf[MagicWand], exp(e))(pos)
      case PLet(exp1, PLetNestedScope(variable, body)) =>
        Let(liftVarDecl(variable), exp(exp1), exp(body))(pos)
      case _: PLetNestedScope =>
        sys.error("unexpected node PLetNestedScope, should only occur as a direct child of PLet nodes")
      case PExists(vars, e) =>
        Exists(vars map liftVarDecl, exp(e))(pos)
      case PForall(vars, triggers, e) =>
        val ts = triggers map (t => Trigger((t.exp map exp) map (e => e match {
          case PredicateAccessPredicate(inner, _) => inner
          case _ => e
        }))(t))
        val fa = Forall(vars map liftVarDecl, ts, exp(e))(pos)
        if (fa.isPure) {
          fa
        } else {
          val desugaredForalls = QuantifiedPermissions.desugarSourceQuantifiedPermissionSyntax(fa)
          desugaredForalls.tail.foldLeft(desugaredForalls.head: Exp)((conjuncts, forall) =>
            And(conjuncts, forall)(fa.pos, fa.info, fa.errT))
        }
      case f@PForPerm(vars, res, e) =>
        val varList = vars map liftVarDecl
        exp(res) match {
          case PredicateAccessPredicate(inner, _) => ForPerm(varList, inner, exp(e))(pos)
          case f : FieldAccess => ForPerm(varList, f, exp(e))(pos)
          case p : PredicateAccess => ForPerm(varList, p, exp(e))(pos)
          case w : MagicWand => ForPerm(varList, w, exp(e))(pos)
          case other =>
            sys.error(s"Internal Error: Unexpectedly found $other in forperm")
        }
      case POld(e) =>
        Old(exp(e))(pos)
      case PLabelledOld(lbl,e) =>
        LabelledOld(exp(e),lbl.name)(pos)
      case PCondExp(cond, thn, els) =>
        CondExp(exp(cond), exp(thn), exp(els))(pos)
      case PCurPerm(res) =>
        exp(res) match {
          case PredicateAccessPredicate(inner, _) => CurrentPerm(inner)(pos)
          case x: FieldAccess => CurrentPerm(x)(pos)
          case x: PredicateAccess => CurrentPerm(x)(pos)
          case x: MagicWand => CurrentPerm(x)(pos)
          case other => sys.error(s"Unexpectedly found $other")
        }
      case PNoPerm() =>
        NoPerm()(pos)
      case PFullPerm() =>
        FullPerm()(pos)
      case PWildcard() =>
        WildcardPerm()(pos)
      case PEpsilon() =>
        EpsilonPerm()(pos)
      case PAccPred(loc, perm) =>
        val p = exp(perm)
        exp(loc) match {
          case loc@FieldAccess(_, _) =>
            FieldAccessPredicate(loc, p)(pos)
          case loc@PredicateAccess(_, _) =>
            PredicateAccessPredicate(loc, p)(pos)
          case PredicateAccessPredicate(inner, _) => PredicateAccessPredicate(inner, p)(pos)
          case _ =>
            sys.error("unexpected location")
        }
      case PEmptySeq(_) =>
        EmptySeq(ttyp(pexp.typ.asInstanceOf[PSeqType].elementType))(pos)
      case PExplicitSeq(elems) =>
        ExplicitSeq(elems map exp)(pos)
      case PRangeSeq(low, high) =>
        RangeSeq(exp(low), exp(high))(pos)
      case PSeqIndex(seq, idx) =>
        SeqIndex(exp(seq), exp(idx))(pos)
      case PSeqTake(seq, n) =>
        SeqTake(exp(seq), exp(n))(pos)
      case PSeqDrop(seq, n) =>
        SeqDrop(exp(seq), exp(n))(pos)
      case PSeqUpdate(seq, idx, elem) =>
        SeqUpdate(exp(seq), exp(idx), exp(elem))(pos)
      case PSize(s) =>
        if (s.typ.isInstanceOf[PSeqType])
          SeqLength(exp(s))(pos)
        else
          AnySetCardinality(exp(s))(pos)
      case PEmptySet(_) =>
        EmptySet(ttyp(pexp.typ.asInstanceOf[PSetType].elementType))(pos)
      case PExplicitSet(elems) =>
        ExplicitSet(elems map exp)(pos)
      case PEmptyMultiset(_) =>
        EmptyMultiset(ttyp(pexp.typ.asInstanceOf[PMultisetType].elementType))(pos)
      case PExplicitMultiset(elems) =>
        ExplicitMultiset(elems map exp)(pos)
    }
  }

  /** Takes a [[viper.silver.parser.FastPositioned]] and turns it into a [[viper.silver.ast.SourcePosition]]. */
  implicit def liftPos(pos: FastPositioned): SourcePosition = {
    val start = LineColumnPosition(pos.start.line, pos.start.column)
    val end = LineColumnPosition(pos.finish.line, pos.finish.column)
    pos.start match {
      case fp: FilePosition => SourcePosition(fp.file, start, end)
      case NoPosition => SourcePosition(null, 0, 0)
    }
  }

  /** Takes a `PFormalArgDecl` and turns it into a `LocalVar`. */
  private def liftVarDecl(formal: PFormalArgDecl) =
    LocalVarDecl(formal.idndef.name, ttyp(formal.typ))(formal.idndef)

  /** Takes a `PType` and turns it into a `Type`. */
  private def ttyp(t: PType): Type = t match {
    case PPrimitiv(name) => name match {
      case "Int" => Int
      case "Bool" => Bool
      case "Ref" => Ref
      case "Perm" => Perm
    }
    case PSeqType(elemType) =>
      SeqType(ttyp(elemType))
    case PSetType(elemType) =>
      SetType(ttyp(elemType))
    case PMultisetType(elemType) =>
      MultisetType(ttyp(elemType))
    case PDomainType(name, args) =>
      members.get(name.name) match {
        case Some(d) =>
          val domain = d.asInstanceOf[Domain]
          val typVarMapping = domain.typVars zip (args map ttyp)
          DomainType(domain, typVarMapping /*.filter {
            case (tv, tt) => tv!=tt //!tt.isInstanceOf[TypeVar]
          }*/.toMap)
        case None =>
          assert(args.isEmpty)
          TypeVar(name.name) // not a domain, i.e. it must be a type variable
      }
    case PWandType() => Wand
    case PUnknown() =>
      sys.error("unknown type unexpected here")
    case PPredicateType() =>
      sys.error("unexpected use of internal typ")
  }
}<|MERGE_RESOLUTION|>--- conflicted
+++ resolved
@@ -10,11 +10,8 @@
 import viper.silver.ast._
 import viper.silver.ast.utility._
 import viper.silver.FastMessaging
-<<<<<<< HEAD
 import viper.silver.ast.SourcePosition
-=======
 import util.parsing.input.NoPosition
->>>>>>> d076cd19
 
 /**
  * Takes an abstract syntax tree after parsing is done and translates it into
