--- conflicted
+++ resolved
@@ -29,48 +29,6 @@
   def translate: Option[Program] /*(Program, Seq[Messaging.Record])*/ = {
     // assert(TypeChecker.messagecount == 0, "Expected previous phases to succeed, but found error messages.") // AS: no longer sharing state with these phases
 
-<<<<<<< HEAD
-    program match {
-      case PProgram(_, _, pdomains, pfields, pfunctions, ppredicates, pmethods, pextensions, _) =>
-
-        /* [2022-03-14 Alessandro] Domain signatures need no be translated first, since signatures of other declarations
-         * like domain functions, and ordinary functions might depend on the domain signature. Especially this is the case
-         * when signatures contain user-defined domain types. The same applies for extensions since they might introduce
-         * new top-level declarations that behave similar as domains.
-         */
-        pdomains foreach translateMemberSignature
-        pextensions foreach translateMemberSignature
-
-        /* [2022-03-14 Alessandro] Following signatures can be translated independently of each other but must be translated
-         * after signatures of domains and extensions because of the above mentioned reasons.
-         */
-        pdomains flatMap (_.funcs) foreach translateMemberSignature
-        (pfields ++ pfunctions ++ ppredicates ++ pmethods) foreach translateMemberSignature
-
-        /* [2022-03-14 Alessandro] After the signatures are translated, the actual full translations can be done
-         * independently of each other.
-         */
-        val extensions = pextensions map translate
-        val domain = (pdomains map translate) ++ extensions filter (t => t.isInstanceOf[Domain])
-        val fields = (pfields flatMap (_.fields map translate)) ++ extensions filter (t => t.isInstanceOf[Field])
-        val functions = (pfunctions map translate) ++ extensions filter (t => t.isInstanceOf[Function])
-        val predicates = (ppredicates map translate) ++ extensions filter (t => t.isInstanceOf[Predicate])
-        val methods = (pmethods map translate) ++ extensions filter (t => t.isInstanceOf[Method])
-
-
-
-        val finalProgram = ImpureAssumeRewriter.rewriteAssumes(Program(domain.asInstanceOf[Seq[Domain]], fields.asInstanceOf[Seq[Field]],
-                functions.asInstanceOf[Seq[Function]], predicates.asInstanceOf[Seq[Predicate]], methods.asInstanceOf[Seq[Method]],
-                    (extensions filter (t => t.isInstanceOf[ExtensionMember])).asInstanceOf[Seq[ExtensionMember]])(program))
-
-        finalProgram.deepCollect {
-          case fp: ForPerm => Consistency.checkForPermArguments(fp, finalProgram)
-          //case trig: Trigger => Consistency.checkTriggers(trig, finalProgram)
-        }
-
-        if (Consistency.messages.isEmpty) Some(finalProgram) // all error messages generated during translation should be Consistency messages
-        else None
-=======
     val (pdomains, pfields, pfunctions, ppredicates, pmethods, pextensions) =
       (program.domains, program.fields, program.functions, program.predicates, program.methods, program.extensions)
 
@@ -104,10 +62,10 @@
             functions.asInstanceOf[Seq[Function]], predicates.asInstanceOf[Seq[Predicate]], methods.asInstanceOf[Seq[Method]],
                 (extensions filter (t => t.isInstanceOf[ExtensionMember])).asInstanceOf[Seq[ExtensionMember]])(program))
 
+
     finalProgram.deepCollect {
       case fp: ForPerm => Consistency.checkForPermArguments(fp, finalProgram)
-      case trig: Trigger => Consistency.checkTriggers(trig, finalProgram)
->>>>>>> 9cd85c01
+      //case trig: Trigger => Consistency.checkTriggers(trig, finalProgram)
     }
 
     if (Consistency.messages.isEmpty) Some(finalProgram) // all error messages generated during translation should be Consistency messages
