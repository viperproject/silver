--- conflicted
+++ resolved
@@ -1,247 +1,147 @@
-// This Source Code Form is subject to the terms of the Mozilla Public
-// License, v. 2.0. If a copy of the MPL was not distributed with this
-// file, You can obtain one at http://mozilla.org/MPL/2.0/.
-//
-// Copyright (c) 2011-2019 ETH Zurich.
-
-package viper.silver.parser
-
-object Transformer {
-  /* Attention: You most likely want to call initTree on the transformed node. */
-  def transform[A <: PNode](node: A,
-                            pre: PartialFunction[PNode, PNode] = PartialFunction.empty)(
-                             recursive: PNode => Boolean = !pre.isDefinedAt(_),
-                             post: PartialFunction[PNode, PNode] = PartialFunction.empty,
-                             allowChangingNodeType: Boolean = false,
-                             resultCheck: PartialFunction[(PNode, PNode), Unit] = PartialFunction.empty): A = {
-
-    @inline
-    def go[B <: PNode](root: B): B = {
-      transform(root, pre)(recursive, post, allowChangingNodeType, resultCheck)
-    }
-
-    def recurse(parent: PNode): PNode = {
-      val newNode = parent match {
-        case PMacroRef(idnuse) => PMacroRef(go(idnuse))
-        case _: PIdnDef => parent
-        case _: PIdnUse => parent
-        case PFormalArgDecl(idndef, typ) => PFormalArgDecl(go(idndef), go(typ))
-        case PTypeVarDecl(idndef) => PTypeVarDecl(go(idndef))
-        case _: PPrimitiv => parent
-        case pdt@PDomainType(domain, args) =>
-          val newPdt = PDomainType(go(domain), args map go)
-          newPdt.kind = pdt.kind
-          newPdt
-        case PSeqType(elementType) => PSeqType(go(elementType))
-        case PSetType(elementType) => PSetType(go(elementType))
-        case PMultisetType(elementType) => PMultisetType(go(elementType))
-        case _: PUnknown => parent
-        case _: PPredicateType | _: PWandType => parent
-        case PMagicWandExp(left, right) => PMagicWandExp(go(left), go(right))
-        case PBinExp(left, op, right) => PBinExp(go(left), op, go(right))
-        case PUnExp(op, exp) => PUnExp(op, go(exp))
-        case _: PIntLit => parent
-        case _: PResultLit => parent
-        case _: PBoolLit => parent
-        case _: PNullLit => parent
-        case PFieldAccess(rcv, idnuse) => PFieldAccess(go(rcv), go(idnuse))
-        case PPredicateAccess(args, idnuse) => PPredicateAccess(args map go, go(idnuse))
-        case PCall(func, args, explicitType) =>
-          PCall(go(func), args map go, explicitType match {
-            case Some(t) => Some(go(t))
-            case None => None
-          })
-
-
-        case PUnfolding(acc, exp) => PUnfolding(go(acc), go(exp))
-        case PApplying(wand, exp) => PApplying(go(wand), go(exp))
-
-        case PExists(vars, triggers, exp) => PExists(vars map go, triggers map go, go(exp))
-        case PForall(vars, triggers, exp) => PForall(vars map go, triggers map go, go(exp))
-        case PTrigger(exp) => PTrigger(exp map go)
-        case PForPerm(vars, res, exp) => PForPerm(vars map go, go(res), go(exp))
-        case PCondExp(cond, thn, els) => PCondExp(go(cond), go(thn), go(els))
-        case PInhaleExhaleExp(in, ex) => PInhaleExhaleExp(go(in), go(ex))
-        case PCurPerm(loc) => PCurPerm(go(loc))
-        case _: PNoPerm => parent
-        case _: PFullPerm => parent
-        case _: PWildcard => parent
-        case _: PEpsilon => parent
-        case PAccPred(loc, perm) => PAccPred(go(loc), go(perm))
-        case POld(e) => POld(go(e))
-        case PLabelledOld(lbl, e) => PLabelledOld(go(lbl), go(e))
-        case PEmptySeq(t) => PEmptySeq(go(t))
-        case PExplicitSeq(elems) => PExplicitSeq(elems map go)
-        case PRangeSeq(low, high) => PRangeSeq(go(low), go(high))
-        case PSeqIndex(seq, idx) => PSeqIndex(go(seq), go(idx))
-        case PSeqTake(seq, n) => PSeqTake(go(seq), go(n))
-        case PSeqDrop(seq, n) => PSeqDrop(go(seq), go(n))
-        case PSeqUpdate(seq, idx, elem) => PSeqUpdate(go(seq), go(idx), go(elem))
-        case PSize(seq) => PSize(go(seq))
-        case PEmptySet(t) => PEmptySet(go(t))
-        //        case _: PEmptySet => parent
-        case PExplicitSet(elems) => PExplicitSet(elems map go)
-        case PEmptyMultiset(t) => PEmptyMultiset(go(t))
-        //        case _: PEmptyMultiset => parent
-        case PExplicitMultiset(elems) => PExplicitMultiset(elems map go)
-
-        case PSeqn(ss) => PSeqn(ss map go)
-        case PFold(e) => PFold(go(e))
-        case PUnfold(e) => PUnfold(go(e))
-        case PPackageWand(e, proofScript) => PPackageWand(go(e), go(proofScript))
-        case PApplyWand(e) => PApplyWand(go(e))
-        case PExhale(e) => PExhale(go(e))
-        case PAssert(e) => PAssert(go(e))
-        case PAssume(e) => PAssume(go(e))
-        case PInhale(e) => PInhale(go(e))
-        case PNewStmt(target, fields) => PNewStmt(go(target), fields map (_.map(go)))
-        case PVarAssign(idnuse, rhs) => PVarAssign(go(idnuse), go(rhs))
-        case PFieldAssign(fieldAcc, rhs) => PFieldAssign(go(fieldAcc), go(rhs))
-        case PIf(cond, thn, els) => PIf(go(cond), go(thn), go(els))
-        case PWhile(cond, invs, body) => PWhile(go(cond), invs map go, go(body))
-        case PFresh(vars) => PFresh(vars map go)
-        case PConstraining(vars, stmt) => PConstraining(vars map go, go(stmt))
-        case PLocalVarDecl(idndef, typ, init) => PLocalVarDecl(go(idndef), go(typ), init map go)
-        case PMethodCall(targets, method, args) => PMethodCall(targets map go, go(method), args map go)
-        case PLabel(idndef, invs) => PLabel(go(idndef), invs map go)
-        case PGoto(target) => PGoto(go(target))
-        case PDefine(idndef, optArgs, exp) => PDefine(go(idndef), optArgs map (_ map go) , go(exp))
-        case PLet(exp, nestedScope) => PLet(go(exp), go(nestedScope))
-        case PLetNestedScope(idndef, body) => PLetNestedScope(go(idndef), go(body))
-        case _: PSkip => parent
-
-        case PProgram(files, macros, domains, fields, functions, predicates, methods, errors) => PProgram(files, macros map go, domains map go, fields map go, functions map go, predicates map go, methods map go, errors)
-        case PLocalImport(file) => PLocalImport(file)
-        case PStandardImport(file) => PStandardImport(file)
-        case PMethod(idndef, formalArgs, formalReturns, pres, posts, body) => PMethod(go(idndef), formalArgs map go, formalReturns map go, pres map go, posts map go, body map go)
-        case PDomain(idndef, typVars, funcs, axioms) => PDomain(go(idndef), typVars map go, funcs map go, axioms map go)
-        case PField(idndef, typ) => PField(go(idndef), go(typ))
-        case PFunction(idndef, formalArgs, typ, pres, posts, body) => PFunction(go(idndef), formalArgs map go, go(typ), pres map go, posts map go, body map go)
-        case pdf@PDomainFunction(idndef, formalArgs, typ, unique) => PDomainFunction(go(idndef), formalArgs map go, go(typ), unique)(domainName = pdf.domainName)
-        case PPredicate(idndef, formalArgs, body) => PPredicate(go(idndef), formalArgs map go, body map go)
-        case pda@PAxiom(idndef, exp) => PAxiom(go(idndef), go(exp))(domainName = pda.domainName)
-      }
-
-      if (!allowChangingNodeType)
-        assert(newNode.getClass == parent.getClass, "Transformer is not expected to change type of nodes.")
-
-      newNode.setPos(parent)
-    }
-
-
-
-    val beforeRecursion = pre.applyOrElse(node, identity[PNode])
-
-    resultCheck.applyOrElse((node, beforeRecursion), identity[(PNode, PNode)])
-
-    val afterRecursion = if (recursive(node)) {
-      recurse(beforeRecursion)
-    } else {
-      beforeRecursion
-    }
-    post.applyOrElse(afterRecursion, identity[PNode]).asInstanceOf[A]
-  }
-
-<<<<<<< HEAD
-=======
-  def parseTreeDuplicator: PartialFunction[(PNode, Seq[Any]), PNode] = {
-    case (_: PMacroRef, Seq(idndef: PIdnUse)) => PMacroRef(idndef)
-    case (p: PIdnDef, _) => p
-    case (p: PIdnUse, _) => p
-    case (_: PFormalArgDecl, Seq(idndef: PIdnDef, typ: PType)) => PFormalArgDecl(idndef, typ)
-    case (_: PTypeVarDecl, Seq(idndef: PIdnDef)) => PTypeVarDecl(idndef)
-    case (p: PPrimitiv, _) => p
-    case (_: PDomainType, Seq(domain: PIdnUse, args: Seq[PType@unchecked])) => PDomainType(domain, args)
-    case (_: PSeqType, Seq(elementType: PType)) => PSeqType(elementType)
-    case (_: PSetType, Seq(elementType: PType)) => PSetType(elementType)
-    case (_: PMultisetType, Seq(elementType: PType)) => PMultisetType(elementType)
-    case (p: PUnknown, _) => p
-    case (p: PPredicateType, _) => p
-    case (p: PWandType, _) => p
-
-    case (p: PBinExp, Seq(left: PExp, right: PExp)) => PBinExp(left, p.opName, right)
-    case (p: PMagicWandExp, Seq(left: PExp, right: PExp)) => PMagicWandExp(left, right)
-    case (p: PUnExp, Seq(exp: PExp)) => PUnExp(p.opName, exp)
-    case (_: PTrigger, Seq(exp: Seq[PExp@unchecked])) => PTrigger(exp)
-    case (p: PIntLit, _) => p
-    case (p: PResultLit, _) => p
-    case (p: PBoolLit, _) => p
-    case (p: PNullLit, _) => p
-    case (_: PFieldAccess, Seq(rcv: PExp, idnuse: PIdnUse)) => PFieldAccess(rcv, idnuse)
-    case (_: PPredicateAccess, Seq(args: Seq[PExp@unchecked], idnuse: PIdnUse)) => PPredicateAccess(args, idnuse)
-    case (_: PCall, Seq(func: PIdnUse, args: Seq[PExp@unchecked], explicitType: Option[PType@unchecked])) => PCall(func, args, explicitType)
-
-    case (_: PUnfolding, Seq(acc: PAccPred, exp: PExp)) => PUnfolding(acc, exp)
-    case (_: PApplying, Seq(wand: PExp, exp: PExp)) => PApplying(wand, exp)
-
-    case (_: PExists, Seq(vars: Seq[PFormalArgDecl@unchecked], triggers: Seq[PTrigger@unchecked], exp: PExp)) => PExists(vars, triggers, exp)
-    case (_: PForall, Seq(vars: Seq[PFormalArgDecl@unchecked], triggers: Seq[PTrigger@unchecked], exp: PExp)) => PForall(vars, triggers, exp)
-    case (_: PForPerm, Seq(vars: Seq[PFormalArgDecl@unchecked], res: PResourceAccess, exp: PExp)) => PForPerm(vars, res, exp)
-    case (_: PCondExp, Seq(cond: PExp, thn: PExp, els: PExp)) => PCondExp(cond, thn, els)
-    case (_: PInhaleExhaleExp, Seq(in: PExp, ex: PExp)) => PInhaleExhaleExp(in, ex)
-    case (_: PCurPerm, Seq(loc: PLocationAccess)) => PCurPerm(loc)
-    case (p: PNoPerm, _) => p
-    case (p: PFullPerm, _) => p
-    case (p: PWildcard, _) => p
-    case (p: PEpsilon, _) => p
-    case (_: PAccPred, Seq(loc: PLocationAccess, perm: PExp)) => PAccPred(loc, perm)
-    case (_: POld, Seq(e: PExp)) => POld(e)
-    case (_: PLabelledOld, Seq(lbl: PIdnUse, e: PExp)) => PLabelledOld(lbl, e)
-    case (_: PEmptySeq, Seq(t: PType)) => PEmptySeq(t)
-    case (_: PExplicitSeq, Seq(elems: Seq[PExp@unchecked])) => PExplicitSeq(elems)
-    case (_: PRangeSeq, Seq(low: PExp, high: PExp)) => PRangeSeq(low, high)
-    case (_: PSeqIndex, Seq(seq: PExp, idx: PExp)) => PSeqIndex(seq, idx)
-    case (_: PSeqTake, Seq(seq: PExp, n: PExp)) => PSeqTake(seq, n)
-    case (_: PSeqDrop, Seq(seq: PExp, n: PExp)) => PSeqDrop(seq, n)
-    case (_: PSeqUpdate, Seq(seq: PExp, idx: PExp, elem: PExp)) => PSeqUpdate(seq, idx, elem)
-    case (_: PSize, Seq(seq: PExp)) => PSize(seq)
-    case (_: PEmptySet, Seq(t: PType)) => PEmptySet(t)
-    case (_: PExplicitSet, Seq(elems: Seq[PExp@unchecked])) => PExplicitSet(elems)
-    case (_: PEmptyMultiset, Seq(t: PType)) => PEmptyMultiset(t)
-    case (_: PExplicitMultiset, Seq(elems: Seq[PExp@unchecked])) => PExplicitMultiset(elems)
-
-    case (_: PSeqn, Seq(ss: Seq[PStmt@unchecked])) => PSeqn(ss)
-    case (_: PFold, Seq(e: PExp)) => PFold(e)
-    case (_: PUnfold, Seq(e: PExp)) => PUnfold(e)
-    case (_: PPackageWand, Seq(e: PExp, proofScript: PSeqn)) => PPackageWand(e, proofScript)
-    case (_: PApplyWand, Seq(e: PExp)) => PApplyWand(e)
-    case (_: PExhale, Seq(e: PExp)) => PExhale(e)
-    case (_: PAssert, Seq(e: PExp)) => PAssert(e)
-    case (_: PAssume, Seq(e: PExp)) => PAssume(e)
-    case (_: PInhale, Seq(e: PExp)) => PInhale(e)
-    case (_: PRegularNewStmt, Seq(target: PIdnUse, fields: Seq[PIdnUse@unchecked])) => PRegularNewStmt(target, fields)
-    case (_: PStarredNewStmt, Seq(target: PIdnUse)) => PStarredNewStmt(target)
-    case (_: PVarAssign, Seq(idnuse: PIdnUse, rhs: PExp)) => PVarAssign(idnuse, rhs)
-    case (_: PFieldAssign, Seq(fieldAcc: PFieldAccess, rhs: PExp)) => PFieldAssign(fieldAcc, rhs)
-    case (_: PIf, Seq(cond: PExp, thn: PSeqn, els: PSeqn)) => PIf(cond, thn, els)
-    case (_: PWhile, Seq(cond: PExp, invs: Seq[PExp@unchecked], body: PSeqn)) => PWhile(cond, invs, body)
-    case (_: PFresh, Seq(vars: Seq[PIdnUse@unchecked])) => PFresh(vars)
-    case (_: PConstraining, Seq(vars: Seq[PIdnUse@unchecked], stmt: PSeqn)) => PConstraining(vars, stmt)
-    case (_: PLocalVarDecl, Seq(idndef: PIdnDef, typ: PType, init: Option[PExp@unchecked])) => PLocalVarDecl(idndef, typ, init)
-    case (_: PMethodCall, Seq(targets: Seq[PIdnUse@unchecked], method: PIdnUse, args: Seq[PExp@unchecked])) => PMethodCall(targets, method, args)
-    case (_: PLabel, Seq(idndef: PIdnDef, invs: Seq[PExp@unchecked])) => PLabel(idndef, invs)
-    case (_: PGoto, Seq(target: PIdnUse)) => PGoto(target)
-    case (_: PDefine, Seq(idndef: PIdnDef, optArgs: Seq[PIdnDef@unchecked], exp: PExp)) => PDefine(idndef, if (optArgs.isEmpty) None else Some(optArgs), exp)
-    case (_: PLet, Seq(exp: PExp, nestedScope: PLetNestedScope)) => PLet(exp, nestedScope)
-    case (_: PLetNestedScope, Seq(idndef: PFormalArgDecl, body: PExp)) => PLetNestedScope(idndef, body)
-    case (p: PSkip, _) => p
-
-    case (p: PProgram, Seq(files: Seq[PImport@unchecked], macros: Seq[PDefine@unchecked], domains: Seq[PDomain@unchecked], fields: Seq[PField@unchecked], functions: Seq[PFunction@unchecked], predicates: Seq[PPredicate@unchecked], methods: Seq[PMethod@unchecked], errors: Seq[ParseReport@unchecked])) =>
-      PProgram(files, macros, domains, fields, functions, predicates, methods, errors)
-
-    case (p: PImport, _) => p
-    case (_: PMethod, Seq(idndef: PIdnDef, formalArgs: Seq[PFormalArgDecl@unchecked], formalReturns: Seq[PFormalArgDecl@unchecked], pres: Seq[PExp@unchecked], posts: Seq[PExp@unchecked], body: Option[PStmt@unchecked])) => PMethod(idndef, formalArgs, formalReturns, pres, posts, body)
-    case (_: PDomain, Seq(idndef: PIdnDef, typVars: Seq[PTypeVarDecl@unchecked], funcs: Seq[PDomainFunction@unchecked], axioms: Seq[PAxiom@unchecked])) => PDomain(idndef, typVars, funcs, axioms)
-    case (_: PField, Seq(idndef: PIdnDef, typ: PType)) => PField(idndef, typ)
-    case (_: PFunction, Seq(idndef: PIdnDef, formalArgs: Seq[PFormalArgDecl@unchecked], typ: PType, pres: Seq[PExp@unchecked], posts: Seq[PExp@unchecked], body: Option[PExp@unchecked])) => PFunction(idndef, formalArgs, typ, pres, posts, body)
-    case (p: PDomainFunction, Seq(idndef: PIdnDef, formalArgs: Seq[PFormalArgDecl@unchecked], typ: PType)) => PDomainFunction(idndef, formalArgs, typ, p.unique)(domainName = p.domainName)
-    case (_: PPredicate, Seq(idndef: PIdnDef, formalArgs: Seq[PFormalArgDecl@unchecked], body: Option[PExp@unchecked])) => PPredicate(idndef, formalArgs, body)
-    case (p: PAxiom, Seq(idndef: PIdnDef, exp: PExp)) => PAxiom(idndef, exp)(domainName = p.domainName)
-
-    case (p: PNode, s) => throw ParseTreeDuplicationError(p, s)
-  }
-
->>>>>>> e379cac0
-  case class ParseTreeDuplicationError(original: PNode, newChildren: Seq[Any])
-      extends RuntimeException(s"Cannot duplicate $original with new children $newChildren")
-}
+// This Source Code Form is subject to the terms of the Mozilla Public
+// License, v. 2.0. If a copy of the MPL was not distributed with this
+// file, You can obtain one at http://mozilla.org/MPL/2.0/.
+//
+// Copyright (c) 2011-2019 ETH Zurich.
+
+package viper.silver.parser
+
+object Transformer {
+  /* Attention: You most likely want to call initTree on the transformed node. */
+  def transform[A <: PNode](node: A,
+                            pre: PartialFunction[PNode, PNode] = PartialFunction.empty)(
+                             recursive: PNode => Boolean = !pre.isDefinedAt(_),
+                             post: PartialFunction[PNode, PNode] = PartialFunction.empty,
+                             allowChangingNodeType: Boolean = false,
+                             resultCheck: PartialFunction[(PNode, PNode), Unit] = PartialFunction.empty): A = {
+
+    @inline
+    def go[B <: PNode](root: B): B = {
+      transform(root, pre)(recursive, post, allowChangingNodeType, resultCheck)
+    }
+
+    def recurse(parent: PNode): PNode = {
+      val newNode = parent match {
+        case PMacroRef(idnuse) => PMacroRef(go(idnuse))
+        case _: PIdnDef => parent
+        case _: PIdnUse => parent
+        case PFormalArgDecl(idndef, typ) => PFormalArgDecl(go(idndef), go(typ))
+        case PTypeVarDecl(idndef) => PTypeVarDecl(go(idndef))
+        case _: PPrimitiv => parent
+        case pdt@PDomainType(domain, args) =>
+          val newPdt = PDomainType(go(domain), args map go)
+          newPdt.kind = pdt.kind
+          newPdt
+        case PSeqType(elementType) => PSeqType(go(elementType))
+        case PSetType(elementType) => PSetType(go(elementType))
+        case PMultisetType(elementType) => PMultisetType(go(elementType))
+        case _: PUnknown => parent
+        case _: PPredicateType | _: PWandType => parent
+        case PMagicWandExp(left, right) => PMagicWandExp(go(left), go(right))
+        case PBinExp(left, op, right) => PBinExp(go(left), op, go(right))
+        case PUnExp(op, exp) => PUnExp(op, go(exp))
+        case _: PIntLit => parent
+        case _: PResultLit => parent
+        case _: PBoolLit => parent
+        case _: PNullLit => parent
+        case PFieldAccess(rcv, idnuse) => PFieldAccess(go(rcv), go(idnuse))
+        case PPredicateAccess(args, idnuse) => PPredicateAccess(args map go, go(idnuse))
+        case PCall(func, args, explicitType) =>
+          PCall(go(func), args map go, explicitType match {
+            case Some(t) => Some(go(t))
+            case None => None
+          })
+
+
+        case PUnfolding(acc, exp) => PUnfolding(go(acc), go(exp))
+        case PApplying(wand, exp) => PApplying(go(wand), go(exp))
+
+        case PExists(vars, triggers, exp) => PExists(vars map go, triggers map go, go(exp))
+        case PForall(vars, triggers, exp) => PForall(vars map go, triggers map go, go(exp))
+        case PTrigger(exp) => PTrigger(exp map go)
+        case PForPerm(vars, res, exp) => PForPerm(vars map go, go(res), go(exp))
+        case PCondExp(cond, thn, els) => PCondExp(go(cond), go(thn), go(els))
+        case PInhaleExhaleExp(in, ex) => PInhaleExhaleExp(go(in), go(ex))
+        case PCurPerm(loc) => PCurPerm(go(loc))
+        case _: PNoPerm => parent
+        case _: PFullPerm => parent
+        case _: PWildcard => parent
+        case _: PEpsilon => parent
+        case PAccPred(loc, perm) => PAccPred(go(loc), go(perm))
+        case POld(e) => POld(go(e))
+        case PLabelledOld(lbl, e) => PLabelledOld(go(lbl), go(e))
+        case PEmptySeq(t) => PEmptySeq(go(t))
+        case PExplicitSeq(elems) => PExplicitSeq(elems map go)
+        case PRangeSeq(low, high) => PRangeSeq(go(low), go(high))
+        case PSeqIndex(seq, idx) => PSeqIndex(go(seq), go(idx))
+        case PSeqTake(seq, n) => PSeqTake(go(seq), go(n))
+        case PSeqDrop(seq, n) => PSeqDrop(go(seq), go(n))
+        case PSeqUpdate(seq, idx, elem) => PSeqUpdate(go(seq), go(idx), go(elem))
+        case PSize(seq) => PSize(go(seq))
+        case PEmptySet(t) => PEmptySet(go(t))
+        //        case _: PEmptySet => parent
+        case PExplicitSet(elems) => PExplicitSet(elems map go)
+        case PEmptyMultiset(t) => PEmptyMultiset(go(t))
+        //        case _: PEmptyMultiset => parent
+        case PExplicitMultiset(elems) => PExplicitMultiset(elems map go)
+
+        case PSeqn(ss) => PSeqn(ss map go)
+        case PFold(e) => PFold(go(e))
+        case PUnfold(e) => PUnfold(go(e))
+        case PPackageWand(e, proofScript) => PPackageWand(go(e), go(proofScript))
+        case PApplyWand(e) => PApplyWand(go(e))
+        case PExhale(e) => PExhale(go(e))
+        case PAssert(e) => PAssert(go(e))
+        case PAssume(e) => PAssume(go(e))
+        case PInhale(e) => PInhale(go(e))
+        case PNewStmt(target, fields) => PNewStmt(go(target), fields map (_.map(go)))
+        case PVarAssign(idnuse, rhs) => PVarAssign(go(idnuse), go(rhs))
+        case PFieldAssign(fieldAcc, rhs) => PFieldAssign(go(fieldAcc), go(rhs))
+        case PIf(cond, thn, els) => PIf(go(cond), go(thn), go(els))
+        case PWhile(cond, invs, body) => PWhile(go(cond), invs map go, go(body))
+        case PFresh(vars) => PFresh(vars map go)
+        case PConstraining(vars, stmt) => PConstraining(vars map go, go(stmt))
+        case PLocalVarDecl(idndef, typ, init) => PLocalVarDecl(go(idndef), go(typ), init map go)
+        case PMethodCall(targets, method, args) => PMethodCall(targets map go, go(method), args map go)
+        case PLabel(idndef, invs) => PLabel(go(idndef), invs map go)
+        case PGoto(target) => PGoto(go(target))
+        case PDefine(idndef, optArgs, exp) => PDefine(go(idndef), optArgs map (_ map go) , go(exp))
+        case PLet(exp, nestedScope) => PLet(go(exp), go(nestedScope))
+        case PLetNestedScope(idndef, body) => PLetNestedScope(go(idndef), go(body))
+        case _: PSkip => parent
+
+        case PProgram(files, macros, domains, fields, functions, predicates, methods, errors) => PProgram(files, macros map go, domains map go, fields map go, functions map go, predicates map go, methods map go, errors)
+        case PLocalImport(file) => PLocalImport(file)
+        case PStandardImport(file) => PStandardImport(file)
+        case PMethod(idndef, formalArgs, formalReturns, pres, posts, body) => PMethod(go(idndef), formalArgs map go, formalReturns map go, pres map go, posts map go, body map go)
+        case PDomain(idndef, typVars, funcs, axioms) => PDomain(go(idndef), typVars map go, funcs map go, axioms map go)
+        case PField(idndef, typ) => PField(go(idndef), go(typ))
+        case PFunction(idndef, formalArgs, typ, pres, posts, body) => PFunction(go(idndef), formalArgs map go, go(typ), pres map go, posts map go, body map go)
+        case pdf@PDomainFunction(idndef, formalArgs, typ, unique) => PDomainFunction(go(idndef), formalArgs map go, go(typ), unique)(domainName = pdf.domainName)
+        case PPredicate(idndef, formalArgs, body) => PPredicate(go(idndef), formalArgs map go, body map go)
+        case pda@PAxiom(idndef, exp) => PAxiom(go(idndef), go(exp))(domainName = pda.domainName)
+      }
+
+      if (!allowChangingNodeType)
+        assert(newNode.getClass == parent.getClass, "Transformer is not expected to change type of nodes.")
+
+      newNode.setPos(parent)
+    }
+
+
+
+    val beforeRecursion = pre.applyOrElse(node, identity[PNode])
+
+    resultCheck.applyOrElse((node, beforeRecursion), identity[(PNode, PNode)])
+
+    val afterRecursion = if (recursive(node)) {
+      recurse(beforeRecursion)
+    } else {
+      beforeRecursion
+    }
+    post.applyOrElse(afterRecursion, identity[PNode]).asInstanceOf[A]
+  }
+
+  case class ParseTreeDuplicationError(original: PNode, newChildren: Seq[Any])
+      extends RuntimeException(s"Cannot duplicate $original with new children $newChildren")
+}