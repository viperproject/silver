/*
 * This Source Code Form is subject to the terms of the Mozilla Public
 * License, v. 2.0. If a copy of the MPL was not distributed with this
 * file, You can obtain one at http://mozilla.org/MPL/2.0/.
 */

package viper.silver.parser

import scala.collection.mutable
import scala.reflect._
<<<<<<< HEAD
import org.kiama.util.Messaging
=======
import org.kiama.util.Messaging.{message, messagecount}
import org.kiama.util.Positioned
>>>>>>> 788956b0
import viper.silver.ast.MagicWandOp

/**
 * A resolver and type-checker for the intermediate SIL AST.
 */
case class Resolver(p: PProgram) {
  val names = NameAnalyser()
  val typechecker = TypeChecker(names)

  def run: Option[PProgram] = {
    if (names.run(p))
      if (typechecker.run(p))
        return Some(p)

    None
  }

  def messages = names.messages ++ typechecker.messages // ++ Consistency.messages // shouldn't be needed - Consistency errors should be generated only in later phases.
}

/**
 * Performs type-checking and sets the type of all typed nodes.
 */
case class TypeChecker(names: NameAnalyser) {

  import TypeHelper._

  var curMember: PScope = null
  var curFunction: PFunction = null
  var resultAllowed : Boolean = false

  /** to record error messages */
  var messages : Messaging.Messages = Nil

  def run(p: PProgram): Boolean = {
    check(p)
    messages.size == 0
  }

  def check(p: PProgram) {
    p.domains map check
    p.fields map check
    p.functions map check
    p.predicates map check
    p.methods map check

    /* Report any domain type that couldn't be resolved */
    p visit {
      case dt: PDomainType if dt.isUndeclared => messages ++= Messaging.message(dt, s"found undeclared type ${dt.domain.name}")
    }
  }

  def checkMember(m: PScope)(fcheck: => Unit) {
    curMember = m
    fcheck
    curMember = null
  }

  def check(m: PMethod) {
    checkMember(m) {
      (m.formalArgs ++ m.formalReturns) map (a => check(a.typ))
      m.pres map (check(_, Bool))
      m.posts map (check(_, Bool))
      check(m.body)
    }
  }

  def check(f: PFunction) {
    checkMember(f) {
      assert(curFunction==null)
      curFunction=f
      check(f.typ)
      f.formalArgs map (a => check(a.typ))
      check(f.typ)
      f.pres map (check(_, Bool))
      resultAllowed=true
      f.posts map (check(_, Bool))
      f.body.map(check(_, f.typ)) //result in the function body gets the error message somewhere else
      resultAllowed=false
      curFunction=null
    }
  }


  def check(p: PPredicate) {
    checkMember(p) {
      p.formalArgs map (a => check(a.typ))
      p.body.map(check(_, Bool))
    }
  }

  def check(f: PField) {
    checkMember(f) {
      check(f.typ)
    }
  }

  def check(d: PDomain) {
    checkMember(d) {
      d.funcs map check
      d.axioms map check
    }
  }

  def check(a: PAxiom) {
    checkMember(a) {
      check(a.exp, Bool)
    }
  }

  def check(f: PDomainFunction) {
    check(f.typ)
    f.formalArgs map (a => check(a.typ))
  }

  def check(stmt: PStmt) {
    stmt match {
      case PSeqn(ss) =>
        ss map check
      case PFold(e) =>
        acceptNonAbstractPredicateAccess(e, "abstract predicates cannot be folded")
        check(e, Bool)
      case PUnfold(e) =>
        acceptNonAbstractPredicateAccess(e, "abstract predicates cannot be unfolded")
        check(e, Bool)
      case PPackageWand(e) =>
        checkMagicWand(e, allowWandRefs = false)
      case PApplyWand(e) =>
        checkMagicWand(e, allowWandRefs = true)
      case PExhale(e) =>
        check(e, Bool)
      case PAssert(e) =>
        check(e, Bool)
      case PInhale(e) =>
        check(e, Bool)
      case PVarAssign(idnuse, PFunctApp(func, args)) if names.definition(curMember)(func).isInstanceOf[PMethod] =>
        /* This is a method call that got parsed in a slightly confusing way.
         * TODO: Get rid of this case! There is a matching case in the translator.
         */
        check(PMethodCall(Seq(idnuse), func, args))
      case PVarAssign(idnuse, rhs) =>
        names.definition(curMember)(idnuse) match {
          case PLocalVarDecl(_, typ, _) =>
            check(idnuse, typ)
            check(rhs, typ)
          case PFormalArgDecl(_, typ) =>
            check(idnuse, typ)
            check(rhs, typ)
          case _ =>
            messages ++= Messaging.message(stmt, "expected variable as lhs")
        }
      case PNewStmt(target, fields) =>
        val msg = "expected variable as lhs"
        acceptAndCheckTypedEntity[PLocalVarDecl, PFormalArgDecl](Seq(target), msg){(v, _) => check(v, Ref)}
        fields map (_.map (field =>
          names.definition(curMember)(field, Some(PField.getClass)) match {
            case PField(_, typ) =>
              check(field, typ)
            case _ =>
              messages ++= Messaging.message(stmt, "expected a field as lhs")
          }))
      case PMethodCall(targets, method, args) =>
        names.definition(curMember)(method) match {
          case PMethod(_, formalArgs, formalTargets, _, _, _) =>
            if (formalArgs.length != args.length) {
              messages ++= Messaging.message(stmt, "wrong number of arguments")
            } else {
              if (formalTargets.length != targets.length) {
                messages ++= Messaging.message(stmt, "wrong number of targets")
              } else {
                for ((formal, actual) <- (formalArgs zip args) ++ (formalTargets zip targets)) {
                  check(actual, formal.typ)
                }
              }
            }
          case _ =>
            messages ++= Messaging.message(stmt, "expected a method")
        }
      case PLabel(name) =>
      // nothing to check
      case PGoto(label) =>
        names.definition(curMember)(label) match {
          case PLabel(_) =>
          case _ =>
            messages ++= Messaging.message(stmt, "expected a label")
        }
      case PFieldAssign(field, rhs) =>
        names.definition(curMember)(field.idnuse, Some(PField.getClass)) match {
          case PField(_, typ) =>
            check(field, typ)
            check(rhs, typ)
          case _ =>
            messages ++= Messaging.message(stmt, "expected a field as lhs")
        }
      case PIf(cond, thn, els) =>
        check(cond, Bool)
        check(thn)
        check(els)
      case PWhile(cond, invs, body) =>
        check(cond, Bool)
        invs map (check(_, Bool))
        check(body)
      case PLocalVarDecl(idndef, typ, init) =>
        check(typ)
        init match {
          case Some(i) => check(i, typ)
          case None =>
        }
      case PFresh(vars) =>
        val msg = "expected variable in fresh read permission block"
        acceptAndCheckTypedEntity[PLocalVarDecl, PFormalArgDecl](vars, msg){(v, _) => check(v, Perm)}
      case PConstraining(vars, s) =>
        val msg = "expected variable in fresh read permission block"
        acceptAndCheckTypedEntity[PLocalVarDecl, PFormalArgDecl](vars, msg){(v, _) => check(v, Perm)}
        check(s)
      case PLetWand(_, wand) => check(wand, Wand)
      case _: PDefine =>
        /* Should have been removed right after parsing */
        sys.error(s"Unexpected node $stmt found")
      case _: PSkip =>
    }
  }

  def acceptNonAbstractPredicateAccess(exp: PExp, messageIfAbstractPredicate: String) {
    exp match {
      case PAccPred(PPredicateAccess(_, idnuse), _) =>
        acceptAndCheckTypedEntity[PPredicate, Nothing](Seq(idnuse), "expected predicate"){(_, _predicate) =>
          val predicate = _predicate.asInstanceOf[PPredicate]
          if (predicate.body.isEmpty) messages ++= Messaging.message(idnuse, messageIfAbstractPredicate)
        }
      case _ => messages ++= Messaging.message(exp, "expected predicate access")
    }
  }

  def checkMagicWand(e: PExp, allowWandRefs: Boolean) = e match {
    case _: PIdnUse if allowWandRefs =>
      check(e, Wand)
    case PBinExp(_, MagicWandOp.op, _) =>
      check(e, Wand)
    case _ =>
<<<<<<< HEAD
      messages ++= Messaging.message(e, "expected magic wand")
=======
      message(e, "expected magic wand")
>>>>>>> 788956b0
  }

  /** This handy method checks if all passed `idnUses` refer to specific
    * subtypes `TypedEntity`s when looked up in the current scope/lookup table.
    * For each element in `idnUses`, if it refers an appropriate subtype, then
    * `handle` is applied to the current element of `idnUses` and to the
    * `TypedEntity` it refers to.
    *
    * If only a single subtype of `TypedEntity` is acceptable, pass `Nothing`
    * as the second type argument.
    *
    * Caution is advised, however, since the method checks various
    * type-relations only at runtime.
    *
    * @param idnUses Identifier usages to check
    * @param errorMessage Error message in case one of the identifiers usages
    *                     does not refer to an appropriate subtype of
    *                     `TypedEntity`
    * @param handle Handle pairs of current identifier usage and referenced
    *               `TypedEntity`
    * @tparam T1 An accepted subtype of `TypedEntity`
    * @tparam T2 Another accepted subtype of `TypedEntity`
    *
    * TODO: Generalise the method to take ClassTags T1, ..., TN.
    * TODO: If only a single T is taken, let handle be (PIdnUse, T) => Unit
    */
  def acceptAndCheckTypedEntity[T1 : ClassTag, T2 : ClassTag]
                               (idnUses: Seq[PIdnUse], errorMessage: String)
                               (handle: (PIdnUse, PTypedDeclaration) => Unit = (_, _) => ()) {

    /* TODO: Ensure that the ClassTags denote subtypes of TypedEntity */
    val acceptedClasses = Seq[Class[_]](classTag[T1].runtimeClass, classTag[T2].runtimeClass)

    idnUses.foreach { use =>
      val decl = names.definition(curMember)(use)

      acceptedClasses.find(_.isInstance(decl)) match {
        case Some(_) =>
          handle(use, decl.asInstanceOf[PTypedDeclaration])
        case None =>
          messages ++= Messaging.message(use, errorMessage)
      }
    }
  }

  def check(typ: PType) {
    typ match {
      case _: PPredicateType | _: PWandType =>
        sys.error("unexpected use of internal typ")
      case PPrimitiv(_) =>
      case dt@PDomainType(domain, args) =>
        args map check

        var x: Any = null

        try {
          x = names.definition(curMember)(domain)
        } catch {
          case _: Throwable =>
        }

        x match {
          case d@PDomain(name, typVars, _, _) =>
            ensure(args.length == typVars.length, typ, "wrong number of type arguments")
            dt.kind = PDomainTypeKinds.Domain
          case PTypeVarDecl(typeVar) =>
            dt.kind = PDomainTypeKinds.TypeVar
          case other =>
            dt.kind = PDomainTypeKinds.Undeclared
        }

      case PSeqType(elemType) =>
        check(elemType)
      case PSetType(elemType) =>
        check(elemType)
      case PMultisetType(elemType) =>
        check(elemType)
      case PUnknown() =>
        messages ++= Messaging.message(typ, "expected concrete type, but found unknown type")
    }
  }

  /**
   * Look at two valid types for an expression and attempts to learn the instantiations for
   * type variables.  Returns a mapping of type variables to types.
   */
  def learn(a: PType, b: PType): Seq[(String, PType)] = {
    @inline
    def multiLearn(as: Seq[PType], bs: Seq[PType]) =
      (0 until as.length) flatMap (i => learn(as(i), bs(i)))

    (a, b) match {
      case (PTypeVar(name), t) if t.isConcrete => Seq(name -> t)
      case (t, PTypeVar(name)) if t.isConcrete => Seq(name -> t)
      case (PSeqType(e1), PSeqType(e2)) =>
        learn(e1, e2)
      case (PSetType(e1), PSetType(e2)) =>
        learn(e1, e2)
      case (PMultisetType(e1), PMultisetType(e2)) =>
        learn(e1, e2)
      case (dt1 @ PDomainType(n1, m1), dt2 @ PDomainType(n2, m2)) if m1.length == m2.length =>
        if (n1 == n2)
          multiLearn(m1, m2)
        else if (dt1.isTypeVar && dt2.isConcrete)
          (dt1.domain.name -> dt2) +: multiLearn(m1, m2)
        else if (dt2.isTypeVar && dt1.isConcrete)
          (dt2.domain.name -> dt1) +: multiLearn(m1, m2)
        else
          Nil
      case _ => Nil
    }
  }

  /**
   * Are types 'a' and 'b' compatible?  Type variables are assumed to be unbound so far,
   * and if they occur they are compatible with any type. PUnknown is also compatible with
   * everything, as are undeclared PDomainTypes.
   */
  def isCompatible(a: PType, b: PType): Boolean = {
    (a, b) match {
      case _ if a == b => true
      case (PUnknown(), _) | (_, PUnknown()) => true
      case (dt: PDomainType, _) if dt.isUndeclared => true
      case (_, dt: PDomainType) if dt.isUndeclared => true
      case (PTypeVar(_), _) | (_, PTypeVar(_)) => true
      case (Bool, PWandType()) => true
      case (PSeqType(e1), PSeqType(e2)) => isCompatible(e1, e2)
      case (PSetType(e1), PSetType(e2)) => isCompatible(e1, e2)
      case (PMultisetType(e1), PMultisetType(e2)) => isCompatible(e1, e2)
      case (PDomainType(domain1, args1), PDomainType(domain2, args2))
        if domain1 == domain2 && args1.length == args2.length =>
        (args1 zip args2) forall (x => isCompatible(x._1, x._2))
      case _ => false
    }
  }

  /**
   * Type-check and resolve e and ensure that it has type expected.  If that is not the case, then an
   * error should be issued.
   *
   * The empty set can be passed for expected, if any type is fine.
   */
  def check(exp: PExp, expected: PType): Unit = check(exp, Seq(expected))

  def check(exp: PExp, expectedRaw: Seq[PType]): Unit = {
    val expected = expectedRaw filter {
      case PTypeVar(_) => false
      case _ => true
    }
    def setRefinedType(actual: PType, inferred: Seq[(String, PType)]) {
      val t = actual.substitute(inferred.toMap)
      check(t)
      setType(t)
    }
    /**
     * Turn 'expected' into a readable string.
     */
    lazy val expectedString = {
      if (expected.size == 1) {
        expected.head.toString
      } else {
        s"one of [${expected.mkString(", ")}]"
      }
    }
    /**
     * Set the type of 'exp', and check that the actual type is allowed by one of the expected types.
     */
    def setType(actual: PType) {
      if (actual.isUnknown) {
        // no error for unknown type (an error has already been issued)
        exp.typ = actual
      } else {
        var found = false
        if (expected.isEmpty) {
          found = true
          exp.typ = actual
        }
        for (e <- expected) {
          if (!found && isCompatible(e, actual)) {
            found = true
            exp.typ = actual
          }
        }
        if (!found) {
          messages ++= Messaging.message(exp, s"expected type $expectedString, but got $actual at the expression at ${exp.start}-${exp.finish}")
        }
      }
    }
    /**
     * Issue an error for the node at 'n'. Also sets an error type for 'exp' to suppress
     * further warnings.
     *
     * TODO: Similar to Consistency.recordIfNot. Combine!
     */
    def issueError(n: KiamaPositioned, m: String) {
      messages ++= Messaging.message(n, m)
      setErrorType() // suppress further warnings
    }

    /**
     * Sets an error type for 'exp' to suppress further warnings.
     */
    def setErrorType() {
      setType(PUnknown())
    }

    def genericSeqType: PSeqType = PSeqType(PTypeVar("."))
    def genericSetType: PSetType = PSetType(PTypeVar("."))
    def genericMultisetType: PMultisetType = PMultisetType(PTypeVar("."))
    def genericAnySetType = Seq(genericSetType, genericMultisetType)

    def setPIdnUseTypeAndEntity(piu: PIdnUse, typ: PType, entity: PDeclaration) {
      setType(typ)
      piu.decl = entity
    }

    exp match {
      case piu @ PIdnUse(name) =>
        names.definition(curMember)(piu) match {
          case decl @ PLocalVarDecl(_, typ, _) => setPIdnUseTypeAndEntity(piu, typ, decl)
          case decl @ PFormalArgDecl(_, typ) => setPIdnUseTypeAndEntity(piu, typ, decl)
          case decl @ PField(_, typ) => setPIdnUseTypeAndEntity(piu, typ, decl)
          case decl @ PPredicate(_, _, _) => setPIdnUseTypeAndEntity(piu, Pred, decl)
          case decl: PLetWand => setPIdnUseTypeAndEntity(piu, Wand, decl)
          case x => issueError(piu, s"expected identifier, but got $x")
        }
      case PBinExp(left, op, right) =>
        op match {
          case "+" | "-" =>
            val safeExpected = if (expected.size == 0) Seq(Int, Perm) else expected
            safeExpected.filter(x => Seq(Int, Perm) contains x) match {
              case Nil =>
                issueError(exp, s"expected $expectedString, but found operator $op that cannot have such a type")
              case expectedStillPossible =>
                check(left, expectedStillPossible)
                check(right, expectedStillPossible)
                if (left.typ.isUnknown || right.typ.isUnknown) {
                  setErrorType()
                } else if (left.typ == right.typ) {
                  setType(left.typ)
                } else {
                  issueError(exp, s"left- and right-hand-side must have same type, but found ${left.typ} and ${right.typ}")
                }
            }
          case "*" =>
            val safeExpected = if (expected.size == 0) Seq(Int, Perm) else expected
            safeExpected.filter(x => Seq(Int, Perm) contains x) match {
              case Nil =>
                issueError(exp, s"expected $expectedString, but found operator $op that cannot have such a type")
              case expectedStillPossible =>
                expectedStillPossible match {
                  case Seq(Perm) =>
                    check(left, Seq(Perm, Int))
                    check(right, Perm)
                  case _ =>
                    check(left, expectedStillPossible)
                    check(right, expectedStillPossible)
                }
                if (left.typ.isUnknown || right.typ.isUnknown) {
                  setErrorType()
                } else {
                  setType(right.typ)
                }
            }
          case "/" =>
            check(left, Seq(Int,Perm))
            check(right, Int)
            setType(Perm)
          case "\\" =>
            check(left, Int)
            check(right, Int)
            setType(Int)
          case "%" =>
            check(left, Int)
            check(right, Int)
            setType(Int)
          case "<" | "<=" | ">" | ">=" =>
            check(left, Seq(Int, Perm))
            check(right, Seq(Int, Perm))
            if (left.typ.isUnknown || right.typ.isUnknown) {
              // nothing to do, error has already been issued
            } else if (left.typ == right.typ) {
              // ok
            } else {
              issueError(exp, s"left- and right-hand-side must have same type, but found ${left.typ} and ${right.typ}")
            }
            setType(Bool)
          case "==" | "!=" =>
            check(left, Nil) // any type is fine
            check(right, Nil)
            if (left.typ.isUnknown || right.typ.isUnknown) {
              // nothing to do, error has already been issued
            } else if (isCompatible(left.typ, right.typ)) {
              // ok
              // TODO: perform type refinement and propagate down
            } else {
              issueError(exp, s"left- and right-hand-side must have same type, but found ${left.typ} and ${right.typ}")
            }
            setType(Bool)
          case "&&" | "||" | "<==>" | "==>" =>
            check(left, Bool)
            check(right, Bool)
            setType(Bool)
          case MagicWandOp.op =>
            check(left, Bool)
            check(right, Bool)
            setType(Wand)
          case "in" =>
            check(left, Nil)
            check(right, genericAnySetType ++ Seq(genericSeqType))
            if (left.typ.isUnknown || right.typ.isUnknown) {
              // nothing to do, error has already been issued
            } else if (!right.typ.isInstanceOf[PSeqType] &&
              !right.typ.isInstanceOf[PSetType] &&
              !right.typ.isInstanceOf[PMultisetType]) {
              issueError(right, s"expected set, multiset or sequence type, but found ${right.typ}")
            } else if (
              (right.typ.isInstanceOf[PSeqType] && !isCompatible(left.typ, right.typ.asInstanceOf[PSeqType].elementType)) ||
                (right.typ.isInstanceOf[PSetType] && !isCompatible(left.typ, right.typ.asInstanceOf[PSetType].elementType)) ||
                (right.typ.isInstanceOf[PMultisetType] && !isCompatible(left.typ, right.typ.asInstanceOf[PMultisetType].elementType))
                ) {
              issueError(right, s"element $left with type ${left.typ} cannot be in a sequence/set of type ${right.typ}")
            }
            // TODO: perform type refinement and propagate down
            if (right.typ.isInstanceOf[PMultisetType]) setType(Int) else setType(Bool)
          case "++" =>
            val newExpected = if (expected.isEmpty) Seq(genericSeqType) else expected
            check(left, newExpected)
            check(right, newExpected)
            if (left.typ.isUnknown || right.typ.isUnknown) {
              // nothing to do, error has already been issued
              setErrorType()
            } else if (!right.typ.isInstanceOf[PSeqType] || !left.typ.isInstanceOf[PSeqType]){
              setErrorType()
              issueError(exp, s"left- and right-hand-side of ++ must be sequences, but found ${left.typ} and ${right.typ}")
            }
            else if (isCompatible(left.typ, right.typ)) {
              // ok
              // TODO: perform type refinement and propagate down
              setType(left.typ)
            } else {
              issueError(exp, s"left- and right-hand-side must have same type, but found ${left.typ} and ${right.typ}")
            }
          case "union" | "intersection" | "setminus" =>
            val newExpected = if (expected.isEmpty) genericAnySetType else expected
            check(left, newExpected)
            check(right, newExpected)
            if (left.typ.isUnknown || right.typ.isUnknown) {
              // nothing to do, error has already been issued
              setErrorType()
            } else if (isCompatible(left.typ, right.typ)) {
              // ok
              // TODO: perform type refinement and propagate down
              setType(left.typ)
            } else {
              issueError(exp, s"left- and right-hand-side must have same type, but found ${left.typ} and ${right.typ}")
            }
          case "subset" =>
            val newExpected = genericAnySetType
            check(left, newExpected)
            check(right, newExpected)
            if (left.typ.isUnknown || right.typ.isUnknown) {
              // nothing to do, error has already been issued
              setErrorType()
            } else if (isCompatible(left.typ, right.typ)) {
              // ok
              // TODO: perform type refinement and propagate down
              setType(Bool)
            } else {
              issueError(exp, s"left- and right-hand-side must have same type, but found ${left.typ} and ${right.typ}")
            }
          case _ => sys.error(s"unexpected operator $op")
        }
      case PUnExp(op, e) =>
        op match {
          case "-" | "+" =>
            val safeExpected = if (expected.size == 0) Seq(Int, Perm) else expected
            safeExpected.filter(x => Seq(Int, Perm) contains x) match {
              case Nil =>
                issueError(exp, s"expected $expectedString, but found unary operator $op that cannot have such a type")
              case expectedStillPossible =>
                check(e, expectedStillPossible)
                if (e.typ.isUnknown) {
                  setErrorType()
                } else {
                  // ok
                  setType(e.typ)
                }
            }
          case "!" =>
            check(e, Bool)
            setType(Bool)
          case _ => sys.error(s"unexpected operator $op")
        }
      case PIntLit(i) =>
        setType(Int)

      case r@PResultLit() =>
        if (resultAllowed)
          setType(curFunction.typ)
        else
          issueError(r, "'result' can only be used in function postconditions")
      case PBoolLit(b) =>
        setType(Bool)
      case PNullLit() =>
        setType(Ref)
      case PFieldAccess(rcv, idnuse) =>
        /* For a field access of the type rcv.fld we have to ensure that the
         * receiver denotes a local variable. Just checking that it is of type
         * Ref is not sufficient, since it could also denote a Ref-typed field.
         */
        rcv match {
          case p: PIdnUse =>
            acceptAndCheckTypedEntity[PLocalVarDecl, PFormalArgDecl](Seq(p), "expected local variable")()
          case _ =>
            /* More complicated expressions should be ok if of type Ref, which is checked next */
        }
        check(rcv, Ref)
        acceptAndCheckTypedEntity[PField, Nothing](Seq(idnuse), "expected field")((_, _) => check(idnuse, expected))
        setType(idnuse.typ)
      case p@PPredicateAccess(args, idnuse) =>
        acceptAndCheckTypedEntity[PPredicate, Nothing](Seq(idnuse), "expected predicate"){(_, _predicate) =>
          val predicate = _predicate.asInstanceOf[PPredicate]
          check(idnuse, expected)
          /* Check that the predicate is used with 1. the correct number of arguments,
           * and 2. with the correct types of arguments.
           */
          if (args.length != predicate.formalArgs.length) issueError(idnuse, "predicate arity doesn't match")
          args zip predicate.formalArgs map {case (aarg, farg) => check(aarg, farg.typ)}
        }
        setType(Pred)
      case fa@PFunctApp(func, args) =>
        names.definition(curMember)(func) match {
          case PFunction(_, formalArgs, typ, _, _, _) =>
            ensure(formalArgs.size == args.size, fa, "wrong number of arguments")
            (formalArgs zip args) foreach {
              case (formal, actual) =>
                check(actual, formal.typ)
            }
            setType(typ)
          case PDomainFunction(_, formalArgs, typ, unique) =>
            ensure(formalArgs.size == args.size, fa, "wrong number of arguments")
            val inferred = mutable.ListBuffer[(String, PType)]()
            (formalArgs zip args) foreach {
              case (formal, actual) =>
                check(actual, formal.typ)
                inferred ++= learn(actual.typ, formal.typ)
            }
            // also infer type information based on the context (expected type)
            if (expected.size == 1) {
              inferred ++= learn(typ, expected.head)
            }
            setRefinedType(typ, inferred)
          case x =>
            issueError(func, "expected function")
        }
      case e: PUnFoldingExp =>
        check(e.acc.perm, Perm)
        check(e.acc.loc, Pred)
<<<<<<< HEAD
        acceptNonAbstractPredicateAccess(e.acc, "abstract predicates cannot be (un)folded")
=======
        acceptNonAbstactPredicateAccess(e.acc, "abstract predicates cannot be (un)folded")
>>>>>>> 788956b0
        check(e.exp, expected)
        setType(e.exp.typ)
      case PPackaging(wand, in) =>
        checkMagicWand(wand, allowWandRefs = false)
        check(in, expected)
        setType(in.typ)
      case PApplying(wand, in) =>
        checkMagicWand(wand, allowWandRefs = true)
        check(in, expected)
        setType(in.typ)
      case PLet(exp1, nestedScope @ PLetNestedScope(variable, body)) =>
        check(exp1, Nil)
        val oldCurMember = curMember
        curMember = nestedScope
        variable.typ = exp1.typ
        check(body, expected)
        setType(body.typ)
        curMember = oldCurMember
      case _: PLetNestedScope =>
        issueError(exp, "expected node")
      case f@ PExists(vars, e) =>
        val oldCurMember = curMember
        curMember = f
        vars map (v => check(v.typ))
        check(e, Bool)
        curMember = oldCurMember
      case f@ PForall(vars, triggers, e) =>
        val oldCurMember = curMember
        curMember = f
        vars map (v => check(v.typ))
        triggers.flatten map (x => check(x, Nil))
        check(e, Bool)
        curMember = oldCurMember
      case po: POldExp =>
        check(po.e, expected)
        if (po.e.typ.isUnknown) {
          setErrorType()
        } else {
//          if (!isPure(po.e.is))
            //issueError(po, "old expressions must be pure")
//          else
            // ok
            setType(po.e.typ)
        }
      case PCondExp(cond, thn, els) =>
        check(cond, Bool)
        check(thn, Nil)
        check(els, Nil)
        if (thn.typ.isUnknown || els.typ.isUnknown) {
          setErrorType()
        } else if (isCompatible(thn.typ, els.typ)) {
          // ok
          // TODO: perform type refinement and propagate down
          setType(thn.typ)
        } else {
          issueError(exp, s"both branches of a conditional expression must have same type, but found ${thn.typ} and ${els.typ}")
        }
      case PInhaleExhaleExp(in, ex) =>
        check(in, Bool)
        check(ex, Bool)
        setType(Bool)
      case PCurPerm(loc) =>
        check(loc, Seq())
        setType(Perm)
      case PNoPerm() =>
        setType(Perm)
      case PFullPerm() =>
        setType(Perm)
      case PWildcard() =>
        setType(Perm)
      case PEpsilon() =>
        setType(Perm)
      case PAccPred(loc, perm) =>
        check(loc, Seq())
        check(perm, Perm)
        setType(Bool)
      case PEmptySeq(_) =>
        val typ = if (exp.typ.isUnknown) genericSeqType else exp.typ
        if (expected.size == 1) {
          setRefinedType(typ, learn(typ, expected.head))
        } else {
          setType(typ)
        }
      case PExplicitSeq(elems) =>
        assert(elems.nonEmpty)
        val expextedElemTyp = (expected map {
          case PSeqType(e) => Some(e)
          case _ => None
        }) filter (_.isDefined) map (_.get)
        elems map (check(_, expextedElemTyp))
        elems map (_.typ) filterNot (_.isUnknown) match {
          case Nil =>
            // all elements have an error type
            setErrorType()
          case types =>
            for (t <- types.tail) {
              ensure(isCompatible(t, types.head), exp,
                s"expected the same type for all elements of the explicit sequence, but found ${types.head} and $t")
            }
            // TODO: perform type inference and propagate type down
            setType(PSeqType(types.head))
        }
      case PRangeSeq(low, high) =>
        check(low, Int)
        check(high, Int)
        setType(PSeqType(Int))
      case PSeqIndex(seq, idx) =>
        val expectedSeqType = expected match {
          case Nil => Seq(genericSeqType)
          case _ => expected map PSeqType
        }
        check(seq, expectedSeqType)
        check(idx, Int)
        seq.typ match {
          case PSeqType(elemType) =>
            setType(elemType)
          case _ =>
            setErrorType()
        }
      case PSeqTake(seq, n) =>
        val expectedSeqType = expected match {
          case Nil => Seq(genericSeqType)
          case _ => expected
        }
        check(seq, expectedSeqType)
        check(n, Int)
        seq.typ match {
          case t: PSeqType =>
            setType(t)
          case _ =>
            setErrorType()
        }
      case PSeqDrop(seq, n) =>
        val expectedSeqType = expected match {
          case Nil => Seq(genericSeqType)
          case _ => expected
        }
        check(seq, expectedSeqType)
        check(n, Int)
        seq.typ match {
          case t: PSeqType =>
            setType(t)
          case _ =>
            setErrorType()
        }
      case PSeqUpdate(seq, idx, elem) =>
        val expectedSeqType = expected match {
          case Nil => Seq(genericSeqType)
          case _ => expected collect {
            case t: PSeqType => t
          }
        }
        if (expectedSeqType.isEmpty) {
          issueError(exp, s"expected $expected, but found a sequence update which has a sequence type")
        } else {
          check(seq, expectedSeqType)
          check(elem, expectedSeqType map (_.elementType))
          check(idx, Int)
          seq.typ match {
            case t: PSeqType =>
              if (!isCompatible(t.elementType, elem.typ)) {
                issueError(elem, s"found ${elem.typ} for $elem, but expected ${t.elementType}")
              } else {
                setType(t)
              }
            case _ =>
              setErrorType()
          }
        }
      case PSize(seq) =>
        if (expected.nonEmpty && !(expected contains Int)) {
          issueError(exp, s"expected $expectedString, but found |.| which has type Int")
        } else {
          check(seq, Seq(genericSeqType, genericSetType, genericMultisetType))
          setType(Int)
        }
      case PEmptySet(t) =>
//        val typ = genericSetType
/*        if (expected.size == 1) {
          setRefinedType(typ, learn(typ, expected.head))
        } else {
          setType(typ)
    }                 */ //inference
        setType(PSetType(t))
      case PExplicitSet(elems) =>
        assert(elems.nonEmpty)
        val expectedElemTyp = (expected map {
          case PSetType(e) => Some(e)
          case _ => None
        }) filter (_.isDefined) map (_.get)
        elems map (check(_, expectedElemTyp))
        elems map (_.typ) filterNot (_.isUnknown) match {
          case Nil =>
            // all elements have an error type
            setErrorType()
          case types =>
            for (t <- types.tail) {
              ensure(isCompatible(t, types.head), exp,
                s"expected the same type for all elements of the explicit set, but found ${types.head} and $t")
            }
            // TODO: perform type inference and propagate type down
            setType(PSetType(types.head))
        }
      case PEmptyMultiset(t) =>
/*        val typ = genericMultisetType
        if (expected.size == 1) {
          setRefinedType(typ, learn(typ, expected.head))
        } else {
          setType(typ)
        }*/
        setType(PMultisetType(t))
      case PExplicitMultiset(elems) =>
        assert(elems.nonEmpty)
        val expectedElemTyp = (expected map {
          case PMultisetType(e) => Some(e)
          case _ => None
        }) filter (_.isDefined) map (_.get)
        elems map (check(_, expectedElemTyp))
        elems map (_.typ) filterNot (_.isUnknown) match {
          case Nil =>
            // all elements have an error type
            setErrorType()
          case types =>
            for (t <- types.tail) {
              ensure(isCompatible(t, types.head), exp,
                s"expected the same type for all elements of the explicit multiset, but found ${types.head} and $t")
            }
            // TODO: perform type inference and propagate type down
            setType(PMultisetType(types.head))
        }
    }
  }

  /**
   * If b is false, report an error for node.
   */
  def ensure(b: Boolean, node: KiamaPositioned, msg: String) {
    if (!b) messages ++= Messaging.message(node, msg)
  }
}

/**
 * Resolves identifiers to their declaration.
 */
case class NameAnalyser() {

  /** To record error messages */
  var messages : Messaging.Messages = Nil


  /** Resolves the entity to which the given identifier `idnuse` refers.
    *
    * If `member` is not null then the identifier will first be looked up in
    * the scope defined by the member. If it fails (or if the member is null),
    * the wider scope will be considered.
    *
    * In order to resolve name clashes, e.g., if the identifier is expected to
    * refer to a field, but there is a local variable with the same name in the
    * member scope that shadows the field, then the `expected` class can be
    * provided (e.g., `PField`), with the result that the shadowing local
    * variable will be ignored because its class (`PLocalVarDecl`) doesn't
    * match.
    *
    * @param member Current scope in which to start the resolving.
    * @param idnuse Identifier that is to be resolved.
    * @param expected Expected class of the entity.
    * @return Resolved entity.
    */
  def definition(member: PScope)(idnuse: PIdnUse, expected: Option[Class[_]] = None): PDeclaration = {
    if (member == null) {
      globalDeclarationMap.get(idnuse.name).get.asInstanceOf[PDeclaration]
    } else {
      // lookup in method map first, and otherwise in the general one
      val entity =
        localDeclarationMaps.get(member.scopeId).get.get(idnuse.name) match {
          case None =>
            globalDeclarationMap.get(idnuse.name).get
          case Some(foundEntity) =>
            if (expected.isDefined && foundEntity.getClass != expected.get)
              globalDeclarationMap.get(idnuse.name).get
            else
              foundEntity
        }

      entity.asInstanceOf[PDeclaration] // TODO: Why is the cast necessary? Remove if possible.
    }
  }

  def reset() {
    globalDeclarationMap.clear()
    localDeclarationMaps.clear()
  }

  private val globalDeclarationMap = mutable.HashMap[String, PEntity]()

  /* [2014-11-13 Malte] Changed localDeclarationMaps to be a map from PScope.Id
   * instead of from PScope directly. This was necessary in order to support
   * changing PScopes during type-checking, e.g., when changing the type of a
   * variable bound by a let-expression. This change (potentially) affects the
   * hashcode of the let-expression (which is a PScope), which in turn affects
   * localDeclarationMaps because such that the value stored for scope cannot
   * be retrieved anymore.
   */
  private val localDeclarationMaps = mutable.HashMap[PScope.Id, mutable.HashMap[String, PEntity]]()

  def run(p: PProgram): Boolean = {
    var curMember: PScope = null
    def getMap(d:PNode) : mutable.HashMap[String, PEntity] =
      d match {
        case d: PGlobalDeclaration => globalDeclarationMap
        case _ => getCurrentMap
      }
    def getCurrentMap: mutable.HashMap[String, PEntity] =
      if (curMember == null) globalDeclarationMap else localDeclarationMaps.get(curMember.scopeId).get

    val scopeStack = mutable.Stack[PScope]()

    val nodeDownNameCollectorVisitor = new PartialFunction[PNode,Unit] {
      def apply(n:PNode) = {
        n match {
          case d: PDeclaration =>
            getMap(d).get(d.idndef.name) match {
              case Some(e: PDeclaration) =>
                messages ++= Messaging.message(e, "Duplicate identifier \"" + e.idndef.name + "\" : at " + e.idndef.start + " and at " + d.idndef.start)
              case Some(e:PErrorEntity) =>
              case None =>
                globalDeclarationMap.get(d.idndef.name) match {
                  case Some(e: PDeclaration) =>
                    messages ++= Messaging.message(e, "Identifier shadowing \"" + e.idndef.name + "\" : at " + e.idndef.start + " and at " + d.idndef.start)
                  case Some(e:PErrorEntity) =>
                  case None =>
                    getMap(d).put(d.idndef.name, d)
                }
            }
          case _ =>
        }

        n match {
          case s: PScope =>
            val localDeclarations =
              if (curMember == null)
                mutable.HashMap[String, PEntity]()
              else
                localDeclarationMaps.getOrElse(curMember.scopeId, mutable.HashMap[String, PEntity]()).clone()

            localDeclarationMaps.put(s.scopeId, localDeclarations)
            scopeStack.push(curMember)
            curMember = s
          case _ =>
        }
      }

      def isDefinedAt(n:PNode) = {
        n match {
          case d: PDeclaration => true
          case s: PScope => true
          case _ => false
        }
      }
    }

    val nodeUpNameCollectorVisitor = new PartialFunction[PNode,Unit] {
      def apply(n:PNode) = {
        n match {
          case _: PScope =>
            curMember = scopeStack.pop()
          case _ =>
        }
      }
      def isDefinedAt(n:PNode) = {
        n match {
          case s: PScope => true
          case _ => false
        }
      }
    }

    // find all declarations
    p.visit( nodeDownNameCollectorVisitor,nodeUpNameCollectorVisitor)

    /* Check all identifier uses. */
    p.visit({
      case m: PScope =>
        scopeStack.push(curMember)
        curMember = m
      case i@PIdnUse(name) =>
        // look up in both maps (if we are not in a method currently, we look in the same map twice, but that is ok)
        getCurrentMap.getOrElse(name, globalDeclarationMap.getOrElse(name, PUnknownEntity())) match {
          case PUnknownEntity() =>
            // domain types can also be type variables, which need not be declared
            if (!i.parent.isInstanceOf[PDomainType]) {
              messages ++= Messaging.message(i, s"identifier $name not defined.")
            }
          case _ =>
        }
      case _ =>
    }, {
      case m: PScope =>
        curMember = scopeStack.pop()
      case _ =>
    })

    messages.isEmpty
  }
}<|MERGE_RESOLUTION|>--- conflicted
+++ resolved
@@ -8,12 +8,8 @@
 
 import scala.collection.mutable
 import scala.reflect._
-<<<<<<< HEAD
 import org.kiama.util.Messaging
-=======
-import org.kiama.util.Messaging.{message, messagecount}
-import org.kiama.util.Positioned
->>>>>>> 788956b0
+import viper.silver.ast.MagicWandOp
 import viper.silver.ast.MagicWandOp
 
 /**
@@ -254,11 +250,7 @@
     case PBinExp(_, MagicWandOp.op, _) =>
       check(e, Wand)
     case _ =>
-<<<<<<< HEAD
       messages ++= Messaging.message(e, "expected magic wand")
-=======
-      message(e, "expected magic wand")
->>>>>>> 788956b0
   }
 
   /** This handy method checks if all passed `idnUses` refer to specific
@@ -718,11 +710,7 @@
       case e: PUnFoldingExp =>
         check(e.acc.perm, Perm)
         check(e.acc.loc, Pred)
-<<<<<<< HEAD
         acceptNonAbstractPredicateAccess(e.acc, "abstract predicates cannot be (un)folded")
-=======
-        acceptNonAbstactPredicateAccess(e.acc, "abstract predicates cannot be (un)folded")
->>>>>>> 788956b0
         check(e.exp, expected)
         setType(e.exp.typ)
       case PPackaging(wand, in) =>
