// This Source Code Form is subject to the terms of the Mozilla Public
// License, v. 2.0. If a copy of the MPL was not distributed with this
// file, You can obtain one at http://mozilla.org/MPL/2.0/.
//
// Copyright (c) 2011-2019 ETH Zurich.

package viper.silver.parser

import viper.silver.FastMessaging
import viper.silver.ast.LabelledOld

import scala.collection.mutable
import scala.reflect._

/**
  * A resolver and type-checker for the intermediate Viper AST.
  */
case class Resolver(p: PProgram) {
  val names = NameAnalyser()
  val typechecker = TypeChecker(names)

  def run: Option[PProgram] = {
    val nameSuccess = names.run(p)
    // Run typechecker even if name resolution failed, to add more information to the
    // program, and report any other errors. A name resolution error should not cause
    // a typechecker error however!
    val typeckSuccess = try {
      typechecker.run(p)
    } catch {
      case e: Throwable =>
        // TODO: remove this try/catch once all assumptions that
        // name resolution succeeded are removed from the type checker
        val frame = e.getStackTrace().find(!_.getClassName().startsWith("scala")).map(_.toString()).getOrElse("")
        val msg = s"internal error during typechecking. Please file a bug report at https://github.com/viperproject/silver. Error \"${e.toString()}\" at \"$frame\""
        typechecker.messages ++= FastMessaging.message(p, msg)
        e.printStackTrace()
        false
    }
    if (nameSuccess && typeckSuccess)
      Some(p)
    else
      None
  }

  def messages = names.messages ++ typechecker.messages // ++ Consistency.messages // shouldn't be needed - Consistency errors should be generated only in later phases.
}

/**
  * Performs type-checking and sets the type of all typed nodes.
  */
case class TypeChecker(names: NameAnalyser) {

  import TypeHelper._

  var curMember: PScope = null
  var curFunction: PFunction = null
  var resultAllowed: Boolean = false

  /** to record error messages */
  var messages: FastMessaging.Messages = Nil
  def success: Boolean = messages.isEmpty || messages.forall(m => !m.error)

  def run(p: PProgram): Boolean = {
    check(p)
    success
  }

  def check(p: PProgram): Unit = {

    /* [2022-03-14 Alessandro] Domain function declarations, method declarations and ordinary function declarations
     * must be checked before their application is checked. Especially, this is because type variables in signatures
     * must be resolved. However, the checks in the following block are independent of each other.
     */
    p.domains foreach checkFunctions
    p.fields foreach check
    p.functions foreach checkDeclaration
    p.predicates foreach checkDeclaration
    p.methods foreach checkDeclaration

    /* [2022-03-14 Alessandro] Unfortunately, there is currently no mechanism of checking some extensions "signature" first
     * and checking its "body" in a later step. However, there are currently no Extensions planned that would use this
     * functionality. Hence we check all the extensions after declarations and signatures are checked. This allows
     * extensions in which there are function, domain function and method applications.
     */
    p.extensions foreach checkExtension

    /* [2022-03-14 Alessandro]
     * The following block of checks must occur after declarations and signatures are checked, but the checks in the block
     * do not depend on each other. Note that extensions are checked beforehand, which allow function and method alike extensions.
     */
    p.domains foreach checkAxioms
    p.functions foreach checkBody
    p.predicates foreach checkBody
    p.methods foreach checkBody


    /* Report any domain type that couldn't be resolved */
    /* Alex suggests replacing *all* these occurrences by one arbitrary type */
    p visit {
      case dt: PDomainType if dt.isUndeclared => messages ++= FastMessaging.message(dt, s"found undeclared type ${dt.domain.name}")
    }
  }

  def checkMember(m: PScope)(fcheck: => Unit): Unit = {
    val oldCurMember = curMember
    curMember = m
    fcheck
    curMember = oldCurMember
  }

  def checkDeclaration(m: PMethod): Unit = {
    checkMember(m) {
      (m.formalArgs ++ m.formalReturns) foreach (a => check(a.typ))
    }
  }

  def checkBody(m: PMethod): Unit = {
    checkMember(m) {
      m.pres.toSeq foreach (p => check(p.e, Bool))
      m.posts.toSeq foreach (p => check(p.e, Bool))
      m.body.foreach(check)
    }
  }

  def checkDeclaration(f: PFunction): Unit = {
    checkMember(f) {
      assert(curFunction == null)
      curFunction = f
      f.formalArgs foreach (a => check(a.typ))
      check(f.typ)
      curFunction = null
    }
  }

  def checkBody(f: PFunction): Unit = {
    checkMember(f) {
      assert(curFunction == null)
      curFunction = f
      f.pres.toSeq foreach (p => check(p.e, Bool))
      resultAllowed = true
      f.posts.toSeq foreach (p => check(p.e, Bool))
      f.body.map(_.e.inner).foreach(check(_, f.typ.resultType)) //result in the function body gets the error message somewhere else
      resultAllowed = false
      curFunction = null
    }
  }

  def checkDeclaration(p: PPredicate): Unit = {
    checkMember(p) {
      p.formalArgs foreach (a => check(a.typ))
    }
  }

  def checkBody(p: PPredicate): Unit = {
    checkMember(p) {
      p.body.map(_.e.inner).foreach(check(_, Bool))
    }
  }

  def check(f: PFields): Unit = {
    checkMember(f) {
      f.fields.toSeq foreach (fd => {
        fd.decl = Some(f)
        check(fd.typ)
      })
    }
  }

  def checkFunctions(d: PDomain): Unit = {
    checkMember(d) {
      d.members.inner.funcs.toSeq foreach check
    }
  }

  def checkAxioms(d: PDomain): Unit = {
    checkMember(d) {
      d.members.inner.axioms.toSeq foreach check
    }
  }

  def check(a: PAxiom): Unit = {
    checkMember(a) {
      check(a.exp.e.inner, Bool)
    }
  }

  def check(f: PDomainFunction): Unit = {
    check(f.typ)
    f.formalArgs foreach (a => check(a.typ))
  }

  def check(stmt: PStmt): Unit = {
    stmt match {
      case PAnnotatedStmt(_, s) =>
        check(s)
      case s@PSeqn(ss) =>
        checkMember(s) {
          ss.inner.toSeq foreach check
        }
      case PFold(_, e) =>
        acceptNonAbstractPredicateAccess(e, "abstract predicates cannot be folded")
        check(e, Bool)
      case PUnfold(_, e) =>
        acceptNonAbstractPredicateAccess(e, "abstract predicates cannot be unfolded")
        check(e, Bool)
      case PPackageWand(_, e, proofScript) =>
        check(e, Wand)
        checkMagicWand(e)
        proofScript foreach check
      case PApplyWand(_, e) =>
        check(e, Wand)
        checkMagicWand(e)
      case PExhale(_, e) =>
        check(e, Bool)
      case PAssert(_, e) =>
        check(e, Bool)
      case PInhale(_, e) =>
        check(e, Bool)
      case PAssume(_, e) =>
        check(e, Bool)
      case assign: PAssign =>
        checkAssign(assign)
      case PLabel(_, _, invs) =>
        invs.toSeq foreach (i => check(i.e, Bool))
      case PGoto(_, _) =>
      case PIf(_, cond, thn, els) =>
        check(cond, Bool)
        check(thn)
        els foreach check
      case PElse(_, els) =>
        check(els)
      case PWhile(_, cond, invs, body) =>
        check(cond, Bool)
        invs.toSeq foreach (inv => check(inv.e, Bool))
        check(body)
      case v: PVars =>
        v.vars.toSeq foreach (v => check(v.typ))
        v.assign foreach checkAssign
      case _: PDefine =>
        /* Should have been removed right after parsing */
        sys.error(s"Unexpected node $stmt found")
      case PQuasihavoc(_, lhs, e) =>
        checkHavoc(stmt, lhs.map(_._1), e)
      case havoc@PQuasihavocall(_, vars, _, lhs, e) =>
        vars.toSeq foreach (v => check(v.typ))
        // update the curMember, which contains quantified variable information
        val oldCurMember = curMember
        curMember = havoc
        // Actually type check the havoc
        checkHavoc(stmt, lhs.map(_._1), e)
        // restore the previous curMember
        curMember = oldCurMember

      case t: PExtender => t.typecheck(this, names).getOrElse(Nil) foreach (message =>
        messages ++= FastMessaging.message(t, message))
      case _: PSkip =>
    }
  }

  def checkAssign(stmt: PAssign): Unit = {
    // Check targets
    stmt.targets.toSeq foreach {
      case idnuse: PIdnUse =>
        idnuse.assignUse = true
        names.definition(curMember)(idnuse) match {
          case Some(decl: PAssignableVarDecl) =>
            check(idnuse, decl.typ)
          case _ =>
            messages ++= FastMessaging.message(idnuse, "expected an assignable identifier as lhs")
        }
      case fa@PFieldAccess(_, _, field) =>
        field.assignUse = true
        names.definition(curMember)(field, Some(PFields.getClass)) match {
          case Some(PFieldDecl(_, typ)) =>
            check(fa, typ)
          case _ =>
            messages ++= FastMessaging.message(field, "expected a field as lhs")
        }
      case call: PCall => sys.error(s"Unexpected node $call found")
    }
    // Check rhs
    stmt match {
      case PAssign(targets, _, c@PCall(func, _, _)) if names.definition(curMember)(func).get.isInstanceOf[PMethod] =>
        val m = names.definition(curMember)(func).get.asInstanceOf[PMethod]
        val formalArgs = m.formalArgs
        val formalTargets = m.formalReturns
        c.methodDecl = Some(m)
        func.decl = Some(m)
        formalArgs.foreach(fa => check(fa.typ))
        if (formalArgs.length != c.args.length) {
          messages ++= FastMessaging.message(stmt, "wrong number of arguments")
        } else if (formalTargets.length != targets.length) {
          messages ++= FastMessaging.message(stmt, "wrong number of targets")
        } else {
          for ((formal, actual) <- (formalArgs zip c.args) ++ (formalTargets zip targets.toSeq)) {
            check(actual, formal.typ)
          }
        }
      case PAssign(targets, _, PNewExp(_, fieldsOpt)) if targets.length == 1 =>
        check(targets.head, Ref)
        fieldsOpt.inner foreach (fds => acceptAndCheckTypedEntity[PFieldDecl, Nothing](fds.toSeq, "expected a field as argument"))
      case PAssign(targets, _, rhs) if targets.length == 1 => check(rhs, targets.head.typ)
      // Case `targets.length != 1`:
      case _ => messages ++= FastMessaging.message(stmt, "expected a method call")
    }
  }

  def checkHavoc(stmt: PStmt, lhs: Option[PExp], e: PExp): Unit = {
    // If there is a condition, make sure that it is a Bool
    if (lhs.nonEmpty) {
      check(lhs.get, Bool)
    }
    // Make sure that the rhs is a resource
    val havocError = "Havoc statement must take a field access, predicate, or wand"
    e match {
      case _: PFieldAccess => checkTopTyped(e, None)
      case pc: PCall =>
        check(e, Bool)
        // make sure that this is in fact a predicate
        if (!pc.isPredicate) {
          messages ++= FastMessaging.message(stmt, havocError)
        }
      case _: PMagicWandExp => check(e, Bool)
      case _ => messages ++= FastMessaging.message(stmt, havocError)
    }
  }

  def acceptNonAbstractPredicateAccess(exp: PExp, messageIfAbstractPredicate: String): Unit = {
    exp match {
      case acc: PAccPred if acc.loc.isInstanceOf[PCall] =>
        val idnuse = acc.loc.asInstanceOf[PCall].func
        val ad = names.definition(curMember)(idnuse)
        ad match {
          case Some(predicate: PPredicate) =>
            if (predicate.body.isEmpty) messages ++= FastMessaging.message(idnuse, messageIfAbstractPredicate)
          case _ => messages ++= FastMessaging.message(exp, "expected predicate access")
        }

      case _ => messages ++= FastMessaging.message(exp, "expected predicate access")
    }
  }

  def checkMagicWand(e: PExp): Unit = e match {
    case PBinExp(_, PReserved(PSymOp.Wand), _) =>
    case _ =>
      messages ++= FastMessaging.message(e, "expected magic wand")
  }

  /** This handy method checks if all passed `idnUses` refer to specific
    * subtypes `TypedEntity`s when looked up in the current scope/lookup table.
    * For each element in `idnUses`, if it refers an appropriate subtype, then
    * `handle` is applied to the current element of `idnUses` and to the
    * `TypedEntity` it refers to.
    *
    * If only a single subtype of `TypedEntity` is acceptable, pass `Nothing`
    * as the second type argument.
    *
    * Caution is advised, however, since the method checks various
    * type-relations only at runtime.
    *
    * @param idnUses      Identifier usages to check
    * @param errorMessage Error message in case one of the identifiers usages
    *                     does not refer to an appropriate subtype of
    *                     `TypedEntity`
    * @param handle       Handle pairs of current identifier usage and referenced
    *                     `TypedEntity`
    * @tparam T1 An accepted subtype of `TypedEntity`
    * @tparam T2 Another accepted subtype of `TypedEntity`
    *
    *            TODO: Generalise the method to take ClassTags T1, ..., TN.
    *            TODO: If only a single T is taken, let handle be (PIdnUse, T) => Unit
    */
  def acceptAndCheckTypedEntity[T1: ClassTag, T2: ClassTag]
  (idnUses: Seq[PIdnUse], errorMessage: => String): Unit = {

    /* TODO: Ensure that the ClassTags denote subtypes of TypedEntity */
    val acceptedClasses = Seq[Class[_]](classTag[T1].runtimeClass, classTag[T2].runtimeClass)

    idnUses.foreach { use =>
      val decl = names.definition(curMember)(use)

      if (decl.isDefined) {
        acceptedClasses.find(_.isInstance(decl.get)) match {
          case Some(_) =>
            val td = decl.get.asInstanceOf[PTypedDeclaration]
            if (use.isInstanceOf[PIdnUseExp])
              use.asInstanceOf[PIdnUseExp].typ = td.typ
            use.decl = Some(td)
          case None =>
            messages ++= FastMessaging.message(use, errorMessage)
        }
      } else {
        assert(!names.success)
      }
    }
  }

  def check(typ: PType): Unit = {
    typ match {
      case _: PWandType =>
        sys.error("unexpected use of internal typ")
      case PPrimitiv(_) =>
      /* Nothing to type check (or resolve) */
      case dt@PDomainType(_, _) if dt.isResolved =>
      /* Already resolved, nothing left to do */
      case dt@PDomainType(domain, args) =>
        assert(!dt.isResolved, "Only yet-unresolved domain types should be type-checked and resolved")

        args foreach (_.inner.toSeq foreach check)

        names.definition(curMember)(domain) match {
          case Some(PDomain(_, _, _, typVars, _, _)) =>
            ensure(args.map(_.inner.length) == typVars.map(_.inner.length), typ, "wrong number of type arguments")
            dt.kind = PDomainTypeKinds.Domain
          case Some(PTypeVarDecl(_)) =>
            dt.kind = PDomainTypeKinds.TypeVar
          case _ =>
            dt.kind = PDomainTypeKinds.Undeclared
        }

      case PSeqType(_, elemType) =>
        check(elemType.inner)
      case PSetType(_, elemType) =>
        check(elemType.inner)
      case PMultisetType(_, elemType) =>
        check(elemType.inner)
      case m: PMapType =>
        check(m.keyType)
        check(m.valueType)
      case PFunctionType(argTypes, resultType) =>
        argTypes map check
        check(resultType)
      case t: PExtender =>
        t.typecheck(this, names).getOrElse(Nil) foreach (message =>
          messages ++= FastMessaging.message(t, message))
      case PUnknown() =>
        messages ++= FastMessaging.message(typ, "expected concrete type, but found unknown type")
    }
  }

  /**
    * Are types 'a' and 'b' compatible?  Type variables are assumed to be unbound so far,
    * and if they occur they are compatible with any type. PUnknown is also compatible with
    * everything, as are undeclared PDomainTypes.
    */
  def isCompatible(a: PType, b: PType): Boolean = {
    (a, b) match {
      case _ if a == b => true
      case (PUnknown(), _) | (_, PUnknown()) => true
      case (dt: PDomainType, _) if dt.isUndeclared => true
      case (_, dt: PDomainType) if dt.isUndeclared => true
      case (PTypeVar(_), _) | (_, PTypeVar(_)) => true
      case (Bool, PWandType()) => true
      case (PSeqType(_, e1), PSeqType(_, e2)) => isCompatible(e1.inner, e2.inner)
      case (PSetType(_, e1), PSetType(_, e2)) => isCompatible(e1.inner, e2.inner)
      case (PMultisetType(_, e1), PMultisetType(_, e2)) => isCompatible(e1.inner, e2.inner)
      case (m1: PMapType, m2: PMapType) => isCompatible(m1.keyType, m2.keyType) && isCompatible(m1.valueType, m2.valueType)
      case (PDomainType(domain1, args1), PDomainType(domain2, args2))
        if domain1 == domain2 && args1.map(_.inner.length) == args2.map(_.inner.length) =>
        (args1.toSeq.flatMap(_.inner.toSeq) zip args2.toSeq.flatMap(_.inner.toSeq)) forall (x => isCompatible(x._1, x._2))

      case (_: PExtender, _) => false // TBD: the equality function for two type variables
      case (_, _: PExtender) => false // TBD: the equality function for two type variables

      case _ => false
    }
  }

  /**
    * Type-check and resolve e and ensure that it has type expected.  If that is not the case, then an
    * error should be issued.
    */
  def composeAndAdd(pts1: PTypeSubstitution, pts2: PTypeSubstitution, pt1: PType, pt2: PType): Either[(PType, PType), PTypeSubstitution] = {
    val sharedKeys = pts1.keySet.intersect(pts2.keySet)
    if (sharedKeys.exists(p => pts1.get(p).get != pts2.get(p).get)) {
      /* no composed substitution if input substitutions do not match */
      val nonMatchingKey = sharedKeys.find(p => pts1.get(p).get != pts2.get(p).get).get
      return Left((pts1.get(nonMatchingKey).get, pts2.get(nonMatchingKey).get))
    }

    //composed substitution before add
    val cs = new PTypeSubstitution(
      pts1.map({ case (s: String, pt: PType) => s -> pt.substitute(pts2) }) ++
        pts2.map({ case (s: String, pt: PType) => s -> pt.substitute(pts1) }))
    cs.add(pt1, pt2)
  }

  /*
   * Parameters:
   * rlts: local substitutions, refreshed
   * argData: a sequence of tuples, one per op arguments, where
   *          _1 is the fresh local argument type
   *          _2 is the type of the argument expression
   *          _3 is the set of substitutions of the argument expression
   *          _4 is the argument expression itself (used to extract a precise position)
   * Returns:
   * Either a new type substitution (right case) or, in case of failure (left) a triple containing
   *          _1 the expected type
   *          _2 the found type
   *          _3 the argument that caused the failure
   */
  def unifySequenceWithSubstitutions(rlts: Seq[PTypeSubstitution],
                                     argData: scala.collection.immutable.Seq[(PType, PType, Seq[PTypeSubstitution], PExp)])
  : Either[(PType, PType, PExp), Seq[PTypeSubstitution]] = {
    var pss = rlts
    for (tri <- argData) {
      val current = (for (ps <- pss; aps <- tri._3)
        yield composeAndAdd(ps, aps, tri._1, tri._2))
      val allBad = current.forall(e => e.isLeft)
      if (allBad) {
        val badMatch = current.find(e => e.isLeft)
        val badTypes = badMatch.get.swap.toOption.get
        return Left(badTypes._1, badTypes._2, tri._4)
      }
      pss = current.flatMap(_.toOption)
    }
    Right(pss)
  }

  def getParentAxiom(n: PNode): Option[PAxiom] = n match {
    case a: PAxiom => Some(a)
    case _ => n.parent.flatMap(getParentAxiom)
  }

  def ground(exp: PExp, pts: PTypeSubstitution): PTypeSubstitution = {
    pts.m.flatMap(kv => kv._2.freeTypeVariables &~ pts.m.keySet).foldLeft(pts)((ts, fv) => {
      var chosenType: PType = PTypeSubstitution.defaultType
      getParentAxiom(curMember) match {
        case Some(ax: PAxiom) if ax.parent.exists(p => p.isInstanceOf[PDomain]) =>
          // If we are inside the domain that defines the type variable, then we choose the type variable itself
          // as the default.
          val domain = ax.parent.get.asInstanceOf[PDomain]
          // The name pf domain function application type variables has the form
          // domainName + PTypeVar.domainNameSep + typeVarName + PTypeVar.sep + index
          if (fv.startsWith(domain.idndef.name + PTypeVar.domainNameSep)) {
            var tvName = fv.substring(domain.idndef.name.length + 1)
            if (tvName.contains(PTypeVar.sep)) {
              tvName = tvName.substring(0, tvName.indexOf(PTypeVar.sep))
              if (domain.typVars.exists(tv => tv.idndef.name == tvName)) {
                // The type variable refers to an actual type variable of the current domain.
                chosenType = PTypeVar(tvName)
              }
            }
          }
        case _ =>
      }
      if (chosenType == PTypeSubstitution.defaultType) {
        messages ++= FastMessaging.message(exp,
          s"Unconstrained type parameter, substituting default type ${PTypeSubstitution.defaultType}.", error = false)
      }
      ts.add(PTypeVar(fv), chosenType).toOption.get
    })
  }

  def selectAndGroundTypeSubstitution(exp: PExp, etss: collection.Seq[PTypeSubstitution]): PTypeSubstitution = {
    require(etss.nonEmpty)
    ground(exp, etss.head)
  }

  def typeError(exp: PExp) = {
    messages ++= FastMessaging.message(exp, s"Type error in the expression at ${exp.pos._1}")
  }

  def check(exp: PExp, expected: PType) = exp match {
    case t: PExtender => t.typecheck(this, names, expected).getOrElse(Nil) foreach (message =>
      messages ++= FastMessaging.message(t, message))

    case _ => checkTopTyped(exp, Some(expected))
  }

  def checkTopTyped(exp: PExp, oexpected: Option[PType]): Unit = {
    checkInternal(exp)
    if (exp.typ.isValidOrUndeclared && exp.typeSubstitutions.nonEmpty) {
      val etss = oexpected match {
        case Some(expected) if expected.isValidOrUndeclared => exp.typeSubstitutions.flatMap(_.add(exp.typ, expected).toOption)
        case _ => exp.typeSubstitutions
      }
      if (etss.nonEmpty) {
        val ts = selectAndGroundTypeSubstitution(exp, etss)
        exp.forceSubstitution(ts)
      } else {
        oexpected match {
          case Some(expected) =>
            val reportedActual = if (exp.typ.isGround) {
              exp.typ
            } else {
              exp.typ.substitute(selectAndGroundTypeSubstitution(exp, exp.typeSubstitutions))
            }
            messages ++= FastMessaging.message(exp,
              s"Expected type ${expected.pretty}, but found ${reportedActual.pretty} at the expression at ${exp.pos._1}")
          case None =>
            typeError(exp)
        }
      }
    }
  }

  def checkInternal(exp: PExp): Unit = {
    /**
      * Set the type of 'exp', and check that the actual type is allowed by one of the expected types.
      */
    def setType(actual: PType): Unit = {
      exp.typ = actual
    }

    /**
      * Issue an error for the node at 'n'. Also sets an error type for 'exp' to suppress
      * further warnings.
      *
      * TODO: Similar to Consistency.recordIfNot. Combine!
      */
    def issueError(n: PNode, m: String): Unit = {
      messages ++= FastMessaging.message(n, m)
      setErrorType() // suppress further warnings
    }

    /**
      * Sets an error type for 'exp' to suppress further warnings.
      */
    def setErrorType(): Unit = {
      setType(PUnknown()())
    }

    def getFreshTypeSubstitution(tvs: Seq[PDomainType]): PTypeRenaming =
      PTypeVar.freshTypeSubstitutionPTVs(tvs)


    //Checks that a substitution is fully reduced (idempotent)
    def refreshWith(ts: PTypeSubstitution, rts: PTypeRenaming): PTypeSubstitution = {
      require(ts.isFullyReduced)
      require(rts.isFullyReduced)
      //      require(rts.values.forall { case pdt: PDomainType if pdt.isTypeVar => true case _ => false })
      new PTypeSubstitution(ts map (kv => rts.rename(kv._1) -> kv._2.substitute(rts)))
    }

    def inAxiomScope(s: Option[PNode]): Boolean =
      s match {
        case Some(_: PAxiom) => true
        case Some(x) => inAxiomScope(x.parent)
        case None => false
      }

    var extraReturnTypeConstraint: Option[PType] = None

    exp match {
      /*
        An extra hook for extending the TypeChecker in case of expressions as this portion of the TypeChecker for expressions is
        accessible only when an expression is used inside another expression(an extremely frequent occurrence).
        The main aim is to give the plugin developer more options as to whether type checking with an expected return type
        is preferred or a simplistic approach.
       */

      case t: PExtender => t.typecheck(this, names).getOrElse(Nil) foreach (message =>
        messages ++= FastMessaging.message(t, message))
      case PAnnotatedExp(_, e) =>
        checkInternal(e)
        setType(e.typ)
      case psl: PSimpleLiteral=>
        psl match {
          case r@PResultLit(_) =>
            if (resultAllowed)
              setType(curFunction.typ.resultType)
            else
              issueError(r, "'result' can only be used in function postconditions")
          case _ =>
        }

      case poa: POpApp =>
        if (poa.typeSubstitutions.isEmpty) {
          poa.args.foreach(checkInternal)
          var nestedTypeError = !poa.args.forall(a => a.typ.isValidOrUndeclared)
<<<<<<< HEAD
          poa match {
            case pfa@PCall(func, _, explicitType) =>
              explicitType match {
                case Some((_, t)) =>
                  check(t)
                  if (!t.isValidOrUndeclared) nestedTypeError = true
                case None =>
              }
              val ad = names.definition(curMember)(func)
              ad match {
                case Some(fd: PAnyFunction) =>
                  func.decl = Some(fd)
                  pfa.funcDecl = Some(fd)
                  ensure(fd.formalArgs.length == pfa.args.length, pfa, "wrong number of arguments")
                  fd match {
                    case pfn: PFunction =>
                      checkMember(fd) {
                        check(fd.typ)
                        fd.formalArgs foreach (a => check(a.typ))
=======
          if (!nestedTypeError) {
            poa match {
              case pfa@PCall(func, args, explicitType) =>
                explicitType match {
                  case Some(t) =>
                    check(t)
                    if (!t.isValidOrUndeclared) nestedTypeError = true
                  case None =>
                }

                if (!nestedTypeError) {
                  val ad = names.definition(curMember)(func)
                  ad match {
                    case Some(fd: PAnyFunction) =>
                      pfa.function = fd
                      ensure(fd.formalArgs.size == args.size, pfa, "wrong number of arguments")
                      fd match {
                        case PFunction(_, _, _, pres, _, _) =>
                          checkMember(fd) {
                            check(fd.typ)
                            fd.formalArgs foreach (a => check(a.typ))
                          }
                          if (inAxiomScope(Some(pfa)) && pres.nonEmpty)
                            issueError(func, s"Cannot use function ${func.name}, which has preconditions, inside axiom")

                        case pdf@PDomainFunction(_, _, _, _, _) =>
                          val domain = names.definition(curMember)(pdf.domainName).get.asInstanceOf[PDomain]
                          val fdtv = PTypeVar.freshTypeSubstitution((domain.typVars map (tv => tv.idndef.name)).distinct, Some(domain.idndef.name)) //fresh domain type variables
                          pfa.domainTypeRenaming = Some(fdtv)
                          pfa._extraLocalTypeVariables = (domain.typVars map (tv => PTypeVar(tv.idndef.name))).toSet
                          extraReturnTypeConstraint = explicitType
>>>>>>> e47320f6
                      }
                      if (inAxiomScope(Some(pfa)) && pfn.pres.length != 0)
                        issueError(func, s"Cannot use function ${func.name}, which has preconditions, inside axiom")

                    case pdf: PDomainFunction =>
                      val domain = names.definition(curMember)(pdf.domainName).get.asInstanceOf[PDomain]
                      val typVars = domain.typVarsSeq
                      val fdtv = PTypeVar.freshTypeSubstitution((typVars map (tv => tv.idndef.name)).distinct) //fresh domain type variables
                      pfa.domainTypeRenaming = Some(fdtv)
                      pfa._extraLocalTypeVariables = (typVars map (tv => PTypeVar(tv.idndef.name))).toSet
                      extraReturnTypeConstraint = explicitType.map(_._2)
                    case _: PPredicate =>
                  }
                case _ =>
                  issueError(func, "expected function or predicate ")
              }

            case pu: PUnfolding =>
              if (!isCompatible(pu.acc.loc.typ, Bool)) {
                messages ++= FastMessaging.message(pu, "expected predicate access")
              }
              acceptNonAbstractPredicateAccess(pu.acc, "abstract predicates cannot be unfolded")

            case PApplying(_, wand, _, _) =>
              checkMagicWand(wand)

            // We checked that the `rcv` is valid above with `poa.args.foreach(checkInternal)`
            case PFieldAccess(_, _, idnuse) =>
              acceptAndCheckTypedEntity[PFieldDecl, Nothing](Seq(idnuse), "expected field")

            case acc: PAccPred =>
              acc.loc match {
                case _: PFieldAccess =>
                case pc: PCall if pc.isPredicate =>
                case loc =>
                  issueError(loc, "specified location is not a field nor a predicate")
              }

            case pecl: PEmptyCollectionLiteral if !pecl.pElementType.isValidOrUndeclared =>
              check(pecl.pElementType)

            case pem: PEmptyMap if !pem.pKeyType.isValidOrUndeclared || !pem.pValueType.isValidOrUndeclared =>
              if (!pem.pKeyType.isValidOrUndeclared)
                check(pem.pKeyType)
              if (!pem.pValueType.isValidOrUndeclared)
                check(pem.pValueType)

            case pl@PLet(_, variable, _, e, _, ns) =>
              val oldCurMember = curMember
              curMember = ns
              checkInternal(e)
              variable.typ = e.typ
              checkInternal(ns.body)
              pl.typ = ns.body.typ
              curMember = oldCurMember

            case _ =>
          }

          val ltr = getFreshTypeSubstitution(poa.localScope.toList) //local type renaming - fresh versions
          val rlts = poa.signatures map (ts => refreshWith(ts, ltr)) //local substitutions refreshed
          val rrt: PDomainType = POpApp.pRes.substitute(ltr).asInstanceOf[PDomainType] // return type (which is a dummy type variable) replaced with fresh type
          // Continue only if there was no error in the arguments
          if (rlts.nonEmpty && poa.args.forall(_.typeSubstitutions.nonEmpty) && !nestedTypeError) {
            val flat = poa.args.indices map (i => POpApp.pArg(i).substitute(ltr)) //fresh local argument types
            // the quadruples below are: (fresh argument type, argument type as used in domain of substitutions, substitutions, expression)
            val argData = flat.indices.map(i => (flat(i), poa.args(i).typ, poa.args(i).typeSubstitutions.distinct.toSeq, poa.args(i))) ++
              (
                extraReturnTypeConstraint match {
                  case None => Nil
                  case Some(t) => Seq((rrt, t, List(PTypeSubstitution.id), poa))
                }
                )
            val unifiedSequence = unifySequenceWithSubstitutions(rlts, argData)
            if (unifiedSequence.isLeft && poa.typeSubstitutions.isEmpty) {
              val problem = unifiedSequence.left.toOption.get
              messages ++= FastMessaging.message(problem._3,
                s"Expected type ${problem._1.pretty}, but found ${problem._2.pretty} at the expression at ${problem._3.pos._1}.")
            } else {
              poa.typeSubstitutions ++= unifiedSequence.toOption.get
              val ts = poa.typeSubstitutions.distinct
              poa.typ = if (ts.size == 1) rrt.substitute(ts.head) else rrt
            }
          } else {
            poa.typeSubstitutions.clear()
            // Try to get a correct type even though the
            val ts = rlts.map(rrt.substitute(_)).distinct
            if (ts.size == 1) {
              poa.typeSubstitutions += rlts.find(_.contains(rrt)).get
              poa.typ = ts.head
            } else
              poa.typ = PUnknown()()
          }
        }

      case piu: PIdnUse =>
        acceptAndCheckTypedEntity[PAnyVarDecl, Nothing](Seq(piu), "expected variable identifier")

      case pq: PForPerm =>
        val oldCurMember = curMember
        curMember = pq
        pq.boundVars foreach (v => check(v.typ))
        check(pq.body, Bool)
        checkInternal(pq.accessRes.inner)
        pq.triggers foreach (_.exp.inner.toSeq foreach (tpe => checkTopTyped(tpe, None)))
        pq._typeSubstitutions = pq.body.typeSubstitutions.toList.distinct
        pq.typ = Bool
        curMember = oldCurMember

      case pq: PQuantifier =>
        val oldCurMember = curMember
        curMember = pq
        pq.boundVars foreach (v => check(v.typ))
        check(pq.body, Bool)
        pq.triggers foreach (_.exp.inner.toSeq foreach (tpe => checkTopTyped(tpe, None)))
        pq._typeSubstitutions = pq.body.typeSubstitutions.toList.distinct
        pq.typ = Bool
        curMember = oldCurMember
      
      case pne: PNewExp => issueError(pne, s"unexpected use of `new` as an expression")
    }
  }

  def checkExtension(e: PExtender): Unit = e.typecheck(this, names).getOrElse(Nil) foreach (message =>
    messages ++= FastMessaging.message(e, message))

  /**
    * If b is false, report an error for node.
    */
  def ensure(b: Boolean, node: PNode, msg: String): Unit = {
    if (!b) messages ++= FastMessaging.message(node, msg)
  }
}

/**
  * Resolves identifiers to their declaration.
  */
case class NameAnalyser() {

  /** To record error messages */
  var messages: FastMessaging.Messages = Nil
  def success: Boolean = messages.isEmpty || messages.forall(m => !m.error)

  /** Resolves the declaration to which the given identifier `idnuse` refers.
    *
    * If `member` is not null then the identifier will first be looked up in
    * the scope defined by the member. If it fails (or if the member is null),
    * the wider scope will be considered.
    *
    * In order to resolve name clashes, e.g., if the identifier is expected to
    * refer to a field, but there is a local variable with the same name in the
    * member scope that shadows the field, then the `expected` class can be
    * provided (e.g., `PFields`), with the result that the shadowing local
    * variable will be ignored because its class (`PVars`) doesn't
    * match.
    *
    * @param member   Current scope in which to start the resolving.
    * @param idnuse   Identifier that is to be resolved.
    * @param expected Expected class of the entity.
    * @return Resolved entity of expected type, or None if no entity of that type was found.
    */
  def definition(member: PScope)(idnuse: PIdnUse, expected: Option[Class[_]] = None): Option[PDeclaration] = {
    if (member == null) {
      globalDeclarationMap.get(idnuse.name)
    } else {
      // lookup in method map first, and otherwise in the general one
      val entity =
        localDeclarationMaps.get(member.scopeId).get.get(idnuse.name) match {
          case None =>
            globalDeclarationMap.get(idnuse.name)
          case Some(foundEntity) =>
            if (expected.isDefined && foundEntity.getClass != expected.get) {
              val globalResult = globalDeclarationMap.get(idnuse.name)
              if (globalResult.isDefined && globalResult.get.getClass == expected.get) {
                globalResult
              } else {
                // error will reported by caller.
                None
              }
            } else {
              Some(foundEntity)
            }
        }

      entity
    }
  }

  def reset(): Unit = {
    globalDeclarationMap.clear()
    localDeclarationMaps.clear()
    universalDeclarationMap.clear()
    namesInScope.clear()
  }

  private val globalDeclarationMap = mutable.HashMap[String, PDeclaration]()
  private val universalDeclarationMap = mutable.HashMap[String, PDeclaration]()

  /* [2014-11-13 Malte] Changed localDeclarationMaps to be a map from PScope.Id
   * instead of from PScope directly. This was necessary in order to support
   * changing PScopes during type-checking, e.g., when changing the type of a
   * variable bound by a let-expression. This change (potentially) affects the
   * hashcode of the let-expression (which is a PScope), which in turn affects
   * localDeclarationMaps because such that the value stored for scope cannot
   * be retrieved anymore.
   */
  private val localDeclarationMaps = mutable.HashMap[PScope.Id, mutable.HashMap[String, PDeclaration]]()

  private val namesInScope = mutable.Set.empty[String]

  private def clearUniversalDeclarationsMap(): Unit = {
    universalDeclarationMap.map { k =>
      globalDeclarationMap.put(k._1, k._2)
      localDeclarationMaps.map { l =>
        l._2.put(k._1, k._2)
      }
    }
  }

  private def check(n: PNode, target: Option[PNode]): Unit = {
    var curMember: PScope = null

    def getMap(d: PNode): mutable.HashMap[String, PDeclaration] =
      d match {
        case _: PUniversalDeclaration => universalDeclarationMap
        case _: PGlobalDeclaration => globalDeclarationMap
        case _ => getCurrentMap
      }

    def getCurrentMap: mutable.HashMap[String, PDeclaration] =
      if (curMember == null) globalDeclarationMap else localDeclarationMaps.get(curMember.scopeId).get

    val scopeStack = mutable.Stack[PScope]()

    val nodeDownNameCollectorVisitor = new PartialFunction[PNode, Unit] {
      def apply(n: PNode) = {
        if (n == target.orNull)
          namesInScope ++= getCurrentMap.map(_._1)
        n match {
          case d: PDeclaration =>
            val map = getMap(d)
            map.get(d.idndef.name) match {
              case Some(m: PMember) if d eq m =>
              // We re-encountered a member we already looked at in the previous run.
              // This is expected, nothing to do.
              case Some(e: PDeclaration) =>
                messages ++= FastMessaging.message(d.idndef, "Duplicate identifier `" + e.idndef.name + "' at " + e.idndef.pos._1 + " and at " + d.idndef.pos._1)
              case None =>
                globalDeclarationMap.get(d.idndef.name) match {
                  case Some(e: PDeclaration) =>
                    if (!(d.parent.isDefined && d.parent.get.isInstanceOf[PDomainFunction]))
                      messages ++= FastMessaging.message(d.idndef, "Identifier shadowing `" + e.idndef.name + "' at " + e.idndef.pos._1 + " and at " + d.idndef.pos._1)
                  case None =>
                }
                map.put(d.idndef.name, d)
            }
          case i: PIdnUse =>
            // look up in both maps (if we are not in a method currently, we look in the same map twice, but that is ok)
            val resolved = getCurrentMap.getOrElse(i.name, globalDeclarationMap.getOrElse(i.name, PUnknownEntity()))
            (i.parent, resolved) match {
              case (Some(parent), PUnknownEntity()) =>
                if (!parent.isInstanceOf[PDomainType] && !parent.isInstanceOf[PGoto] &&
                  !(parent.isInstanceOf[POldExp] && parent.asInstanceOf[POldExp].label.map(_ == i).getOrElse(false)) &&
                  !(i.name == LabelledOld.LhsOldLabel && parent.isInstanceOf[POldExp] && parent.asInstanceOf[POldExp].label.isDefined)) {
                  messages ++= FastMessaging.message(i, s"identifier ${i.name} not defined.")
                }
              // domain types can also be type variables, which need not be declared
              // goto and state labels may exist out of scope (but must exist in method, this is checked in final AST in checkIdentifiers)
              case (None, _) =>
              case _ =>
            }
          case _ =>
        }

        n match {
          case s: PScope =>
            val localDeclarations =
              if (curMember == null)
                mutable.HashMap[String, PDeclaration]()
              else
                localDeclarationMaps.getOrElse(curMember.scopeId, mutable.HashMap[String, PDeclaration]()).clone()

            localDeclarationMaps.put(s.scopeId, localDeclarations)
            scopeStack.push(curMember)
            curMember = s
          case _ =>
        }
      }

      def isDefinedAt(n: PNode) = {
        n match {
          case _: PDeclaration => true
          case _: PScope => true
          case _: PIdnUse => true
          case _ => target.isDefined
        }
      }
    }

    val nodeUpNameCollectorVisitor = new PartialFunction[PNode, Unit] {
      def apply(n: PNode) = {
        n match {
          case _: PScope =>
            curMember = scopeStack.pop()
          case _ =>
        }
      }

      def isDefinedAt(n: PNode) = {
        n match {
          case _: PScope => true
          case _ => false
        }
      }
    }

    n match {
      case prog: PProgram =>
        // find all global names first
        for (d <- prog.domains) {
          nodeDownNameCollectorVisitor(d)
          d.members.inner.funcs.toSeq.foreach(f => {
            nodeDownNameCollectorVisitor(f);
            nodeUpNameCollectorVisitor(f)
          })
          nodeUpNameCollectorVisitor(d)
        }
        prog.fields.foreach(f => f.visit(nodeDownNameCollectorVisitor, nodeUpNameCollectorVisitor))
        prog.functions.foreach(f => {
          nodeDownNameCollectorVisitor(f);
          nodeUpNameCollectorVisitor(f)
        })
        prog.predicates.foreach(f => {
          nodeDownNameCollectorVisitor(f);
          nodeUpNameCollectorVisitor(f)
        })
        prog.methods.foreach(m => {
          nodeDownNameCollectorVisitor(m);
          nodeUpNameCollectorVisitor(m)
        })
        prog.extensions.foreach(e => e.visit(nodeDownNameCollectorVisitor, nodeUpNameCollectorVisitor))

        // now completely walk through all axioms, functions, predicates, and methods
        prog.domains.foreach(d => d.visit(nodeDownNameCollectorVisitor, nodeUpNameCollectorVisitor))
        prog.functions.foreach(f => f.visit(nodeDownNameCollectorVisitor, nodeUpNameCollectorVisitor))
        prog.predicates.foreach(f => f.visit(nodeDownNameCollectorVisitor, nodeUpNameCollectorVisitor))
        prog.methods.foreach(m => m.visit(nodeDownNameCollectorVisitor, nodeUpNameCollectorVisitor))

      case _ =>
        // find all declarations
        n.visit(nodeDownNameCollectorVisitor, nodeUpNameCollectorVisitor)
    }
    clearUniversalDeclarationsMap()
  }

  def run(p: PProgram): Boolean = {
    check(p, None)
    success
  }

  def namesInScope(n: PNode, target: Option[PNode] = None): Set[String] = {
    check(n, target)
    (namesInScope ++ globalDeclarationMap.map(_._1)).toSet
  }
}<|MERGE_RESOLUTION|>--- conflicted
+++ resolved
@@ -669,27 +669,6 @@
         if (poa.typeSubstitutions.isEmpty) {
           poa.args.foreach(checkInternal)
           var nestedTypeError = !poa.args.forall(a => a.typ.isValidOrUndeclared)
-<<<<<<< HEAD
-          poa match {
-            case pfa@PCall(func, _, explicitType) =>
-              explicitType match {
-                case Some((_, t)) =>
-                  check(t)
-                  if (!t.isValidOrUndeclared) nestedTypeError = true
-                case None =>
-              }
-              val ad = names.definition(curMember)(func)
-              ad match {
-                case Some(fd: PAnyFunction) =>
-                  func.decl = Some(fd)
-                  pfa.funcDecl = Some(fd)
-                  ensure(fd.formalArgs.length == pfa.args.length, pfa, "wrong number of arguments")
-                  fd match {
-                    case pfn: PFunction =>
-                      checkMember(fd) {
-                        check(fd.typ)
-                        fd.formalArgs foreach (a => check(a.typ))
-=======
           if (!nestedTypeError) {
             poa match {
               case pfa@PCall(func, args, explicitType) =>
@@ -721,7 +700,86 @@
                           pfa.domainTypeRenaming = Some(fdtv)
                           pfa._extraLocalTypeVariables = (domain.typVars map (tv => PTypeVar(tv.idndef.name))).toSet
                           extraReturnTypeConstraint = explicitType
->>>>>>> e47320f6
+                      }
+                    case Some(ppa: PPredicate) =>
+                      pfa.extfunction = ppa
+                      val predicate = names.definition(curMember)(func).get.asInstanceOf[PPredicate]
+                      acceptAndCheckTypedEntity[PPredicate, Nothing](Seq(func), "expected predicate")
+                      if (args.length != predicate.formalArgs.length)
+                        issueError(func, "predicate arity doesn't match")
+                    case _ =>
+                      issueError(func, "expected function or predicate ")
+                  }
+                }
+
+              case pu: PUnfolding =>
+                if (!isCompatible(pu.acc.loc.typ, Bool)) {
+                  messages ++= FastMessaging.message(pu, "expected predicate access")
+                }
+                acceptNonAbstractPredicateAccess(pu.acc, "abstract predicates cannot be unfolded")
+
+              case PApplying(wand, _) =>
+                checkMagicWand(wand)
+
+              // We checked that the `rcv` is valid above with `poa.args.foreach(checkInternal)`
+              case PFieldAccess(_, idnuse) =>
+                acceptAndCheckTypedEntity[PFieldDecl, Nothing](Seq(idnuse), "expected field")
+
+              case PAccPred(loc, _) =>
+                loc match {
+                  case PFieldAccess(_, _) =>
+                  case pc: PCall if pc.extfunction != null =>
+                  case _ =>
+                    issueError(loc, "specified location is not a field nor a predicate")
+                }
+
+              case pecl: PEmptyCollectionLiteral if !pecl.pElementType.isValidOrUndeclared =>
+                check(pecl.pElementType)
+
+              case pem: PEmptyMap if !pem.pKeyType.isValidOrUndeclared || !pem.pValueType.isValidOrUndeclared =>
+                if (!pem.pKeyType.isValidOrUndeclared)
+                  check(pem.pKeyType)
+                if (!pem.pValueType.isValidOrUndeclared)
+                  check(pem.pValueType)
+
+              case _ =>
+            }
+
+            if (poa.signatures.nonEmpty && poa.args.forall(_.typeSubstitutions.nonEmpty) && !nestedTypeError) {
+              val ltr = getFreshTypeSubstitution(poa.localScope.toList) //local type renaming - fresh versions
+              val rlts = poa.signatures map (ts => refreshWith(ts, ltr)) //local substitutions refreshed
+              assert(rlts.nonEmpty)
+              val rrt: PDomainType = POpApp.pRes.substitute(ltr).asInstanceOf[PDomainType] // return type (which is a dummy type variable) replaced with fresh type
+              val flat = poa.args.indices map (i => POpApp.pArg(i).substitute(ltr)) //fresh local argument types
+              // the quadruples below are: (fresh argument type, argument type as used in domain of substitutions, substitutions, expression)
+              val argData = flat.indices.map(i => (flat(i), poa.args(i).typ, poa.args(i).typeSubstitutions.distinct.toSeq, poa.args(i))) ++
+                (
+                  extraReturnTypeConstraint match {
+                    case None => Nil
+                    case Some(t) => Seq((rrt, t, List(PTypeSubstitution.id), poa))
+                  }
+                  )
+              val unifiedSequence = unifySequenceWithSubstitutions(rlts, argData)
+              if (unifiedSequence.isLeft && poa.typeSubstitutions.isEmpty) {
+                val problem = unifiedSequence.swap.toOption.get
+                messages ++= FastMessaging.message(problem._3,
+                  s"Type error in the expression at ${problem._3.pos._1}. Expected type ${problem._1} but found ${problem._2}.")
+              } else {
+                poa.typeSubstitutions ++= unifiedSequence.toOption.get
+                val ts = poa.typeSubstitutions.distinct
+                poa.typ = if (ts.size == 1) rrt.substitute(ts.head) else rrt
+              }
+              val ad = names.definition(curMember)(func)
+              ad match {
+                case Some(fd: PAnyFunction) =>
+                  func.decl = Some(fd)
+                  pfa.funcDecl = Some(fd)
+                  ensure(fd.formalArgs.length == pfa.args.length, pfa, "wrong number of arguments")
+                  fd match {
+                    case pfn: PFunction =>
+                      checkMember(fd) {
+                        check(fd.typ)
+                        fd.formalArgs foreach (a => check(a.typ))
                       }
                       if (inAxiomScope(Some(pfa)) && pfn.pres.length != 0)
                         issueError(func, s"Cannot use function ${func.name}, which has preconditions, inside axiom")
