/*
 * This Source Code Form is subject to the terms of the Mozilla Public
 * License, v. 2.0. If a copy of the MPL was not distributed with this
 * file, You can obtain one at http://mozilla.org/MPL/2.0/.
 */

package viper.silver.parser

import org.kiama.util.Positions
import scala.util.parsing.input.Position
import org.kiama.attribution.Attributable
import viper.silver.ast.utility.Visitor
import TypeHelper._
import java.nio.file.Path

/**
 * This is a trait to ease interfacing with the changed Kiama interface - it no-longer provides Positioned as a trait, but rather a global Positions object..
 */

trait KiamaPositioned {
  def start = Positions.getStart(this)
  def setStart(p:Position) = Positions.setStart(this,p)
  def setPos(a:Any) : this.type = Positions.dupPos(a,this)
  def finish = Positions.getFinish(this)
  def setFinish(p:Position) = Positions.setFinish(this,p)
}

/**
 * The root of the parser abstract syntax tree.  Note that we prefix all nodes with `P` to avoid confusion
 * with the actual SIL abstract syntax tree.
 */
sealed trait PNode extends KiamaPositioned with Attributable {
  /** Returns a list of all direct sub-nodes of this node. */
  def subnodes = Nodes.subnodes(this)

  /** @see [[Visitor.reduceTree()]] */
  def reduceTree[T](f: (PNode, Seq[T]) => T) = Visitor.reduceTree(this, Nodes.subnodes)(f)

  /** @see [[Visitor.reduceWithContext()]] */
  def reduceWithContext[C, R](context: C, enter: (PNode, C) => C, combine: (PNode, C, Seq[R]) => R) = {
    Visitor.reduceWithContext(this, Nodes.subnodes)(context, enter, combine)
  }

  /** @see [[Visitor.visit()]] */
  def visit(f: PartialFunction[PNode, Unit]) {
    Visitor.visit(this, Nodes.subnodes)(f)
  }

  /** @see [[Visitor.visit()]] */
  def visit(f1: PartialFunction[PNode, Unit], f2: PartialFunction[PNode, Unit]) {
    Visitor.visit(this, Nodes.subnodes, f1, f2)
  }

  /** @see [[Visitor.visitOpt()]] */
  def visitOpt(f: PNode => Boolean) {
    Visitor.visitOpt(this, Nodes.subnodes)(f)
  }

  /** @see [[Visitor.visitOpt()]] */
  def visitOpt(f1: PNode => Boolean, f2: PNode => Unit) {
    Visitor.visitOpt(this, Nodes.subnodes, f1, f2)
  }

  /** @see [[Transformer.transform()]]  */
  def transform(pre: PartialFunction[PNode, PNode] = PartialFunction.empty)
               (recursive: PNode => Boolean = !pre.isDefinedAt(_),
                post: PartialFunction[PNode, PNode] = PartialFunction.empty)
               : this.type =

    Transformer.transform[this.type](this, pre)(recursive, post)

  /** @see [[Visitor.deepCollect()]] */
  def deepCollect[A](f: PartialFunction[PNode, A]) : Seq[A] =
    Visitor.deepCollect(Seq(this), Nodes.subnodes)(f)

  /** @see [[Visitor.shallowCollect()]] */
  def shallowCollect[R](f: PartialFunction[PNode, R]): Seq[R] =
    Visitor.shallowCollect(Seq(this), Nodes.subnodes)(f)
}

object TypeHelper {
  val Int = PPrimitiv("Int")
  val Bool = PPrimitiv("Bool")
  val Perm = PPrimitiv("Perm")
  val Ref = PPrimitiv("Ref")
  val Pred = PPredicateType()
  val Wand = PWandType()
}

// Identifiers (uses and definitions)
trait PIdentifier {
  def name: String
}

case class PIdnDef(name: String) extends PNode with PIdentifier

case class PIdnUse(name: String) extends PExp with PIdentifier {
  var decl: PDeclaration = null
    /* Should be set during resolving. Intended to preserve information
     * that is needed by the translator.
     */
}

//case class PLocalVar

/* Formal arguments.
 * [2014-11-13 Malte] Changed typ to be a var, so that it can be updated
 * during type-checking. The use-case are let-expressions, where requiring an
 * explicit type in the binding of the variable, i.e., "let x: T = e1 in e2",
 * would be rather cumbersome.
 */
case class PFormalArgDecl(idndef: PIdnDef, var typ: PType) extends PNode with PTypedDeclaration with PLocalDeclaration

// Types
sealed trait PType extends PNode {
  def isUnknown: Boolean = this.isInstanceOf[PUnknown]
  def isConcrete: Boolean = true
  def substitute(newTypVarsMap: Map[String, PType]): PType = this
}

case class PPrimitiv(name: String) extends PType {
  override def toString = name
}

case class PDomainType(domain: PIdnUse, args: Seq[PType]) extends PType {
  var kind: PDomainTypeKinds.Kind = PDomainTypeKinds.Unresolved

  /* This class is also used to represent type variables, as they cannot
   * syntactically distinguished from domain types without generic arguments.
   * For type variables, we have args.length = 0
   */
  def isTypeVar = kind == PDomainTypeKinds.TypeVar

  def isUndeclared = kind == PDomainTypeKinds.Undeclared

  override def isConcrete: Boolean = {
    args.forall(_.isConcrete) && !isTypeVar
  }

  override def substitute(newTypVarsMap: Map[String, PType]): PType = {
    if (isTypeVar && newTypVarsMap.isDefinedAt(domain.name)) {
      return newTypVarsMap.get(domain.name).get
    }

    val newArgs = args map {
      case PTypeVar(name) if newTypVarsMap.isDefinedAt(name) => newTypVarsMap.get(name).get
      case t => t
    }

    PDomainType(domain, newArgs)
  }

  override def toString = domain.name + (if (args.isEmpty) "" else s"[${args.mkString(", ")}]")
}

object PDomainTypeKinds {
  trait Kind
  case object Unresolved extends Kind
  case object Domain extends Kind
  case object TypeVar extends Kind
  case object Undeclared extends Kind
}

object PTypeVar {
  def unapply(p: PDomainType) = if (p.isTypeVar) Some(p.domain.name) else None
  def apply(name: String) = {
    val t = PDomainType(PIdnUse(name), Nil)
    t.kind = PDomainTypeKinds.TypeVar
    t
  }
}

case class PSeqType(elementType: PType) extends PType {
  override def toString = s"Seq[$elementType]"
  override def isConcrete = elementType.isConcrete
  override def substitute(map: Map[String, PType]) = PSeqType(elementType.substitute(map))
}
case class PSetType(elementType: PType) extends PType {
  override def toString = s"Set[$elementType]"
  override def isConcrete = elementType.isConcrete
  override def substitute(map: Map[String, PType]) = PSetType(elementType.substitute(map))
}
case class PMultisetType(elementType: PType) extends PType {
  override def toString = s"Multiset[$elementType]"
  override def isConcrete = elementType.isConcrete
  override def substitute(map: Map[String, PType]) = PMultisetType(elementType.substitute(map))
}

/** Type used for internal nodes (e.g. typing predicate accesses) - should not be
  * the type of any expression whose value is meaningful in the translation.
  */
sealed trait PInternalType extends PType

// for resolving if something cannot be typed
case class PUnknown() extends PInternalType {
  override def toString = "<error type>"
}
// used during resolving for predicate accesses
case class PPredicateType() extends PInternalType {
  override def toString = "$predicate"
}

case class PWandType() extends PInternalType {
  override def toString = "$wand"
}

// Expressions
sealed trait PExp extends PNode {
  var typ: PType = PUnknown()
}
case class PBinExp(left: PExp, op: String, right: PExp) extends PExp
case class PUnExp(op: String, exp: PExp) extends PExp
case class PIntLit(i: BigInt) extends PExp {
  typ = Int
}
case class PResultLit() extends PExp
case class PBoolLit(b: Boolean) extends PExp {
  typ = Bool
}
case class PNullLit() extends PExp {
  typ = Ref
}
sealed trait PLocationAccess extends PExp {
  def idnuse: PIdnUse
}
case class PFieldAccess(rcv: PExp, idnuse: PIdnUse) extends PLocationAccess
case class PPredicateAccess(args: Seq[PExp], idnuse: PIdnUse) extends PLocationAccess
case class PFunctApp(func: PIdnUse, args: Seq[PExp]) extends PExp

sealed trait PUnFoldingExp extends PExp {
  def acc: PAccPred
  def exp: PExp
}

case class PUnfolding(acc: PAccPred, exp: PExp) extends PUnFoldingExp
case class PFolding(acc: PAccPred, exp: PExp) extends PUnFoldingExp

case class PApplying(wand: PExp, exp: PExp) extends PExp
case class PPackaging(wand: PExp, exp: PExp) extends PExp

case class PExists(variable: Seq[PFormalArgDecl], exp: PExp) extends PExp with PScope
case class PForall(variable: Seq[PFormalArgDecl], triggers: Seq[Seq[PExp]], exp: PExp) extends PExp with PScope
case class PForPerm(variable: PFormalArgDecl, fields: Seq[PIdnUse], exp: PExp) extends PExp with PScope
case class PCondExp(cond: PExp, thn: PExp, els: PExp) extends PExp
case class PInhaleExhaleExp(in: PExp, ex: PExp) extends PExp
case class PCurPerm(loc: PLocationAccess) extends PExp
case class PNoPerm() extends PExp
case class PFullPerm() extends PExp
case class PWildcard() extends PExp
case class PEpsilon() extends PExp
case class PAccPred(loc: PLocationAccess, perm: PExp) extends PExp

sealed trait POldExp extends PExp { def e: PExp }
case class POld(e: PExp) extends POldExp
case class PLabelledOld(label: PIdnUse, e: PExp) extends POldExp
<<<<<<< HEAD
=======
case class PApplyOld(e: PExp) extends POldExp
>>>>>>> 5eb23699

/* Let-expressions `let x == e1 in e2` are represented by the nested structure
 * `PLet(e1, PLetNestedScope(x, e2))`, where `PLetNestedScope <: PScope` (but
 * `PLet` isn't) in order to work with the current architecture of the resolver.
 *
 * More precisely, `NameAnalyser.run` visits a given program to ensure that all
 * used symbol are actually declared. While traversing the program, it
 * pushes/pops `PScope`s to/from the stack. If let-expressions were represented
 * by a flat `PLet(x, e1, e2) <: PScope`, then the let-bound variable `x` would
 * already be in scope while checking `e1`, which wouldn't be correct.
 */
case class PLet(exp: PExp, nestedScope: PLetNestedScope) extends PExp
case class PLetNestedScope(variable: PFormalArgDecl, body: PExp) extends PExp with PScope

case class PEmptySeq(t : PType) extends PExp {
  typ = if (t.isUnknown) PUnknown() else PSeqType(t) // type can be specified as PUnknown() if unknown
}
case class PExplicitSeq(elems: Seq[PExp]) extends PExp
case class PRangeSeq(low: PExp, high: PExp) extends PExp
case class PSeqIndex(seq: PExp, idx: PExp) extends PExp
case class PSeqTake(seq: PExp, n: PExp) extends PExp
case class PSeqDrop(seq: PExp, n: PExp) extends PExp
case class PSeqUpdate(seq: PExp, idx: PExp, elem: PExp) extends PExp
case class PSize(seq: PExp) extends PExp

case class PEmptySet(t : PType) extends PExp {
  typ = PSetType(t)
}

case class PExplicitSet(elems: Seq[PExp]) extends PExp
case class PEmptyMultiset(t : PType) extends PExp {
  typ = PMultisetType(t)
}

case class PExplicitMultiset(elems: Seq[PExp]) extends PExp
// Statements
sealed trait PStmt extends PNode {
  /**
   * Returns a list of all actual statements contained in this statement.  That
   * is, all statements except `Seqn`, including statements in the body of loops, etc.
   */
  def childStmts: Seq[PStmt] = {
    this match {
      case PSeqn(ss) => ss
      case PIf(_, thn, els) => Seq(this, thn, els)
      case PWhile(_, _, body) => Seq(this, body)
      case _ => Seq(this)
    }
  }
}
case class PSeqn(ss: Seq[PStmt]) extends PStmt
case class PFold(e: PExp) extends PStmt
case class PUnfold(e: PExp) extends PStmt
case class PPackageWand(wand: PExp) extends PStmt
case class PApplyWand(e: PExp) extends PStmt
case class PExhale(e: PExp) extends PStmt
case class PAssert(e: PExp) extends PStmt
case class PInhale(e: PExp) extends PStmt
case class PNewStmt(target: PIdnUse, Fields: Option[Seq[PIdnUse]]) extends PStmt
case class PVarAssign(idnuse: PIdnUse, rhs: PExp) extends PStmt
case class PFieldAssign(fieldAcc: PFieldAccess, rhs: PExp) extends PStmt
case class PIf(cond: PExp, thn: PStmt, els: PStmt) extends PStmt
case class PWhile(cond: PExp, invs: Seq[PExp], body: PStmt) extends PStmt
case class PFresh(vars: Seq[PIdnUse]) extends PStmt
case class PConstraining(vars: Seq[PIdnUse], stmt: PStmt) extends PStmt
case class PLocalVarDecl(idndef: PIdnDef, typ: PType, init: Option[PExp]) extends PStmt with PTypedDeclaration with PLocalDeclaration
case class PMethodCall(targets: Seq[PIdnUse], method: PIdnUse, args: Seq[PExp]) extends PStmt
case class PLabel(idndef: PIdnDef) extends PStmt with PLocalDeclaration
case class PGoto(targets: PIdnUse) extends PStmt
case class PTypeVarDecl(idndef: PIdnDef) extends PLocalDeclaration

case class PLetWand(idndef: PIdnDef, exp: PExp) extends PStmt with PLocalDeclaration
case class PDefine(idndef: PIdnDef, args: Option[Seq[PIdnDef]], exp: PExp) extends PStmt with PLocalDeclaration
case class PSkip() extends PStmt

sealed trait PScope extends PNode {
  val scopeId = PScope.uniqueId()
}

object PScope {
  type Id = Long

  private[this] var counter: Id = 0L

  private def uniqueId() = {
    val id = counter
    counter = counter + 1

    id
  }
}

// Declarations
/** An entity is a declaration (named) or an error node */
sealed trait PEntity

sealed trait PDeclaration extends PNode with PEntity {
  def idndef: PIdnDef
}

sealed trait PGlobalDeclaration extends PDeclaration
sealed trait PLocalDeclaration extends PDeclaration

sealed trait PTypedDeclaration extends PDeclaration {
  def typ: PType
}
abstract class PErrorEntity(name: String) extends PEntity


// a member (like method or axiom) that is its own name scope
sealed trait PMember extends PDeclaration with PScope {
//  def idndef: PIdnDef
}

case class PProgram(file: Path, domains: Seq[PDomain], fields: Seq[PField], functions: Seq[PFunction], predicates: Seq[PPredicate], methods: Seq[PMethod]) extends PNode
case class PMethod(idndef: PIdnDef, formalArgs: Seq[PFormalArgDecl], formalReturns: Seq[PFormalArgDecl], pres: Seq[PExp], posts: Seq[PExp], body: PStmt) extends PMember with PGlobalDeclaration
case class PDomain(idndef: PIdnDef, typVars: Seq[PTypeVarDecl], funcs: Seq[PDomainFunction], axioms: Seq[PAxiom]) extends PMember with PGlobalDeclaration
case class PFunction(idndef: PIdnDef, formalArgs: Seq[PFormalArgDecl], typ: PType, pres: Seq[PExp], posts: Seq[PExp], body: Option[PExp]) extends PMember with PGlobalDeclaration with PTypedDeclaration
case class PDomainFunction(idndef: PIdnDef, formalArgs: Seq[PFormalArgDecl], typ: PType, unique: Boolean) extends PMember with PGlobalDeclaration with PTypedDeclaration
case class PAxiom(idndef: PIdnDef, exp: PExp) extends PScope with PGlobalDeclaration //urij: this was not a declaration before - but the constructor of Program would complain on name clashes
case class PField(idndef: PIdnDef, typ: PType) extends PMember with PTypedDeclaration with PGlobalDeclaration
case class PPredicate(idndef: PIdnDef, formalArgs: Seq[PFormalArgDecl], body: Option[PExp]) extends PMember with PTypedDeclaration with PGlobalDeclaration{
  val typ = PPredicateType()
}


/**
 * A entity represented by names for whom we have seen more than one
 * declaration so we are unsure what is being represented.
 */
case class PMultipleEntity() extends PErrorEntity("multiple")

/**
 * An unknown entity, represented by names whose declarations are missing.
 */
case class PUnknownEntity() extends PErrorEntity("unknown")


/**
 * Utility methods for parser parserAST nodes.
 */
object Nodes {

  /**
   * See PNode.subnodes.
   */
  def subnodes(n: PNode): Seq[PNode] = {
    n match {
      case PIdnDef(name) => Nil
      case PIdnUse(name) => Nil
      case PFormalArgDecl(idndef, typ) => Seq(idndef, typ)
      case PPrimitiv(name) => Nil
      case PDomainType(domain, args) => Seq(domain) ++ args
      case PSeqType(elemType) => Seq(elemType)
      case PSetType(elemType) => Seq(elemType)
      case PMultisetType(elemType) => Seq(elemType)
      case PUnknown() => Nil
      case PBinExp(left, op, right) => Seq(left, right)
      case PUnExp(op, exp) => Seq(exp)
      case PIntLit(i) => Nil
      case PBoolLit(b) => Nil
      case PNullLit() => Nil
      case PPredicateType() => Nil
      case PWandType() => Nil
      case PResultLit() => Nil
      case PFieldAccess(rcv, field) => Seq(rcv, field)
      case PPredicateAccess(args, pred) => args ++ Seq(pred)
      case PFunctApp(func, args) => Seq(func) ++ args
      case e: PUnFoldingExp => Seq(e.acc, e.exp)
      case PApplying(wand, in) => Seq(wand, in)
      case PPackaging(wand, in) => Seq(wand, in)
      case PExists(vars, exp) => vars ++ Seq(exp)
      case po: POldExp => Seq(po.e)
      case PLet(exp, nestedScope) => Seq(exp, nestedScope)
      case PLetNestedScope(variable, body) => Seq(variable, body)
      case PForall(vars, triggers, exp) => vars ++ triggers.flatten ++ Seq(exp)
      case PForPerm(v,fields, expr) => v +: fields :+ expr
      case PCondExp(cond, thn, els) => Seq(cond, thn, els)
      case PInhaleExhaleExp(in, ex) => Seq(in, ex)
      case PCurPerm(loc) => Seq(loc)
      case PNoPerm() => Nil
      case PFullPerm() => Nil
      case PWildcard() => Nil
      case PEpsilon() => Nil
      case PAccPred(loc, perm) => Seq(loc, perm)
      case PEmptySeq(_) => Nil
      case PExplicitSeq(elems) => elems
      case PRangeSeq(low, high) => Seq(low, high)
      case PSeqIndex(seq, idx) => Seq(seq, idx)
      case PSeqTake(seq, nn) => Seq(seq, nn)
      case PSeqDrop(seq, nn) => Seq(seq, nn)
      case PSeqUpdate(seq, idx, elem) => Seq(seq, idx, elem)
      case PSize(seq) => Seq(seq)

      case PEmptySet(t) => Seq(t)
      case PExplicitSet(elems) => elems
      case PEmptyMultiset(t) => Seq(t)
      case PExplicitMultiset(elems) => elems

      case PSeqn(ss) => ss
      case PFold(exp) => Seq(exp)
      case PUnfold(exp) => Seq(exp)
      case PPackageWand(exp) => Seq(exp)
      case PApplyWand(exp) => Seq(exp)
      case PExhale(exp) => Seq(exp)
      case PAssert(exp) => Seq(exp)
      case PInhale(exp) => Seq(exp)
      case PNewStmt(target, fields) => Seq(target) ++ fields.getOrElse(Seq())
      case PMethodCall(targets, method, args) => targets ++ Seq(method) ++ args
      case PLabel(name) => Seq(name)
      case PGoto(label) => Seq(label)
      case PVarAssign(target, rhs) => Seq(target, rhs)
      case PFieldAssign(field, rhs) => Seq(field, rhs)
      case PIf(cond, thn, els) => Seq(cond, thn, els)
      case PWhile(cond, invs, body) => Seq(cond) ++ invs ++ Seq(body)
      case PLocalVarDecl(idndef, typ, init) => Seq(idndef, typ) ++ (if (init.isDefined) Seq(init.get) else Nil)
      case PFresh(vars) => vars
      case PConstraining(vars, stmt) => vars ++ Seq(stmt)
      case PProgram(file, domains, fields, functions, predicates, methods) =>
        domains ++ fields ++ functions ++ predicates ++ methods
      case PDomain(idndef, typVars, funcs, axioms) => Seq(idndef) ++ typVars ++ funcs ++ axioms
      case PField(idndef, typ) => Seq(idndef, typ)
      case PMethod(idndef, args, rets, pres, posts, body) =>
        Seq(idndef) ++ args ++ rets ++ pres ++ posts ++ Seq(body)
      case PFunction(name, args, typ, pres, posts, body) =>
        Seq(name) ++ args ++ Seq(typ) ++ pres ++ posts ++ body
      case PDomainFunction(name, args, typ, unique) =>
        Seq(name) ++ args ++ Seq(typ)
      case PPredicate(name, args, body) =>
        Seq(name) ++ args ++ body
      case PAxiom(idndef, exp) => Seq(idndef, exp)
      case PTypeVarDecl(name) => Seq(name)
      case PLetWand(idndef, wand) => Seq(idndef, wand)
      case PDefine(idndef, optArgs, exp) => Seq(idndef) ++ optArgs.getOrElse(Nil) ++ Seq(exp)
      case _: PSkip => Nil
    }
  }
}<|MERGE_RESOLUTION|>--- conflicted
+++ resolved
@@ -253,10 +253,7 @@
 sealed trait POldExp extends PExp { def e: PExp }
 case class POld(e: PExp) extends POldExp
 case class PLabelledOld(label: PIdnUse, e: PExp) extends POldExp
-<<<<<<< HEAD
-=======
 case class PApplyOld(e: PExp) extends POldExp
->>>>>>> 5eb23699
 
 /* Let-expressions `let x == e1 in e2` are represented by the nested structure
  * `PLet(e1, PLetNestedScope(x, e2))`, where `PLetNestedScope <: PScope` (but
