--- conflicted
+++ resolved
@@ -28,16 +28,7 @@
     Visitor.reduceWithContext(this, Nodes.subnodes)(context, enter, combine)
   }
 
-<<<<<<< HEAD
-  def deepCollect[V](f: PartialFunction[PNode,V]) : Seq[V] =
-    Visitor.deepCollect[PNode, V](this :: Nil, Nodes.subnodes)(f)
-
-  /**
-   * Applies the function `f` to the AST node, then visits all subnodes.
-   */
-=======
   /** @see [[Visitor.visit()]] */
->>>>>>> cd1cc232
   def visit(f: PartialFunction[PNode, Unit]) {
     Visitor.visit(this, Nodes.subnodes)(f)
   }
@@ -208,7 +199,6 @@
 case class PFieldAccess(rcv: PExp, idnuse: PIdnUse) extends PLocationAccess
 case class PPredicateAccess(args: Seq[PExp], idnuse: PIdnUse) extends PLocationAccess
 case class PFunctApp(func: PIdnUse, args: Seq[PExp]) extends PExp
-<<<<<<< HEAD
 
 sealed trait PUnFoldingExp extends PExp {
   def acc: PAccPred
@@ -221,11 +211,7 @@
 case class PApplying(wand: PExp, exp: PExp) extends PExp
 case class PPackaging(wand: PExp, exp: PExp) extends PExp
 
-case class PExists(variable: Seq[PFormalArgDecl], exp: PExp) extends PExp
-=======
-case class PUnfolding(acc: PAccPred, exp: PExp) extends PExp
 case class PExists(variable: Seq[PFormalArgDecl], exp: PExp) extends PExp with PScope
->>>>>>> cd1cc232
 case class PForall(variable: Seq[PFormalArgDecl], triggers: Seq[Seq[PExp]], exp: PExp) extends PExp with PScope
 case class PCondExp(cond: PExp, thn: PExp, els: PExp) extends PExp
 case class PInhaleExhaleExp(in: PExp, ex: PExp) extends PExp
@@ -470,83 +456,4 @@
       case _: PSkip => Nil
     }
   }
-<<<<<<< HEAD
-}
-
-/**
- * An implementation for visitors of the SIL AST.
- */
-object Visitor {
-
-  /**
-   * See Node.reduceTree.
-   */
-  def reduce[T](n: PNode)(f: (PNode, Seq[T]) => T): T = {
-    val subResults = n.subnodes.map(reduce[T](_)(f))
-    f(n, subResults)
-  }
-
-  /**
-   * See Node.reduceTree.
-   */
-  def reduce[C, R](n: PNode)(context: C, enter: (PNode, C) => C, combine: (PNode, C, Seq[R]) => R): R = {
-    val newContext = enter(n, context)
-    val subResults = n.subnodes.map(reduce[C, R](_)(newContext, enter, combine))
-    combine(n, context, subResults)
-  }
-
-  /**
-   * See Node.visit.
-   */
-  def visit(n: PNode)(f: PartialFunction[PNode, Unit]) {
-    if (f.isDefinedAt(n)) f(n)
-    for (sub <- n.subnodes) {
-      visit(sub)(f)
-    }
-  }
-
-  /**
-   * See Node.visit.
-   */
-  def visit(n: PNode, f1: PartialFunction[PNode, Unit], f2: PartialFunction[PNode, Unit]) {
-    if (f1.isDefinedAt(n)) f1(n)
-    for (sub <- n.subnodes) {
-      visit(sub, f1, f2)
-    }
-    if (f2.isDefinedAt(n)) f2(n)
-  }
-
-  /**
-   * See Node.visitOpt.
-   */
-  def visitOpt(n: PNode)(f: PNode => Boolean) {
-    if (f(n)) {
-      for (sub <- n.subnodes) {
-        visitOpt(sub)(f)
-      }
-    }
-  }
-
-  /**
-   * See Node.visitOpt.
-   */
-  def visitOpt(n: PNode, f1: PNode => Boolean, f2: PNode => Unit) {
-    if (f1(n)) {
-      for (sub <- n.subnodes) {
-        visitOpt(sub, f1, f2)
-      }
-    }
-    f2(n)
-  }
-
-  def reduceTree[N, T](n: N, subs: N => Seq[N])(f: (N, Seq[T]) => T): T = {
-    val subResults = subs(n).map(reduceTree[N, T](_, subs)(f))
-    f(n, subResults)
-  }
-
-  def deepCollect[N, V](ns: Seq[N], subs: N => Seq[N])(f: PartialFunction[N,V]) : Seq[V] = {
-    ns.map((node:N) => reduceTree(node, subs)((n:N,vs:Seq[Seq[V]]) => if (f.isDefinedAt(n)) Seq(f(n)) ++ vs.flatten else vs.flatten)).flatten
-  }
-=======
->>>>>>> cd1cc232
 }