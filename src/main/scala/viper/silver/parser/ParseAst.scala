--- conflicted
+++ resolved
@@ -34,30 +34,14 @@
 
   /** Used for reporting the starting position of an AST node. */
   def startPosStr = start match {
-<<<<<<< HEAD
-    case mfpp: MultiFileParserPosition =>
-      s"${mfpp.rel_file.getFileName}@${start}"
-=======
     case fp: FilePosition =>
       s"${fp.file.getFileName}@${start}"
->>>>>>> 7010d56d
     case _ =>
       s"${start}"
   }
 
   /** Used for reporting the range of positions occupied by an AST node. */
   def rangeStr = start match {
-<<<<<<< HEAD
-    case mfpp_a: MultiFileParserPosition =>
-      require(finish.isInstanceOf[MultiFileParserPosition],
-        s"start and finish positions must be instances of MultiFileParserPosition at the same time")
-      val mfpp_b = finish.asInstanceOf[MultiFileParserPosition]
-      if (mfpp_a.rel_file == mfpp_b.rel_file)
-        s"${mfpp_a.rel_file.getFileName}@[$start-$finish]"
-      else
-        // An AST node should probably not spread between multiple source files, but who knows?
-        s"[${mfpp_a.rel_file.getFileName}@$start-${mfpp_b.rel_file.getFileName}@$finish]"
-=======
     case fp_a: FilePosition =>
       require(finish.isInstanceOf[FilePosition],
         s"start and finish positions must be instances of FilePosition at the same time")
@@ -67,24 +51,15 @@
       else
         // An AST node should probably not spread between multiple source files, but who knows?
         s"[$fp_a-$fp_b]"
->>>>>>> 7010d56d
     case _ =>
       s"[${start}-${finish}]"
   }
 
-<<<<<<< HEAD
-  def setStart(p:Position) = Positions.setStart(this,viper.silver.parser.Parser.multiFileCoords(p))
-  def setStartWhite(p:Position) = Positions.setStartWhite(this,viper.silver.parser.Parser.multiFileCoords(p))
-  def setFinish(p:Position) = Positions.setFinish(this,viper.silver.parser.Parser.multiFileCoords(p))
-
-  def setPos(a:KiamaPositioned): this.type = {
-=======
   private def setStart(p: Position) = Positions.setStart(this, (p))
   private def setStartWhite(p: Position) = Positions.setStartWhite(this, (p))
   private def setFinish(p: Position) = Positions.setFinish(this, (p))
 
   def setPos(a: KiamaPositioned): this.type = {
->>>>>>> 7010d56d
     setStart(a.start)
     setStartWhite(a.startWhite)
     setFinish(a.finish)
@@ -950,13 +925,8 @@
   def formalArgs: Seq[PFormalArgDecl]
   def typ: PType
 }
-<<<<<<< HEAD
-case class PProgram(file: Path, domains: Seq[PDomain], fields: Seq[PField], functions: Seq[PFunction], predicates: Seq[PPredicate], methods: Seq[PMethod]) extends PNode
-case class PImports(imports: Seq[PImport]) extends PNode
-=======
 
 case class PProgram(files: List[PImport], domains: Seq[PDomain], fields: Seq[PField], functions: Seq[PFunction], predicates: Seq[PPredicate], methods: Seq[PMethod], errors: Seq[ParseError]) extends PNode
->>>>>>> 7010d56d
 case class PImport(file: String) extends PNode
 case class PMethod(idndef: PIdnDef, formalArgs: Seq[PFormalArgDecl], formalReturns: Seq[PFormalArgDecl], pres: Seq[PExp], posts: Seq[PExp], body: PStmt) extends PMember with PGlobalDeclaration
 case class PDomain(idndef: PIdnDef, typVars: Seq[PTypeVarDecl], funcs: Seq[PDomainFunction], axioms: Seq[PAxiom]) extends PMember with PGlobalDeclaration
@@ -1065,11 +1035,6 @@
       case PConstraining(vars, stmt) => vars ++ Seq(stmt)
       case PProgram(files, domains, fields, functions, predicates, methods, errors) =>
         domains ++ fields ++ functions ++ predicates ++ methods
-<<<<<<< HEAD
-      case PImports(files) =>
-        files
-=======
->>>>>>> 7010d56d
       case PImport(file) =>
         Seq()
       case PDomain(idndef, typVars, funcs, axioms) => Seq(idndef) ++ typVars ++ funcs ++ axioms
