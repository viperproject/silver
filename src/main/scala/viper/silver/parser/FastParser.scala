// This Source Code Form is subject to the terms of the Mozilla Public
// License, v. 2.0. If a copy of the MPL was not distributed with this
// file, You can obtain one at http://mozilla.org/MPL/2.0/.
//
// Copyright (c) 2011-2019 ETH Zurich.

package viper.silver.parser

import java.net.URL
import java.nio.file.{Files, Path, Paths}

import viper.silver.ast.{FilePosition, LabelledOld, LineCol, NoPosition, Position, SourcePosition}
import viper.silver.ast.utility.rewriter.{ContextA, PartialContextC, StrategyBuilder}
import viper.silver.parser.FastParserCompanion.{LW, LeadingWhitespace}
import viper.silver.parser.Transformer.ParseTreeDuplicationError
import viper.silver.plugin.{ParserPluginTemplate, SilverPluginManager}
import viper.silver.verifier.{ParseError, ParseWarning}

import scala.collection.{immutable, mutable}


case class ParseException(msg: String, pos: Position) extends Exception

case class SuffixedExpressionGenerator[E <: PExp](func: PExp => E) extends (PExp => PExp) {
  override def apply(v1: PExp): E = func(v1)
}

object FastParserCompanion {
  import fastparse._

  val whitespaceWithoutNewlineOrComments = {
    import NoWhitespace._
    implicit ctx: ParsingRun[_] =>
      NoTrace((" " | "\t").rep)
  }

  implicit val whitespace = {
    import NoWhitespace._
    implicit ctx: ParsingRun[_] =>
      NoTrace((("/*" ~ (!StringIn("*/") ~ AnyChar).rep ~ "*/") | ("//" ~ CharsWhile(_ != '\n').? ~ ("\n" | End)) | " " | "\t" | "\n" | "\r").rep)
  }

  class LeadingWhitespace[T](val p: () => P[T]) extends AnyVal {
    /**
      * Using `p.lw` is shorthand for `Pass ~ p` (the same parser but with possibly leading whitespace).
      *
      * A parser of the form `FP(p0 ~ p1.?)` or `FP(p0 ~ p2.rep)` may return an end position which
      * includes trailing whitespaces (incl. comments, newlines) if `p1` or `p2` fail to match (the `~` does this).
      * Instead we would like to use `FP(p0 ~~ (Pass ~ p1).?)` or `FP(p0 ~~ (Pass ~ p2).rep)`, which avoids this issue.
      */
    def lw(implicit ctx: P[Any]): LW[T] = new LW(() => Pass ~ p())
    def ~~~[V, R](other: LW[V])(implicit s: Implicits.Sequencer[T, V, R], ctx: P[Any]): P[R] = (p() ~~ other.p()).asInstanceOf[P[R]]
    def ~~~/[V, R](other: LW[V])(implicit s: Implicits.Sequencer[T, V, R], ctx: P[Any]): P[R] = (p() ~~/ other.p()).asInstanceOf[P[R]]
  }
  /**
    * A parser which matches leading whitespaces. See `LeadingWhitespace.lw` for more info. Can only be operated on in
    * restricted ways (e.g. `?`, `rep`, `|` or `map`), requiring that it is eventually appened to a normal parser (of type `P[V]`).
    *
    * For example, the following two are equivalent:
    * {{{FP("hello" ~~~ "world".lw.?)
    * FP("hello" ~~ (Pass ~ "world").?)}}}
    * The type system prevents one from erroneously writing:
    * {{{FP("hello" ~ "world".lw.?)}}}
    */
  class LW[T](val p: () => P[T]) {
    def ?[V](implicit optioner: Implicits.Optioner[T, V], ctx: P[Any]): LW[V] = new LW(() => p().?.asInstanceOf[P[V]])
    def rep[V](implicit repeater: Implicits.Repeater[T, V], ctx: P[Any]): LW[V] = new LW(() => p().rep.asInstanceOf[P[V]])
    def |[V >: T](other: LW[V])(implicit ctx: P[Any]): LW[V] = new LW(() => (p() | other.p()).asInstanceOf[P[V]])
    def map[V](f: T => V): LW[V] = new LW(() => p().map(f))
  }

  val basicKeywords = immutable.Set("result",
    // types
    "Int", "Perm", "Bool", "Ref", "Rational",
    // boolean constants
    "true", "false",
    // null
    "null",
    // preamble importing
    "import",
    // declaration keywords
    "method", "function", "predicate", "program", "domain", "axiom", "var", "returns", "field", "define", "interpretation",
    // specifications
    "requires", "ensures", "invariant",
    // statements
    "fold", "unfold", "inhale", "exhale", "new", "assert", "assume", "package", "apply", "quasihavoc", "quasihavocall",
    // control flow
    "while", "if", "elseif", "else", "goto", "label",
    // sequences
    "Seq",
    // sets and multisets
    "Set", "Multiset", "union", "intersection", "setminus", "subset",
    // maps
    "Map", "range",
    // prover hint expressions
    "unfolding", "in", "applying",
    // old expression
    "old", "lhs",
    // other expressions
    "let",
    // quantification
    "forall", "exists", "forperm",
    // permission syntax
    "acc", "wildcard", "write", "none", "epsilon", "perm",
    // modifiers
    "unique")
}

class FastParser {
  import fastparse._

  implicit val whitespace = {
    import NoWhitespace._
    implicit ctx: ParsingRun[_] =>
      NoTrace((("/*" ~ (!StringIn("*/") ~ AnyChar).rep ~ "*/") | ("//" ~ CharsWhile(_ != '\n').? ~ ("\n" | End)) | " " | "\t" | "\n" | "\r").rep)
  }

  val lineCol = new LineCol(this)

  /* When importing a file from standard library, e.g. `include <inc.vpr>`, the file is expected
   * to be located in `resources/${standard_import_directory}`, e.g. `resources/import/inv.vpr`.
   */
  val standard_import_directory = "import"

  var _line_offset: Array[Int] = null
  var _file: Path = null

  def parse(s: String, f: Path, plugins: Option[SilverPluginManager] = None) = {
    // Strategy to handle imports
    // Idea: Import every import reference and merge imported methods, functions, imports, .. into current program
    //       iterate until no new imports are present.
    //       To import each file at most once the absolute path is normalized (removes redundancies).
    //       For standard import the path relative to the import folder (in resources) is normalized and used.
    //       (normalize a path is a purely syntactic operation. if sally were a symbolic link removing sally/.. might
    //       result in a path that no longer locates the intended file. toRealPath() might be an alternative)

    def resolveImports(p: PProgram) = {
        val localsToImport = new mutable.ArrayBuffer[Path]()
        val localImportStatements = new mutable.HashMap[Path, PLocalImport]()
        val standardsToImport = new mutable.ArrayBuffer[Path]()
        val standardImportStatements = new mutable.HashMap[Path, PStandardImport]()

        // assume p is a program from the user space (local).
        val filePath = f.toAbsolutePath.normalize()
        localsToImport.append(filePath)

        var macros = p.macros
        var domains = p.domains
        var fields = p.fields
        var functions = p.functions
        var methods = p.methods
        var predicates = p.predicates
        var extensions = p.extensions
        var errors = p.errors

        def appendNewImports(imports: Seq[PImport], current: Path, fromLocal: Boolean): Unit = {
          for (ip <- imports) {
            ip match {
              case localImport: PLocalImport if fromLocal =>
                val localPath = current.resolveSibling(localImport.file).normalize()
                if(!localsToImport.contains(localPath)){
                  localsToImport.append(localPath)
                  localImportStatements.update(localPath, localImport)
                }
              case localImport: PLocalImport if !fromLocal =>
                // local import get transformed to standard imports
                val localPath = current.resolveSibling(localImport.file).normalize()
                if (!standardsToImport.contains(localPath)) {
                  standardsToImport.append(localPath)
                  standardImportStatements.update(localPath, PStandardImport(localPath.toString)(localImport.pos))
                }
              case standardImport: PStandardImport =>
                val standardPath = Paths.get(standardImport.file).normalize()
                if(!standardsToImport.contains(standardPath)){
                  standardsToImport.append(standardPath)
                  standardImportStatements.update(standardPath, standardImport)
                }
            }
          }
        }

        def appendNewProgram(newProg: PProgram): Unit = {
          macros ++= newProg.macros
          domains ++= newProg.domains
          fields ++= newProg.fields
          functions ++= newProg.functions
          methods ++= newProg.methods
          predicates ++= newProg.predicates
          extensions ++= newProg.extensions
          errors ++= newProg.errors
        }

        appendNewImports(p.imports, filePath, true)

        // resolve imports from imported programs
        var i = 1 // localsToImport
        var j = 0 // standardsToImport
        while (i < localsToImport.length || j < standardsToImport.length) {
          // at least one local or standard import has not yet been resolved
          if (i < localsToImport.length){
            // import a local file

            val current = localsToImport(i)
            val newProg = importLocal(current, localImportStatements(current), plugins)

            appendNewProgram(newProg)
            appendNewImports(newProg.imports, current, true)
            i += 1
          }else{
            // no more local imports
            // import a standard file
            val current = standardsToImport(j)
            val newProg = importStandard(current, standardImportStatements(current), plugins)

            appendNewProgram(newProg)
            appendNewImports(newProg.imports, current, false)
            j += 1
          }
        }
      PProgram(Seq(), macros, domains, fields, functions, predicates, methods, extensions, errors)(p.pos)
    }


    try {
      val rp = RecParser(f).parses(s)
      rp match {
        case Parsed.Success(program@PProgram(_, _, _, _, _, _, _, _, _), e) =>
          val importedProgram = resolveImports(program)                             // Import programs
          val expandedProgram = expandDefines(importedProgram)                      // Expand macros
          Parsed.Success(expandedProgram, e)
        case _ => rp
      }
    }
    catch {
      case ParseException(msg, pos) =>
        val location = pos match {
          case NoPosition =>
            SourcePosition(_file, 0, 0)
          case f: FilePosition =>
            SourcePosition(f.file, f.line, f.column)
        }

        ParseError(msg, location)
    }
  }

  case class RecParser(file: Path) {

    def parses(s: String) = {
      _file = file.toAbsolutePath

      // Add an empty line at the end to make `computeFrom(s.length)` return `(lines.length, 1)`, as the old
      // implementation of `computeFrom` used to do.
      val lines = s.linesWithSeparators
      _line_offset = (lines.map(_.length) ++ Seq(0)).toArray
      var offset = 0
      for (i <- _line_offset.indices) {
        val line_length = _line_offset(i)
        _line_offset(i) = offset
        offset += line_length
      }

      fastparse.parse(s, entireProgram(_))
    }
  }

  /**
    * Function that wraps a parser to provide start and end positions if the wrapped parser succeeds.
    */
  def FP[T](t: => P[T])(implicit ctx: P[_]): P[((FilePosition, FilePosition), T)] = {
    val startPos = lineCol.getPos(ctx.index)
    val res: P[T] = t
    val finishPos = lineCol.getPos(ctx.index)
    res.map({ parsed => ((FilePosition(_file, startPos._1, startPos._2), FilePosition(_file, finishPos._1, finishPos._2)), parsed) })
  }

  import scala.language.implicitConversions
  implicit def LeadingWhitespaceStr(p: String)(implicit ctx: P[Any]): LeadingWhitespace[Unit] = new LeadingWhitespace(() => P(p))
  implicit def LeadingWhitespace[T](p: => P[T]) = new LeadingWhitespace(() => p)


  // Actual Parser starts from here
  def identContinues[$: P] = CharIn("0-9", "A-Z", "a-z", "$_")

  def keyword[$: P](check: String) = check ~~ !identContinues

  def parens[$: P, T](p: => P[T]) = "(" ~ p ~ ")"

  def angles[$: P, T](p: => P[T]) = "<" ~ p ~ ">"

  def quoted[$: P, T](p: => P[T]) = "\"" ~ p ~ "\""

  def foldPExp[E <: PExp](e: PExp, es: Seq[SuffixedExpressionGenerator[E]]): E =
    es.foldLeft(e) { (t, a) => a(t)
    }.asInstanceOf[E]

  def isFieldAccess(obj: Any) = {
    obj.isInstanceOf[PFieldAccess]
  }

  /**
    * Function that parses a file and converts it into a program
    *
    * @param buffer Buffer to read file from
    * @param path Path of the file to be imported
    * @param importStmt Import statement.
    * @return `PProgram` node corresponding to the imported program.
    */
  def importProgram(buffer: Array[String], path: Path, importStmt: PImport, plugins: Option[SilverPluginManager]): PProgram = {

    val imported_source = buffer.mkString("\n") + "\n"
    val transformed_source = if (plugins.isDefined){
      plugins.get.beforeParse(imported_source, isImported = true) match {
        case Some(transformed) => transformed
        case None => throw ParseException(s"Plugin failed: ${plugins.get.errors.map(_.toString).mkString(", ")}", importStmt.pos._1)
      }
    } else {
      imported_source
    }
    val p = RecParser(path).parses(transformed_source)
    p match {
      case fastparse.Parsed.Success(prog, _) => prog
      case fail @ fastparse.Parsed.Failure(_, index, _) =>
        val msg = fail.trace().longMsg
        val (line, col) = lineCol.getPos(index)
        throw ParseException(s"Expected $msg", FilePosition(path, line, col))
    }
  }

  /**
    * Opens (and closes) standard file to be imported, parses it and converts it into a program.
    * Standard files are located in the resources inside a "import" folder.
    *
    * @param path Path of the file to be imported
    * @param importStmt Import statement.
    * @return `PProgram` node corresponding to the imported program.
    */
  def importStandard(path: Path, importStmt: PStandardImport, plugins: Option[SilverPluginManager]): PProgram = {
    /* Prefix the standard library import (`path`) with the directory in which standard library
     * files are expected (`standard_import_directory`). The result is a OS-specific path, e.g.
     * "import\my\stdlib.vpr".
     */
    val relativeImportPath = Paths.get(standard_import_directory, path.toString)

    /* Creates a corresponding relative URL, e.g. "file://import/my/stdlib.vpr" */
    val relativeImportUrl = new URL(new URL("file:"), relativeImportPath.toString)

    /* Extract the path component only, e.g. "import/my/stdlib.vpr" */
    val relativeImportStr = relativeImportUrl.getPath

    // nested try-catch block because source.close() in finally could also cause a NullPointerException
    val buffer =
      try {
        /* Resolve the import using the specified class loader. Could point into the local file system
         * or into a jar file. The latter case requires `relativeImportStr` to be a valid URL (which
         * rules out Windows paths).
         */
        val source = scala.io.Source.fromResource(relativeImportStr, getClass.getClassLoader)

        try {
          source.getLines().toArray
        } catch {
          case e@(_: RuntimeException | _: java.io.IOException) =>
            throw ParseException(s"could not import file ($e)", importStmt.pos._1)
        } finally {
          source.close()
        }
      } catch {
        case _: java.lang.NullPointerException =>
          throw ParseException(s"""file <$path> does not exist""", importStmt.pos._1)
        case e@(_: RuntimeException | _: java.io.IOException) =>
          throw ParseException(s"could not import file ($e)", importStmt.pos._1)
      }

    //scala.io.Source.fromInputStream(getClass.getResourceAsStream("/import/"+ path.toString))
    importProgram(buffer, path, importStmt, plugins)
  }

  /**
    * Opens (and closes) local file to be imported, parses it and converts it into a program.
    *
    * @param path Path of the file to be imported
    * @param importStmt Import statement.
    * @return `PProgram` node corresponding to the imported program.
    */
  def importLocal(path: Path, importStmt: PImport, plugins: Option[SilverPluginManager]): PProgram = {
    if (java.nio.file.Files.notExists(path)) {
      throw ParseException(s"""file "$path" does not exist""", importStmt.pos._1)
    }

    _file = path
    val source = scala.io.Source.fromInputStream(Files.newInputStream(path))

    val buffer = try {
      source.getLines().toArray
    } catch {
      case e@(_: RuntimeException | _: java.io.IOException) =>
        throw ParseException(s"""could not import file ($e)""", importStmt.pos._1)
    } finally {
      source.close()
    }

    importProgram(buffer, path, importStmt, plugins)
  }

  /**
    * Expands the macros of a PProgram
    *
    * @param p PProgram with macros to be expanded
    * @return PProgram with expanded macros
    */
  def expandDefines(p: PProgram): PProgram = {
    val globalMacros = p.macros

    // Collect names to check for and avoid clashes
    val globalNamesWithoutMacros: Set[String] = (
         p.domains.map(_.idndef.name).toSet
      ++ p.functions.map(_.idndef.name).toSet
      ++ p.predicates.map(_.idndef.name).toSet
      ++ p.methods.map(_.idndef.name).toSet
    )

    // Check if all macros names are unique
    val uniqueMacroNames = new mutable.HashMap[String, Position]()
    for (define <- globalMacros) {
      if (uniqueMacroNames.contains(define.idndef.name)) {
        throw ParseException(s"Another macro named '${define.idndef.name}' already " +
          s"exists at ${uniqueMacroNames(define.idndef.name)}", define.pos._1)
      } else {
        uniqueMacroNames += ((define.idndef.name, define.pos._1))
      }
    }

    // Check if macros names aren't already taken by other identifiers
    for (name <- globalNamesWithoutMacros) {
      if (uniqueMacroNames.contains(name)) {
        throw ParseException(s"The macro name '$name' has already been used by another identifier", uniqueMacroNames(name))
      }
    }

    // Check if macros are defined in the right place
    case class InsideMagicWandContext(inside: Boolean = false)
    StrategyBuilder.ContextVisitor[PNode, InsideMagicWandContext](
      {
        case (_: PPackageWand, c) => c.updateContext(c.c.copy(true))
        case (d: PDefine, c) if c.c.inside => throw ParseException("Macros cannot be defined inside magic wands proof scripts", d.pos._1)
        case (_, c) => c
      }, InsideMagicWandContext()).execute(p)

    // Check if all macro parameters are used in the body
    def allParametersUsedInBody(define: PDefine): Seq[ParseWarning] = {
      val parameters = define.parameters.getOrElse(Seq.empty[PIdnDef]).map(_.name).toSet
      val freeVars = mutable.Set.empty[String]

      case class BoundedVars(boundedVars: Set[String] = Set())
      StrategyBuilder.ContextVisitor[PNode, BoundedVars](
      {
        case (id: PIdnUse, ctx) => freeVars ++= Set(id.name) -- ctx.c.boundedVars
          ctx
        case (q @ (_: PForall | _: PExists), ctx) => ctx.updateContext(ctx.c.copy(boundedVars = ctx.c.boundedVars |
          q.asInstanceOf[PQuantifier].vars.map(_.idndef.name).toSet))
        case (_, c) => c
      }, BoundedVars()).execute(define)

      val nonUsedParameter = parameters -- freeVars

      if (nonUsedParameter.nonEmpty) {
        Seq(ParseWarning(s"In macro ${define.idndef.name}, the following parameters were defined but not used: " +
          s"${nonUsedParameter.mkString(", ")} ", SourcePosition(_file, define.pos._1.asInstanceOf[FilePosition].line, define.pos._1.asInstanceOf[FilePosition].column)))
      }
      else
        Seq()
    }

    var warnings = Seq.empty[ParseWarning]

    warnings = globalMacros.foldLeft(warnings)(_ ++ allParametersUsedInBody(_))

    globalMacros.foreach(allParametersUsedInBody(_))

    // Expand defines
    val domains =
      p.domains.map(domain => {
        doExpandDefines[PDomain](globalMacros, domain, p)
      })

    val functions =
      p.functions.map(function => {
        doExpandDefines(globalMacros, function, p)
      })

    val predicates =
      p.predicates.map(predicate => {
        doExpandDefines(globalMacros, predicate, p)
      })

    def linearizeMethod(method: PMethod): PMethod = {
      def linearizeSeqOfNestedStmt(pseqn: PSeqn): Seq[PStmt] = {
        var stmts = Seq.empty[PStmt]
        pseqn.ss.foreach {
          case s: PSeqn => stmts = stmts ++ linearizeSeqOfNestedStmt(s)
          case v => stmts = stmts :+ v
        }
        stmts
      }

      val body = method.body match {
        case Some(s: PSeqn) => Some(PSeqn(linearizeSeqOfNestedStmt(s))(method.pos))
        case v => v
      }

      if (body != method.body) {
        PMethod(method.idndef, method.formalArgs, method.formalReturns, method.pres, method.posts, body)(method.pos, method.annotations)
      } else {
        method
      }
    }

    val methods = p.methods.map(method => {
      // Collect local macro definitions
      val localMacros = method.deepCollect { case n: PDefine => n }

      warnings = localMacros.foldLeft(warnings)(_ ++ allParametersUsedInBody(_))

      // Remove local macro definitions from method
      val methodWithoutMacros =
        if (localMacros.isEmpty)
          method
        else
          method.transform { case mac: PDefine => PSkip()(mac.pos) }()

      linearizeMethod(doExpandDefines(localMacros ++ globalMacros, methodWithoutMacros, p))
    })

    PProgram(p.imports, p.macros, domains, p.fields, functions, predicates, methods, p.extensions, p.errors ++ warnings)(p.pos)
  }


  /**
    * Expand all macro calls in a subtree of the program's AST
    *
    * @param macros   All macros that can be called in the subtree
    * @param subtree  The root the subtree whose macro calls will be expanded
    * @param program  Root of the AST representing the program which includes 'subtree'
    * @tparam T       Type parameter of 'subtree' and return type, which is a subtype of PNode
    * @return         The same subtree with all macro calls expanded
    */
  def doExpandDefines[T <: PNode] (macros: Seq[PDefine], subtree: T, program: PProgram): T = {

    // Store the replacements from normal variable to freshly generated variable
    val renamesMap = mutable.Map.empty[String, String]
    var scopeAtMacroCall = Set.empty[String]
    val scopeOfExpandedMacros = mutable.Set.empty[String]

    def scope: Set[String] = scopeAtMacroCall ++ scopeOfExpandedMacros

    case class ReplaceContext(paramToArgMap: Map[String, PExp] = Map.empty,
                              boundVars: Set[String] = Set.empty)

    // Handy method to get a macro from its name string
    def getMacroByName(name: String): PDefine = macros.find(_.idndef.name == name) match {
      case Some(mac) => mac
      case None => throw ParseException(s"Macro " + name + " used but not present in scope", NoPosition) //? String is not a node, fix this.
    }

    // Check if a string is a valid macro name
    def isMacro(name: String): Boolean = macros.exists(_.idndef.name == name)

    object getFreshVarName {
      private val namesToNumbers = mutable.Map.empty[String, Int]

      def apply(name: String): String = {
        var number = namesToNumbers.get(name) match {
          case Some(number) => number + 1
          case None => 0
        }

        val freshVarName = (name: String, number: Int) => s"$name$$$number"

        while (scope.contains(freshVarName(name, number)))
          number += 1

        namesToNumbers += name -> number

        freshVarName(name, number)
      }
    }

    // Create a map that maps the formal parameters to the actual arguments of a macro call
    def mapParamsToArgs(params: Seq[PIdnDef], args: Seq[PExp]): Map[String, PExp] = {
      params.map(_.name).zip(args).toMap
    }

    /* Abstraction over several possible `PNode`s that can represent macro applications */
    case class MacroApp(name: String, arguments: Seq[PExp], node: PNode)

    val matchOnMacroCall: PartialFunction[PNode, MacroApp] = {
      case assign@PAssign(Seq(), app: PMacro) if isMacro(app.name) => MacroApp(app.name, app.args, assign)
      case app: PMacro if isMacro(app.name) => MacroApp(app.name, app.args, app)
      case app: PMacroType[_] => MacroApp(app.use.name, app.use.args, app)
    }

    def detectCyclicMacros(start: PNode, seen: Set[String]): Unit = {
      start.visit(
        matchOnMacroCall.andThen { case MacroApp(name, _, _) =>
          if (seen.contains(name)) {
            val position =
              macros.find(_.idndef.name == name)
                    .fold[Position](NoPosition)({ d: PDefine => d.pos._1 })

            throw ParseException("Recursive macro declaration found: " + name, position)
          } else {
            detectCyclicMacros(getMacroByName(name).body, seen + name)
          }
        }
      )
    }

    detectCyclicMacros(subtree, Set.empty)

    // Strategy to rename variables declared in macro's body if their names are already used in
    // the scope where the macro is being expanded, avoiding name clashes (hygienic macro expansion)
    val renamer = StrategyBuilder.Slim[PNode]({

      // Variable declared: either local or bound
      case varDecl: PIdnDef =>

        // If variable name is already used in scope
        if (scope.contains(varDecl.name)) {

          // Rename variable
          val freshVarName = getFreshVarName(varDecl.name)

          // Update scope
          scopeOfExpandedMacros += freshVarName
          renamesMap += varDecl.name -> freshVarName

          // Create a variable with new name to substitute the previous one
          val freshVarDecl = PIdnDef(freshVarName)(varDecl.pos)

          freshVarDecl
        } else {

          // Update scope
          scopeOfExpandedMacros += varDecl.name

          // Return the same variable
          varDecl
        }

      // Variable used: update variable's name according to its declaration
      // Macro's parameters are not renamed, since they will be replaced by
      // their respective arguments in the following steps (by replacer)
      case varUse: PIdnUse if renamesMap.contains(varUse.name) =>
        PIdnUse(renamesMap(varUse.name))(varUse.pos)
    })

    // Strategy to replace macro's parameters by their respective arguments
    val replacer = StrategyBuilder.Context[PNode, ReplaceContext]({

      // Variable use: macro parameters are replaced by their respective argument expressions
      case (varUse: PIdnUse, ctx) if ctx.c.paramToArgMap.contains(varUse.name) &&
                                     !ctx.c.boundVars.contains(varUse.name) =>
        (ctx.c.paramToArgMap(varUse.name), ctx.updateContext(ctx.c.copy(paramToArgMap = ctx.c.paramToArgMap.empty)))

      case (q @ (_: PForall | _: PExists), ctx) =>
        (q, ctx.updateContext(ctx.c.copy(boundVars = ctx.c.boundVars | q.asInstanceOf[PQuantifier].vars.map(_.idndef.name).toSet)))
    }, ReplaceContext())

    // The position of every node inside the macro is the position where the macro is "called"
    def adaptPositions(body: PNode, pos: (Position, Position)): PNode = {
      val children = body.children.map { child => if (child.isInstanceOf[PNode]) adaptPositions(child.asInstanceOf[PNode], pos) else child}
      body.withChildren(children, Some(pos))
    }

    // Replace variables in macro body, adapt positions correctly (same line number as macro call)
    def replacerOnBody(body: PNode, paramToArgMap: Map[String, PExp], pos: (Position, Position)): PNode = {

      // Duplicate the body of the macro to allow for differing type checks depending on the context
      val replicatedBody = body.deepCopyAll

      // Rename locally bound variables in macro's body
      var bodyWithRenamedVars = renamer.execute[PNode](replicatedBody)
      bodyWithRenamedVars = adaptPositions(bodyWithRenamedVars, pos)

      // Create context
      val context = new PartialContextC[PNode, ReplaceContext](ReplaceContext(paramToArgMap))

      // Replace macro's call arguments for every occurrence of its respective parameters in the body
      var bodyWithReplacedParams = replacer.execute[PNode](bodyWithRenamedVars, context)
      bodyWithReplacedParams = adaptPositions(bodyWithReplacedParams, pos)

      // Return expanded macro's body
      bodyWithReplacedParams
    }

    def ExpandMacroIfValid(macroCall: PNode, ctx: ContextA[PNode]): PNode = {
      matchOnMacroCall.andThen {
        case MacroApp(name, arguments, call) =>
          val macroDefinition = getMacroByName(name)
          val parameters = macroDefinition.parameters.getOrElse(Nil)
          val body = macroDefinition.body

          if (arguments.length != parameters.length)
            throw ParseException("Number of macro arguments does not match", call.pos._1)

          (call, body) match {
            case (_: PStmt, _: PStmt) | (_: PExp, _: PExp) | (_: PType, _: PType) =>
            case _ =>
              val expandedType = body match {
                case _: PExp => "Expression"
                case _: PStmt => "Statement"
                case _: PType => "Type"
                case _ => "Unknown"
              }
              val callType = call match {
                case _: PExp => "expression"
                case _: PStmt => "statement"
                case _: PType => "type"
                case _ => "unknown"
              }
              throw ParseException(s"$expandedType macro used in $callType position", call.pos._1)
          }

          /* TODO: The current unsupported position detection is probably not exhaustive.
           *       Seems difficult to concisely and precisely match all (il)legal cases, however.
           */
          (ctx.parent, body) match {
            case (PAccPred(loc, _), _) if (loc eq call) && !body.isInstanceOf[PLocationAccess] =>
              throw ParseException("Macro expansion would result in invalid code...\n...occurs in position where a location access is required, but the body is of the form:\n" + body.toString, call.pos._1)
            case (_: PCurPerm, _) if !body.isInstanceOf[PLocationAccess] =>
              throw ParseException("Macro expansion would result in invalid code...\n...occurs in position where a location access is required, but the body is of the form:\n" + body.toString, call.pos._1)
            case _ => /* All good */
          }

          try {
            scopeAtMacroCall = NameAnalyser().namesInScope(program, Some(macroCall))
            arguments.foreach(
              StrategyBuilder.SlimVisitor[PNode] {
                case id: PIdnDef => scopeAtMacroCall += id.name
                case _ =>
              }.execute[PNode](_)
            )
            StrategyBuilder.SlimVisitor[PNode]({
              case id: PIdnDef => scopeAtMacroCall += id.name
              case _ =>
            }).execute(subtree)
            renamesMap.clear()
            replacerOnBody(body, mapParamsToArgs(parameters, arguments), call.pos)
          } catch {
            case problem: ParseTreeDuplicationError =>
              throw ParseException("Macro expansion would result in invalid code (encountered ParseTreeDuplicationError:)\n" + problem.getMessage, call.pos._1)
          }
      }.applyOrElse(macroCall, (_: PNode) => macroCall)
    }

    // Strategy that checks if the macro calls are valid and expands them.
    // Requires that macro calls are acyclic
    val expander = StrategyBuilder.Ancestor[PNode] {

      // Handles macros on the left hand-side of assignments
      case (assign@PAssign(targets, rhs), ctx) =>
        val expandedTargets = targets map {
          case call: PCall => {
            if (!isMacro(call.opName))
              throw ParseException("The only calls that can be on the left-hand side of an assignment statement are calls to macros", call.pos._1)
            val body = ExpandMacroIfValid(call, ctx)

            // Check if macro's body can be the left-hand side of an assignment and,
            // if that's the case, add it in a corresponding assignment statement
            body match {
              case target: PAssignTarget => target
              case _ => throw ParseException("The body of this macro is not a suitable left-hand side for an assignment statement", call.pos._1)
            }
          }
          case target => target
        }
        val expandedLhs = PAssign(expandedTargets, rhs)(assign.pos)
        (ExpandMacroIfValid(expandedLhs, ctx), ctx)

      // Handles all other calls to macros
      case (node, ctx) => (ExpandMacroIfValid(node, ctx), ctx)

    }.recurseFunc {
      /* Don't recurse into the PIdnUse of nodes that themselves could represent macro
       * applications. Otherwise, the expansion of nested macros will fail due to attempting
       * to construct invalid AST nodes.
       * Recursing into such PIdnUse nodes caused Silver issue #205.
       */
      case PCall(_, args, typeAnnotated) => Seq(args, typeAnnotated)
    }.repeat

    try {
      expander.execute[T](subtree)
    } catch {
      case problem: ParseTreeDuplicationError =>
        throw ParseException("Macro expansion would result in invalid code (encountered ParseTreeDuplicationError:)\n" + problem.getMessage, problem.original.pos._1)
    }
  }

  /** The file we are currently parsing (for creating positions later). */
  def file: Path = _file

  lazy val keywords = FastParserCompanion.basicKeywords | ParserExtension.extendedKeywords

  // Note that `typedFapp` is before `"(" ~ exp ~ ")"` to ensure that the latter doesn't gobble up the brackets for the former
  // and then look like an `fapp` up untill the `: type` part, after which we need to backtrack all the way back (or error if cut)
  def atom(implicit ctx : P[_]) : P[PExp] = P(ParserExtension.newExpAtStart(ctx) | annotatedAtom
    | integer | booltrue | boolfalse | nul | old
    | result | unExp | typedFuncApp
    | "(" ~ exp ~ ")" | accessPred | inhaleExhale | perm | let | quant | forperm | unfolding | applying
    | setTypedEmpty | explicitSetNonEmpty | multiSetTypedEmpty | explicitMultisetNonEmpty | seqTypedEmpty
    | size | explicitSeqNonEmpty | seqRange
    | mapTypedEmpty | explicitMapNonEmpty | mapDomain | mapRange
<<<<<<< HEAD
    | newExp | fapp | idnuse | ParserExtension.newExpAtEnd(ctx))
=======
    | funcApp | idnuse | ParserExtension.newExpAtEnd(ctx))

  def stringLiteral[$: P]: P[String] = P("\"" ~ CharsWhile(_ != '\"').! ~ "\"")

  def annotation[$: P]: P[(String, Seq[String])] = P("@" ~~ annotationIdentifier ~ parens(stringLiteral.rep(sep = ",")))

  def annotatedAtom[$: P]: P[PExp] = FP(annotation ~ atom).map{
    case (pos, (key, value, exp)) => PAnnotatedExp(exp, (key, value))(pos)
  }
>>>>>>> c112143e

  def result[$: P]: P[PResultLit] = FP(keyword("result")).map { case (pos, _) => PResultLit()(pos) }

  def unExp[$: P]: P[PUnExp] = FP(CharIn("\\-\\!").! ~ suffixExpr).map { case (pos, (a, b)) => PUnExp(a, b)(pos) }

  def strInteger[$: P]: P[String] = P(CharIn("0-9").rep(1)).!

  def integer[$: P]: P[PIntLit] = FP(strInteger.filter(s => s.matches("\\S+"))).map { case (pos, s) => PIntLit(BigInt(s))(pos) }

  def booltrue[$: P]: P[PBoolLit] = FP(keyword("true")).map {case (pos, _) => PBoolLit(b = true)(pos)}

  def boolfalse[$: P]: P[PBoolLit] = FP(keyword("false")).map{ case (pos, _) => PBoolLit(b = false)(pos) }

  def nul[$: P]: P[PNullLit] = FP(keyword("null")).map { case (pos, _) => PNullLit()(pos) }

  def identifier[$: P]: P[Unit] = CharIn("A-Z", "a-z", "$_") ~~ CharIn("0-9", "A-Z", "a-z", "$_").repX

  def annotationIdentifier[$: P]: P[String] = (CharIn("A-Z", "a-z", "$_") ~~ CharIn("0-9", "A-Z", "a-z", "$_.").repX).!

  def ident[$: P]: P[String] = identifier.!.filter(a => !keywords.contains(a)).opaque("identifier")

  def idnuse[$: P]: P[PIdnUse] = FP(ident).map { case (pos, id) => PIdnUse(id)(pos) }

  def oldLabel[$: P]: P[PIdnUse] = idnuse | FP(LabelledOld.LhsOldLabel.!).map {
    case (pos, lhsOldLabel) => PIdnUse(lhsOldLabel)(pos)
  }

  def old[$: P]: P[PExp] = P(StringIn("old") ~ (FP(parens(exp)).map { case (pos, e) => POld(e)(pos) } | FP("[" ~ oldLabel ~ "]" ~ parens(exp)).map {
    case (pos, (a, b)) => PLabelledOld(a, b)(pos)
  }))

  def magicWandExp[$: P]: P[PExp] = FP(orExp ~~~ (keyword("--*").! ~ exp).lw.?).map {
    case (pos, (a, b)) => b match {
      case Some(c) => PMagicWandExp(a, c._2)(pos)
      case None => a
  }}

  def realMagicWandExp[$: P]: P[PMagicWandExp] = FP(orExp ~ "--*" ~ exp).map {
    case (pos, (a, b)) => PMagicWandExp(a, b)(pos)
  }

  def implExp[$: P]: P[PExp] = FP(magicWandExp ~~~ ("==>".! ~ implExp).lw.?).map {
    case (pos, (a, b)) => b match {
      case Some(c) => PBinExp(a, c._1, c._2)(pos)
      case None => a
    }
  }

  def iffExp[$: P]: P[PExp] = FP(implExp ~~~ ("<==>".! ~ iffExp).lw.?).map {
    case (pos, (a, b)) => b match {
      case Some(c) => PBinExp(a, c._1, c._2)(pos)
      case None => a
    }
  }

  def iteExpr[$: P]: P[PExp] = FP(iffExp ~~~ ("?" ~ iteExpr ~ ":" ~ iteExpr).lw.?).map {
    case (pos, (a, b)) => b match {
      case Some(c) => PCondExp(a, c._1, c._2)(pos)
      case None => a
    }
  }

  def exp[$: P]: P[PExp] = P(iteExpr)

  def suffix[$: P]: P[SuffixedExpressionGenerator[PExp]] =
    P(FP("." ~ idnuse).map { case (pos, id) => SuffixedExpressionGenerator[PExp]((e: PExp) => PFieldAccess(e, id)(pos)) } |
      FP("[" ~ Pass ~ ".." ~/ exp ~ "]").map { case (pos, n) => SuffixedExpressionGenerator[PExp]((e: PExp) => PSeqTake(e, n)(pos)) } |
      FP("[" ~ exp ~ ".." ~ Pass ~ "]").map { case (pos, n) => SuffixedExpressionGenerator[PExp]((e: PExp) => PSeqDrop(e, n)(pos)) } |
      FP("[" ~ exp ~ ".." ~ exp ~ "]").map { case (pos, (n, m)) => SuffixedExpressionGenerator[PExp]((e: PExp) => PSeqDrop(PSeqTake(e, m)(pos), n)(pos)) } |
      FP("[" ~ exp ~ "]").map { case (pos, e1) => SuffixedExpressionGenerator[PExp]((e0: PExp) => PLookup(e0, e1)(pos)) } |
      FP("[" ~ exp ~ ":=" ~ exp ~ "]").map { case (pos, (i, v)) => SuffixedExpressionGenerator[PExp]((e: PExp) => PUpdate(e, i, v)(pos)) })

  /*
  Maps:
  def suffix[$: P]: P[SuffixedExpressionGenerator[PExp]] =
    P(FP("." ~ idnuse).map { case (pos, id) => SuffixedExpressionGenerator[PExp]((e: PExp) => {
      PFieldAccess(e, id)(pos)
    }) } |
      FP("[" ~ Pass ~ ".." ~/ exp ~ "]").map { case (pos, n) => SuffixedExpressionGenerator[PExp]((e: PExp) => PSeqTake(e, n)(pos)) } |
      FP("[" ~ exp ~ ".." ~ Pass ~ "]").map { case (pos, n) => SuffixedExpressionGenerator[PExp]((e: PExp) => PSeqDrop(e, n)(pos)) } |
      FP("[" ~ exp ~ ".." ~ exp ~ "]").map { case (pos, (n, m)) => SuffixedExpressionGenerator[PExp]((e: PExp) => PSeqDrop(PSeqTake(e, m)(), n)(pos)) } |
      FP("[" ~ exp ~ "]").map { case (pos, e1) => SuffixedExpressionGenerator[PExp]((e0: PExp) => PSeqIndex(e0, e1)(pos)) } |
      FP("[" ~ exp ~ ":=" ~ exp ~ "]").map { case (pos, (i, v)) => SuffixedExpressionGenerator[PExp]((e: PExp) => PSeqUpdate(e, i, v)(pos)) })
   */

  def suffixExpr[$: P]: P[PExp] = P((atom ~~~ suffix.lw.rep).map { case (fac, ss) => foldPExp[PExp](fac, ss) })

  def termOp[$: P]: P[String] = P(StringIn("*", "/", "\\", "%").!)

  def term[$: P]: P[PExp] = P((suffixExpr ~~~ termd.lw.rep).map { case (a, ss) => foldPExp[PExp](a, ss) })

  def termd[$: P]: P[SuffixedExpressionGenerator[PExp]] = FP(termOp ~ suffixExpr).map { case (pos, (op, id)) => SuffixedExpressionGenerator[PExp]((e: PExp) => PBinExp(e, op, id)(pos)) }

  def sumOp[$: P]: P[String] = P(StringIn("++", "+", "-").! | keyword("union").! | keyword("intersection").! | keyword("setminus").! | keyword("subset").!)

  def sum[$: P]: P[PExp] = P((term ~~~ sumd.lw.rep).map { case (a, ss) => foldPExp[PBinExp](a, ss) })

  def sumd[$: P]: P[SuffixedExpressionGenerator[PBinExp]] = FP(sumOp ~ term).map { case (pos, (op, id)) => SuffixedExpressionGenerator[PBinExp]((e: PExp) => PBinExp(e, op, id)(pos)) }

  def cmpOp[$: P] = P(StringIn("<=", ">=", "<", ">").! | keyword("in").!)

  def cmpExp[$: P]: P[PExp] = FP(sum ~~~ (cmpOp ~ cmpExp).lw.?).map {
    case (pos, (a, b)) => b match {
      case Some(c) => PBinExp(a, c._1, c._2)(pos)
      case None => a
    }
  }

  def eqOp[$: P] = P(StringIn("==", "!=").!)

  def eqExp[$: P]: P[PExp] = FP(cmpExp ~~~ (eqOp ~ eqExp).lw.?).map {
    case (pos, (a, b)) => b match {
      case Some(c) => PBinExp(a, c._1, c._2)(pos)
      case None => a
    }
  }

  def andExp[$: P]: P[PExp] = FP(eqExp ~~~ ("&&".! ~ andExp).lw.?).map {
    case (pos, (a, b)) => b match {
      case Some(c) => PBinExp(a, c._1, c._2)(pos)
      case None => a
    }
  }

  def orExp[$: P]: P[PExp] = FP(andExp ~~~ ("||".! ~ orExp).lw.?).map {
    case (pos, (a, b)) => b match {
      case Some(c) => PBinExp(a, c._1, c._2)(pos)
      case None => a
    }
  }

  def accessPredImpl[$: P]: P[PAccPred] = FP(keyword("acc") ~ "(" ~ locAcc ~ ("," ~ exp).? ~ ")").map {
    case (pos, (loc, perms)) => {
      PAccPred(loc, perms.getOrElse(PFullPerm()(pos)))(pos)
    }
  }

  def accessPred[$: P]: P[PAccPred] = accessPredImpl

  def resAcc[$: P]: P[PResourceAccess] = P(locAcc | realMagicWandExp)

  def locAcc[$: P]: P[PLocationAccess] = P(fieldAcc | predAcc)

  def fieldAcc[$: P]: P[PFieldAccess] =
    P(NoCut(suffixExpr.filter(isFieldAccess)).map {
      case fa: PFieldAccess => fa
      case other => sys.error(s"Unexpectedly found $other")
    })

  def predAcc[$: P]: P[PLocationAccess] = funcApp

  def actualArgList[$: P]: P[Seq[PExp]] = exp.rep(sep = ",")

  def inhaleExhale[$: P]: P[PExp] = FP("[" ~ exp ~ "," ~ exp ~ "]").map {
    case (pos, (a, b)) => PInhaleExhaleExp(a, b)(pos)
  }

  def perm[$: P]: P[PExp] =
    P(FP(keyword("none")).map{ case (pos, _) => PNoPerm()(pos)} |
      FP(keyword("wildcard")).map{ case (pos, _) => PWildcard()(pos)} |
      FP(keyword("write")).map{ case (pos, _) => PFullPerm()(pos)} |
      FP(keyword("epsilon")).map{ case (pos, _) => PEpsilon()(pos)} |
      FP("perm" ~ parens(resAcc)).map{ case (pos, r) => PCurPerm(r)(pos)})

  def let[$: P]: P[PExp] =
    FP("let" ~ FP(idndef) ~ "==" ~/ "(" ~ exp ~ ")" ~ "in" ~ FP(exp)).map {
      case (pos, (idpos, id, exp1, (e2pos, exp2))) =>
      /* Type unresolvedType is expected to be replaced with the type of exp1
       * after the latter has been resolved
       * */
      val unresolvedType = PUnknown()(idpos)
      val formalArgDecl = PFormalArgDecl(id, unresolvedType)(idpos)
      val nestedScope = PLetNestedScope(formalArgDecl, exp2)(e2pos)

      PLet(exp1, nestedScope)(pos)
    }

  def idndef[$: P]: P[PIdnDef] = FP(ident).map {
    case (pos, s) =>
      PIdnDef(s)(pos)
    }

  def quant[$: P]: P[PExp] = P(FP(keyword("forall") ~ nonEmptyFormalArgList ~ "::" ~ trigger.rep ~ exp).map {
    case (pos, (a, b, c)) =>
      PForall(a, b, c)(pos)
    } |
    FP(keyword("exists") ~ nonEmptyFormalArgList ~ "::" ~ trigger.rep ~ exp).map {
      case (pos, (a, b, c)) =>
        PExists(a, b, c)(pos)
    })

  def nonEmptyFormalArgList[$: P]: P[Seq[PFormalArgDecl]] = P(formalArg.rep(min = 1, sep = ","))

  def formalArg[$: P]: P[PFormalArgDecl] = FP(idndef ~ ":" ~ typ).map { case (pos, (a, b)) => PFormalArgDecl(a, b)(pos) }

  def typ[$: P]: P[PType] = P(primitiveTyp | domainTyp | seqType | setType | multisetType | mapType | macroType)

  def domainTyp[$: P]: P[PDomainType] = P(FP(idnuse ~ "[" ~ typ.rep(sep = ",") ~ "]").map { case (pos, (a, b)) => PDomainType(a, b)(pos) } |
    // domain type without type arguments (might also be a type variable)
    idnuse.map(name => {
      PDomainType(name, Nil)(name.pos)
    }))

  def seqType[$: P]: P[PSeqType] = FP(keyword("Seq") ~ "[" ~ typ ~ "]").map{ case (pos, t) => PSeqType(t)(pos)}

  def setType[$: P]: P[PSetType] = FP(keyword("Set") ~ "[" ~ typ ~ "]").map{ case (pos, t) => PSetType(t)(pos)}

  def multisetType[$: P]: P[PMultisetType] = FP(keyword("Multiset") ~ "[" ~ typ ~ "]").map{ case (pos, t) => PMultisetType(t)(pos)}

  //def mapType[$: P]: P[PType] = FP(keyword("Map") ~ "[" ~ typ ~ "," ~ typ ~ "]").map{ case (pos, t) => PSeqType(t._3)(pos)}
  // Maps:
  def mapType[$: P] : P[PMapType] = FP(keyword("Map") ~ "[" ~ typ ~ "," ~ typ ~ "]").map {
   case (pos, (keyType, valueType)) => PMapType(keyType, valueType)(pos)
  }

  def macroType[$: P] : P[PMacroType[_]] = idnuse.map(PMacroType(_)) | fapp.map(PMacroType(_))

  def primitiveTyp[$: P]: P[PPrimitiv] = P(FP(keyword("Rational")).map{ case (pos, _) => PPrimitiv("Perm")(pos)}
    | FP((StringIn("Int", "Bool", "Perm", "Ref") ~~ !identContinues).!).map{ case (pos, name) => PPrimitiv(name)(pos)})
/* Maps:
  lazy val primitiveTyp: P[PType] = P(keyword("Rational").map(_ => PPrimitiv("Perm"))
    | (StringIn("Int", "Bool", "Perm", "Ref") ~~ !identContinues).!.map(PPrimitiv))
 */

  def trigger[$: P]: P[PTrigger] = FP("{" ~/ exp.rep(sep = ",") ~ "}").map{
    case (pos, s) => PTrigger(s)(pos)
  }

  def forperm[$: P]: P[PExp] = FP(keyword("forperm") ~ nonEmptyFormalArgList ~ "[" ~ resAcc ~ "]" ~ "::" ~ exp).map {
    case (pos, (args, res, body)) => PForPerm(args, res, body)(pos)
  }

  def unfolding[$: P]: P[PExp] = FP(keyword("unfolding") ~ predicateAccessPred ~ "in" ~ exp).map {
    case (pos, (a, b)) => PUnfolding(a, b)(pos) }

  def predicateAccessPred[$: P]: P[PAccPred] = P(accessPred | FP(predAcc).map {
    case (pos, loc) => PAccPred(loc, PFullPerm()(pos))(pos)
  })

  def setTypedEmpty[$: P]: P[PExp] = collectionTypedEmpty("Set", (a, b) => PEmptySet(a)(b))

  def explicitSetNonEmpty[$: P]: P[PExp] = P(FP("Set" ~ "(" ~ exp.rep(sep = ",", min = 1) ~ ")").map {
    case (pos, exps) => PExplicitSet(exps)(pos)
  })

  def explicitMultisetNonEmpty[$: P]: P[PExp] = P(FP("Multiset" ~ "(" ~ exp.rep(min = 1, sep = ",") ~ ")").map {
    case (pos, exps) => PExplicitMultiset(exps)(pos)
  })

  def multiSetTypedEmpty[$: P]: P[PExp] = collectionTypedEmpty("Multiset", (a, b) => PEmptyMultiset(a)(b))

  def seqTypedEmpty[$: P]: P[PExp] = collectionTypedEmpty("Seq", (a, b) => PEmptySeq(a)(b))

  def size[$: P]: P[PExp] = P(FP("|" ~ exp ~ "|").map {
    case (pos, e) => PSize(e)(pos)
  })

  def explicitSeqNonEmpty[$: P]: P[PExp] = P(FP("Seq" ~ "(" ~ exp.rep(min = 1, sep = ",") ~ ")").map {
    case (pos, exps) => PExplicitSeq(exps)(pos)
  })

  private def collectionTypedEmpty[$: P](name: String, typeConstructor: (PType, (Position, Position)) => PExp): P[PExp] =
    FP(`name` ~ ("[" ~ typ ~ "]").? ~ "(" ~ ")").map{ case (pos, typ) => typeConstructor(typ.getOrElse(PTypeVar("#E")), pos)}

  def seqRange[$: P]: P[PExp] = FP("[" ~ exp ~ ".." ~ exp ~ ")").map { case (pos, (a, b)) => PRangeSeq(a, b)(pos) }

  def mapTypedEmpty[$: P] : P[PMapLiteral] = P(FP("Map" ~ ("[" ~ typ ~ "," ~ typ ~ "]").? ~ "(" ~ ")").map {
    case (pos, Some((keyType, valueType))) => PEmptyMap(keyType, valueType)(pos)
    case (pos, None) => PEmptyMap(PTypeVar("#K"), PTypeVar("#E"))(pos)
  })

  def maplet[$: P]: P[PMaplet] = P(FP(exp ~ ":=" ~ exp).map {
    case (pos, (key, value)) => PMaplet(key, value)(pos)
  })

  def explicitMapNonEmpty[$: P]: P[PMapLiteral] = P(FP("Map" ~ "(" ~ maplet.rep(sep = ",", min = 1) ~ ")").map {
    case (pos, maplets) => PExplicitMap(maplets)(pos)
  })

  def mapDomain[$: P]: P[PExp] = P(FP("domain" ~ "(" ~ exp ~ ")").map {
    case (pos, e) => PMapDomain(e)(pos)
  })

  def mapRange[$: P] : P[PExp] = P(FP("range" ~ "(" ~ exp ~ ")").map {
    case (pos, e) => PMapRange(e)(pos)
  })

<<<<<<< HEAD
  def newExp[$: P]: P[PNewExp] = FP("new" ~ "(" ~ newExpFields ~ ")").map { case (pos, fields) => PNewExp(fields)(pos) }

  def newExpFields[$: P]: P[Option[Seq[PIdnUse]]] = P(P("*").map(_ => None) | P(idnuse.rep(sep = ",")).map(Some(_)))

  def fapp[$: P]: P[PCall] = FP(idnuse ~ parens(actualArgList)).map {
=======
  def funcApp[$: P]: P[PCall] = FP(idnuse ~ parens(actualArgList)).map {
>>>>>>> c112143e
    case (pos, (func, args)) =>
      PCall(func, args, None)(pos)
  }

  def typedFuncApp[$: P]: P[PExp] = FP(parens(idnuse ~ parens(actualArgList) ~ ":" ~ typ)).map {
    case (pos, (func, args, typeGiven)) => PCall(func, args, Some(typeGiven))(pos)
  }

<<<<<<< HEAD
  def stmt(implicit ctx : P[_]) : P[PStmt] = P(ParserExtension.newStmtAtStart(ctx) | assign | fold | unfold | exhale | assertP |
    inhale | assume | ifthnels | whle | varDecl | defineDecl | 
    goto | lbl | packageWand | applyWand | block |
    quasihavoc | quasihavocall | ParserExtension.newStmtAtEnd(ctx))

  def nodefinestmt(implicit ctx : P[_]) : P[PStmt] = P(ParserExtension.newStmtAtStart(ctx) | assign | fold | unfold | exhale | assertP |
    inhale | assume | ifthnels | whle | varDecl |
    goto | lbl | packageWand | applyWand | block |
    quasihavoc | quasihavocall | ParserExtension.newStmtAtEnd(ctx))

  def assignTarget[$: P]: P[PAssignTarget] = P(fieldAcc | NoCut(fapp) | idnuse)
=======
  def stmt(implicit ctx : P[_]) : P[PStmt] = P(ParserExtension.newStmtAtStart(ctx) | annotatedStmt |
    macroassign | fieldassign | localassign | fold | unfold | exhale | assertStmt |
    inhale | assume | ifThenElse | whileStmt | varDecl | defineDecl | newstmt |
    methodCall | goto | label | packageWand | applyWand | macroref | block |
    quasihavoc | quasihavocall | ParserExtension.newStmtAtEnd(ctx))

  def annotatedStmt(implicit ctx : P[_]): P[PStmt] = (FP(annotation ~ stmt).map{
    case (pos, (key, value, pStmt)) => PAnnotatedStmt(pStmt, (key, value))(pos)
  })

  def nodefinestmt(implicit ctx : P[_]) : P[PStmt] = P(ParserExtension.newStmtAtStart(ctx) | fieldassign | localassign | fold | unfold | exhale | assertStmt |
    inhale | assume | ifThenElse | whileStmt | varDecl | newstmt |
    methodCall | goto | label | packageWand | applyWand | macroref | block |
    quasihavoc | quasihavocall | ParserExtension.newStmtAtEnd(ctx))

  def macroref[$: P]: P[PMacroRef] = FP(idnuse).map { case (pos, a) => PMacroRef(a)(pos) }

  def fieldassign[$: P]: P[PFieldAssign] = FP(fieldAcc ~ ":=" ~ exp).map { case (pos, (a, b)) => PFieldAssign(a, b)(pos) }

  def macroassign[$: P]: P[PMacroAssign] = FP(NoCut(funcApp) ~ ":=" ~ exp).map { case (pos, (call, exp)) => PMacroAssign(call, exp)(pos) }
>>>>>>> c112143e

  def assign[$: P]: P[PAssign] = FP((assignTarget.rep(min = 1, sep = ",") ~ ":=").? ~ exp).map { case (pos, (targets, rhs)) => PAssign(targets.getOrElse(Seq()), rhs)(pos) }

  def fold[$: P]: P[PFold] = FP("fold" ~ predicateAccessPred).map{ case (pos, e) => PFold(e)(pos)}

  def unfold[$: P]: P[PUnfold] = FP("unfold" ~ predicateAccessPred).map{ case (pos, e) => PUnfold(e)(pos)}

  def exhale[$: P]: P[PExhale] = FP(keyword("exhale") ~/ exp).map{ case (pos, e) => PExhale(e)(pos) }

  def assertStmt[$: P]: P[PAssert] = FP(keyword("assert") ~/ exp).map{ case (pos, e) => PAssert(e)(pos) }

  def inhale[$: P]: P[PInhale] = FP(keyword("inhale") ~/ exp).map{ case (pos, e) => PInhale(e)(pos) }

  def assume[$: P]: P[PAssume] = FP(keyword("assume") ~/ exp).map{ case (pos, e) => PAssume(e)(pos) }

  // Parsing Havoc statements
  // Havoc statements have two forms:
  //    1. havoc <resource>
  //    2. havoc <exp> ==> <resource>
  // Note that you cannot generalize (2) to something like "<exp1> ==> <exp2> ==> <resource>".
  // We therefore forbid the lhs of (2) from being an arbitrary expression. Instead,
  // we enforce that it's a "magicWandExp", which is one level below an implication expression
  // in the grammar. Note that it is still possible to express "(<exp1> ==> <exp2>) ==> <resource>
  // using parentheses.

  // Havocall follows a similar pattern to havoc but allows quantifying over variables.

  def quasihavoc[$: P]: P[PQuasihavoc] = FP(keyword("quasihavoc") ~/
    (magicWandExp ~ "==>").? ~ exp ).map {
      case (pos, (lhs, rhs)) => PQuasihavoc(lhs, rhs)(pos)
  }

  def quasihavocall[$: P]: P[PQuasihavocall] = FP(keyword("quasihavocall") ~/
    nonEmptyFormalArgList ~ "::" ~ (magicWandExp ~ "==>").? ~ exp).map {
    case (pos, (vars, lhs, rhs)) => PQuasihavocall(vars, lhs, rhs)(pos)
  }

  def ifThenElse[$: P]: P[PIf] = FP("if" ~ "(" ~ exp ~ ")" ~ block ~~~ elseIfOrElse).map {
    case (pos, (cond, thn, ele)) => PIf(cond, thn, ele)(pos)
  }

  // No need for `.lw` here since we have `FP("{" ~ ... ~ "}")`
  def block[$: P]: P[PSeqn] = FP("{" ~/ (stmt ~/ ";".?).rep ~ "}").map{ case (pos, e) => PSeqn(e)(pos)}

  def elseIfOrElse[$: P]: LW[PSeqn] = elseIf.lw | elseBlock

  def elseIf[$: P]: P[PSeqn] = FP("elseif" ~/ "(" ~ exp ~ ")" ~ block ~~~ elseIfOrElse).map {
    case (pos, (cond, thn, ele)) => PSeqn(Seq(PIf(cond, thn, ele)(pos)))(pos)
  }

  def elseBlock[$: P]: LW[PSeqn] = ((keyword("else") ~/ block) | FP(Pass).map {
    case (pos, _) => PSeqn(Nil)(pos)
  }).lw

  def whileStmt[$: P]: P[PWhile] = FP(keyword("while") ~/ "(" ~ exp ~ ")" ~ invariant.rep ~ block).map {
    case (pos, (cond, invs, body)) =>
      PWhile(cond, invs, body)(pos)
  }

  def invariant(implicit ctx : P[_]) : P[PExp] = P((keyword("invariant") ~ exp ~~~ ";".lw.?) | ParserExtension.invSpecification(ctx))

  def varDecl[$: P]: P[PLocalVarDecl] = FP(keyword("var") ~/ nonEmptyFormalArgList ~~~ (":=" ~ exp).lw.?).map {
    case (pos, (a, b)) => PLocalVarDecl(a, b.map(i => PAssign(a.map(v => PIdnUse(v.idndef.name)(v.idndef.pos)), i)(pos)))(pos)
  }

  def defineDecl[$: P]: P[PDefine] = FP(keyword("define") ~/ idndef ~ ("(" ~ idndef.rep(sep = ",") ~ ")").? ~ (exp | "{" ~ (nodefinestmt ~ ";".?).rep ~ "}")).map {
    case (pos, (a, b, c)) => c match {
      case e: PExp => PDefine(a, b, e)(pos)
      case ss: Seq[PStmt]@unchecked => PDefine(a, b, PSeqn(ss)(pos))(pos)
    }
  }

  def goto[$: P]: P[PGoto] = FP("goto" ~/ idnuse).map{ case (pos, e) => PGoto(e)(pos) }

  def label[$: P]: P[PLabel] = FP(keyword("label") ~/ idndef ~~~ (keyword("invariant") ~/ exp).lw.rep).map {
    case (pos, (name, invs)) => PLabel(name, invs)(pos) }

  def packageWand[$: P]: P[PPackageWand] = FP(keyword("package") ~/ magicWandExp ~~~ block.lw.?).map {
    case (pos, (wand, Some(proofScript))) =>
      PPackageWand(wand, proofScript)(pos)
    case (pos, (wand, None)) =>
      PPackageWand(wand, PSeqn(Seq())(pos))(pos)
  }

  def applyWand[$: P]: P[PApplyWand] = FP(keyword("apply") ~/ magicWandExp).map {
    case (pos, p) => PApplyWand(p)(pos)
  }

  def applying[$: P]: P[PExp] = FP(keyword("applying") ~/ "(" ~ magicWandExp ~ ")" ~ "in" ~ exp).map { case (pos, (a, b)) => PApplying(a, b)(pos) }

  def programDecl(implicit ctx : P[_]) : P[PProgram] =
    P(FP((ParserExtension.newDeclAtStart(ctx) | preambleImport | defineDecl | fieldDecl | methodDecl | domainDecl | functionDecl | predicateDecl | ParserExtension.newDeclAtEnd(ctx)).rep).map {
    case (pos, decls) => {
      PProgram(
        decls.collect { case i: PImport => i }, // Imports
        decls.collect { case d: PDefine => d }, // Macros
        decls.collect { case d: PDomain => d }, // Domains
        decls.collect { case f: PField => f }, // Fields
        decls.collect { case f: PFunction => f }, // Functions
        decls.collect { case p: PPredicate => p }, // Predicates
        decls.collect { case m: PMethod => m }, // Methods
        decls.collect { case e: PExtender => e }, // Extensions
        Seq() // Parse Errors
      )(pos)
    }
  })

  def preambleImport[$: P]: P[PImport] = FP(keyword("import") ~/ (
      P(quoted(relativeFilePath.!)).map{ filename => pos: (Position, Position) => PLocalImport(filename)(pos) } |
      P(angles(relativeFilePath.!)).map{ filename => pos: (Position, Position) => PStandardImport(filename)(pos) }
    )).map { case (pos, imp) => imp(pos) }

  def relativeFilePath[$: P]: P[String] = P(CharIn("~.").?.! ~~ (CharIn("/").? ~~ CharIn(".", "A-Z", "a-z", "0-9", "_\\- \n\t")).rep(1))

  def anyString[$: P]: P[String] = P(CharPred(c => c !='\"').rep(1).!)

  def domainDecl[$: P]: P[PDomain] = FP(annotation.rep(0) ~ "domain" ~/ idndef ~ typeParams ~ ("interpretation" ~ parens((ident ~ ":" ~ quoted(anyString.!)).rep(sep = ","))).? ~ "{" ~ (domainFunctionDecl | axiomDecl).rep ~
    "}").map {
    case (pos, (anns, name, typparams, interpretations, members)) =>
      val funcs = members collect { case m: PDomainFunction1 => m }
      val axioms = members collect { case m: PAxiom1 => m }
      PDomain(
        name,
        typparams,
        funcs map (f => PDomainFunction(f.idndef, f.formalArgs, f.typ, f.unique, f.interpretation)(PIdnUse(name.name)(name.pos))(f.pos, f.annotations)),
        axioms map (a => PAxiom(a.idndef, a.exp)(PIdnUse(name.name)(name.pos))(a.pos, a.annotations)),
        interpretations.map(i => i.toMap))(pos, anns)
  }

  def domainTypeVarDecl[$: P]: P[PTypeVarDecl] = FP(idndef).map{ case (pos, i) => PTypeVarDecl(i)(pos) }

  def typeParams[$: P]: P[Seq[PTypeVarDecl]] = P(("[" ~ domainTypeVarDecl.rep(sep = ",") ~ "]").?).map(_.getOrElse(Nil))

  def domainFunctionDecl[$: P]: P[PDomainFunction1] = FP(annotation.rep(0) ~ "unique".!.? ~ domainFunctionSignature ~ ("interpretation" ~ quoted(anyString.!)).? ~~~ ";".lw.?).map {
    case (pos, (anns, unique, fdecl, interpretation)) => fdecl match {
      case (name, formalArgs, t) => PDomainFunction1(name, formalArgs, t, unique.isDefined, interpretation)(pos, anns)
    }
  }

  def domainFunctionSignature[$: P] = P("function" ~ idndef ~ "(" ~ anyFormalArgList ~ ")" ~ ":" ~ typ)

  def anyFormalArgList[$: P]: P[Seq[PAnyFormalArgDecl]] = P((formalArg | unnamedFormalArg).rep(sep = ","))

  def unnamedFormalArg[$: P] = FP(typ).map{ case (pos, t) => PUnnamedFormalArgDecl(t)(pos) }

  def formalArgList[$: P]: P[Seq[PFormalArgDecl]] = P(formalArg.rep(sep = ","))

  def axiomDecl[$: P]: P[PAxiom1] = FP(annotation.rep(0) ~ keyword("axiom") ~ idndef.? ~ "{" ~ exp ~ "}" ~~~ ";".lw.?).map { case (pos, (anns, a, b)) => PAxiom1(a, b)(pos, anns) }

  def fieldDecl[$: P]: P[PField] = FP(annotation.rep(0) ~ keyword("field") ~/ idndef ~ ":" ~ typ ~~~ ";".lw.?).map {
    case (pos, (anns, a, b)) => PField(a, b)(pos, anns)
  }

  def functionDecl[$: P]: P[PFunction] = FP(annotation.rep(0) ~ "function" ~/ idndef ~ "(" ~ formalArgList ~ ")" ~ ":" ~ typ ~~~ precondition.lw.rep ~~~
    postcondition.lw.rep ~~~ ("{" ~ exp ~ "}").lw.?).map({ case (pos, (anns, a, b, c, d, e, f)) =>
      PFunction(a, b, c, d, e, f)(pos, anns)
  })


  def precondition(implicit ctx : P[_]) : P[PExp] = P(("requires" ~/ exp ~~~ ";".lw.?) | ParserExtension.preSpecification(ctx))

  def postcondition(implicit ctx : P[_]) : P[PExp] = P(("ensures" ~/ exp ~~~ ";".lw.?) | ParserExtension.postSpecification(ctx))

  def predicateDecl[$: P]: P[PPredicate] = FP(annotation.rep(0) ~ keyword("predicate") ~/ idndef ~ "(" ~ formalArgList ~ ")" ~~~ ("{" ~ exp ~ "}").lw.?).map {
    case (pos, (anns, a, b, c)) =>
      PPredicate(a, b, c)(pos, anns)
  }

  def methodDecl[$: P]: P[PMethod] = FP(annotation.rep(0) ~ methodSignature ~~~/ precondition.lw.rep ~~~ postcondition.lw.rep ~~~ block.lw.?).map {
    case (pos, (anns, (name, args, rets), pres, posts, body)) =>
      PMethod(name, args, rets.getOrElse(Nil), pres, posts, body)(pos, anns)
  }

  def methodSignature[$: P] = P("method" ~/ idndef ~ "(" ~ formalArgList ~ ")" ~~~ ("returns" ~ "(" ~ formalArgList ~ ")").lw.?)

  def entireProgram[$: P]: P[PProgram] = P(Start ~ programDecl ~ End)


  object ParserExtension extends ParserPluginTemplate {

    import ParserPluginTemplate._

    /**
      * These private variables are the storage variables for each of the extensions.
      * As the parser are evaluated lazily, it is possible for us to stores extra parsing sequences in these variables
      * and after the plugins are loaded, the parsers are added to these variables and when any parser is required,
      * can be referenced back.
      */
    private var _newDeclAtEnd: Option[Extension[PExtender]] = None
    private var _newDeclAtStart: Option[Extension[PExtender]] = None

    private var _newExpAtEnd: Option[Extension[PExp]] = None
    private var _newExpAtStart: Option[Extension[PExp]] = None

    private var _newStmtAtEnd: Option[Extension[PStmt]] = None
    private var _newStmtAtStart: Option[Extension[PStmt]] = None

    private var _preSpecification: Option[Extension[PExp]] = None
    private var _postSpecification: Option[Extension[PExp]] = None
    private var _invSpecification: Option[Extension[PExp]] = None

    private var _extendedKeywords: Set[String] = Set()


    /**
      * For more details regarding the functionality of each of these initial parser extensions
      * and other hooks for the parser extension, please refer to ParserPluginTemplate.scala
      */
    override def newDeclAtStart : Extension[PExtender] = _newDeclAtStart match {
      case None => ParserPluginTemplate.defaultExtension
      case Some(ext) => ext
    }

    override def newDeclAtEnd : Extension[PExtender] = _newDeclAtEnd match {
      case None => ParserPluginTemplate.defaultExtension
      case Some(ext) => ext
    }

    override def newStmtAtEnd : Extension[PStmt] = _newStmtAtEnd match {
      case None => ParserPluginTemplate.defaultStmtExtension
      case Some(ext) => ext
    }

    override def newStmtAtStart : Extension[PStmt] = _newStmtAtStart match {
      case None => ParserPluginTemplate.defaultStmtExtension
      case Some(ext) => ext
    }

    override def newExpAtEnd : Extension[PExp] = _newExpAtEnd match {
      case None => ParserPluginTemplate.defaultExpExtension
      case Some(ext) => ext
    }

    override def newExpAtStart : Extension[PExp] = _newExpAtStart match {
      case None => ParserPluginTemplate.defaultExpExtension
      case Some(ext) => ext
    }

    override def postSpecification : Extension[PExp] = _postSpecification match {
      case None => ParserPluginTemplate.defaultExpExtension
      case Some(ext) => ext
    }

    override def preSpecification : Extension[PExp] = _preSpecification match {
      case None => ParserPluginTemplate.defaultExpExtension
      case Some(ext) => ext
    }

    override def invSpecification : Extension[PExp] = _invSpecification match {
      case None => ParserPluginTemplate.defaultExpExtension
      case Some(ext) => ext
    }

    override def extendedKeywords : Set[String] = _extendedKeywords

    def addNewDeclAtEnd(t: Extension[PExtender]) : Unit = _newDeclAtEnd match {
      case None => _newDeclAtEnd = Some(t)
      case Some(s) => _newDeclAtEnd = Some(combine(s, t))
    }

    def addNewDeclAtStart(t: Extension[PExtender]) : Unit = _newDeclAtStart match {
      case None => _newDeclAtStart = Some(t)
      case Some(s) => _newDeclAtStart = Some(combine(s, t))
    }

    def addNewExpAtEnd(t: Extension[PExp]) : Unit = _newExpAtEnd match {
      case None => _newExpAtEnd = Some(t)
      case Some(s) => _newExpAtEnd = Some(combine(s, t))
    }

    def addNewExpAtStart(t: Extension[PExp]) : Unit = _newExpAtStart match {
      case None => _newExpAtStart = Some(t)
      case Some(s) => _newExpAtStart = Some(combine(s, t))
    }

    def addNewStmtAtEnd(t: Extension[PStmt]) : Unit = _newStmtAtEnd match {
      case None => _newStmtAtEnd = Some(t)
      case Some(s) => _newStmtAtEnd = Some(combine(s, t))
    }

    def addNewStmtAtStart(t: Extension[PStmt]) : Unit = _newStmtAtStart match {
      case None => _newStmtAtStart = Some(t)
      case Some(s) => _newStmtAtStart = Some(combine(s, t))
    }

    def addNewPreCondition(t: Extension[PExp]) : Unit = _preSpecification match {
      case None => _preSpecification = Some(t)
      case Some(s) => _preSpecification = Some(combine(s, t))
    }

    def addNewPostCondition(t: Extension[PExp]) : Unit = _postSpecification match {
      case None => _postSpecification = Some(t)
      case Some(s) => _postSpecification = Some(combine(s, t))
    }

    def addNewInvariantCondition(t: Extension[PExp]) : Unit = _invSpecification match {
      case None => _invSpecification = Some(t)
      case Some(s) => _invSpecification = Some(combine(s, t))
    }

    def addNewKeywords(t : Set[String]) : Unit = {
      _extendedKeywords ++= t
    }
  }
}<|MERGE_RESOLUTION|>--- conflicted
+++ resolved
@@ -803,8 +803,8 @@
 
   lazy val keywords = FastParserCompanion.basicKeywords | ParserExtension.extendedKeywords
 
-  // Note that `typedFapp` is before `"(" ~ exp ~ ")"` to ensure that the latter doesn't gobble up the brackets for the former
-  // and then look like an `fapp` up untill the `: type` part, after which we need to backtrack all the way back (or error if cut)
+  // Note that `typedfuncApp` is before `"(" ~ exp ~ ")"` to ensure that the latter doesn't gobble up the brackets for the former
+  // and then look like an `funcApp` up untill the `: type` part, after which we need to backtrack all the way back (or error if cut)
   def atom(implicit ctx : P[_]) : P[PExp] = P(ParserExtension.newExpAtStart(ctx) | annotatedAtom
     | integer | booltrue | boolfalse | nul | old
     | result | unExp | typedFuncApp
@@ -812,10 +812,7 @@
     | setTypedEmpty | explicitSetNonEmpty | multiSetTypedEmpty | explicitMultisetNonEmpty | seqTypedEmpty
     | size | explicitSeqNonEmpty | seqRange
     | mapTypedEmpty | explicitMapNonEmpty | mapDomain | mapRange
-<<<<<<< HEAD
-    | newExp | fapp | idnuse | ParserExtension.newExpAtEnd(ctx))
-=======
-    | funcApp | idnuse | ParserExtension.newExpAtEnd(ctx))
+    | newExp | funcApp | idnuse | ParserExtension.newExpAtEnd(ctx))
 
   def stringLiteral[$: P]: P[String] = P("\"" ~ CharsWhile(_ != '\"').! ~ "\"")
 
@@ -824,7 +821,6 @@
   def annotatedAtom[$: P]: P[PExp] = FP(annotation ~ atom).map{
     case (pos, (key, value, exp)) => PAnnotatedExp(exp, (key, value))(pos)
   }
->>>>>>> c112143e
 
   def result[$: P]: P[PResultLit] = FP(keyword("result")).map { case (pos, _) => PResultLit()(pos) }
 
@@ -1040,7 +1036,7 @@
    case (pos, (keyType, valueType)) => PMapType(keyType, valueType)(pos)
   }
 
-  def macroType[$: P] : P[PMacroType[_]] = idnuse.map(PMacroType(_)) | fapp.map(PMacroType(_))
+  def macroType[$: P] : P[PMacroType[_]] = idnuse.map(PMacroType(_)) | funcApp.map(PMacroType(_))
 
   def primitiveTyp[$: P]: P[PPrimitiv] = P(FP(keyword("Rational")).map{ case (pos, _) => PPrimitiv("Perm")(pos)}
     | FP((StringIn("Int", "Bool", "Perm", "Ref") ~~ !identContinues).!).map{ case (pos, name) => PPrimitiv(name)(pos)})
@@ -1112,15 +1108,11 @@
     case (pos, e) => PMapRange(e)(pos)
   })
 
-<<<<<<< HEAD
   def newExp[$: P]: P[PNewExp] = FP("new" ~ "(" ~ newExpFields ~ ")").map { case (pos, fields) => PNewExp(fields)(pos) }
 
   def newExpFields[$: P]: P[Option[Seq[PIdnUse]]] = P(P("*").map(_ => None) | P(idnuse.rep(sep = ",")).map(Some(_)))
 
-  def fapp[$: P]: P[PCall] = FP(idnuse ~ parens(actualArgList)).map {
-=======
   def funcApp[$: P]: P[PCall] = FP(idnuse ~ parens(actualArgList)).map {
->>>>>>> c112143e
     case (pos, (func, args)) =>
       PCall(func, args, None)(pos)
   }
@@ -1129,40 +1121,17 @@
     case (pos, (func, args, typeGiven)) => PCall(func, args, Some(typeGiven))(pos)
   }
 
-<<<<<<< HEAD
-  def stmt(implicit ctx : P[_]) : P[PStmt] = P(ParserExtension.newStmtAtStart(ctx) | assign | fold | unfold | exhale | assertP |
-    inhale | assume | ifthnels | whle | varDecl | defineDecl | 
-    goto | lbl | packageWand | applyWand | block |
+  def stmt(implicit ctx : P[_]) : P[PStmt] = P(ParserExtension.newStmtAtStart(ctx) | assign | fold | unfold | exhale | assertStmt |
+    inhale | assume | ifThenElse | whileStmt | varDecl | defineDecl |
+    goto | label | packageWand | applyWand | block |
     quasihavoc | quasihavocall | ParserExtension.newStmtAtEnd(ctx))
 
-  def nodefinestmt(implicit ctx : P[_]) : P[PStmt] = P(ParserExtension.newStmtAtStart(ctx) | assign | fold | unfold | exhale | assertP |
-    inhale | assume | ifthnels | whle | varDecl |
-    goto | lbl | packageWand | applyWand | block |
+  def nodefinestmt(implicit ctx : P[_]) : P[PStmt] = P(ParserExtension.newStmtAtStart(ctx) | assign | fold | unfold | exhale | assertStmt |
+    inhale | assume | ifThenElse | whileStmt | varDecl |
+    goto | label | packageWand | applyWand | block |
     quasihavoc | quasihavocall | ParserExtension.newStmtAtEnd(ctx))
 
-  def assignTarget[$: P]: P[PAssignTarget] = P(fieldAcc | NoCut(fapp) | idnuse)
-=======
-  def stmt(implicit ctx : P[_]) : P[PStmt] = P(ParserExtension.newStmtAtStart(ctx) | annotatedStmt |
-    macroassign | fieldassign | localassign | fold | unfold | exhale | assertStmt |
-    inhale | assume | ifThenElse | whileStmt | varDecl | defineDecl | newstmt |
-    methodCall | goto | label | packageWand | applyWand | macroref | block |
-    quasihavoc | quasihavocall | ParserExtension.newStmtAtEnd(ctx))
-
-  def annotatedStmt(implicit ctx : P[_]): P[PStmt] = (FP(annotation ~ stmt).map{
-    case (pos, (key, value, pStmt)) => PAnnotatedStmt(pStmt, (key, value))(pos)
-  })
-
-  def nodefinestmt(implicit ctx : P[_]) : P[PStmt] = P(ParserExtension.newStmtAtStart(ctx) | fieldassign | localassign | fold | unfold | exhale | assertStmt |
-    inhale | assume | ifThenElse | whileStmt | varDecl | newstmt |
-    methodCall | goto | label | packageWand | applyWand | macroref | block |
-    quasihavoc | quasihavocall | ParserExtension.newStmtAtEnd(ctx))
-
-  def macroref[$: P]: P[PMacroRef] = FP(idnuse).map { case (pos, a) => PMacroRef(a)(pos) }
-
-  def fieldassign[$: P]: P[PFieldAssign] = FP(fieldAcc ~ ":=" ~ exp).map { case (pos, (a, b)) => PFieldAssign(a, b)(pos) }
-
-  def macroassign[$: P]: P[PMacroAssign] = FP(NoCut(funcApp) ~ ":=" ~ exp).map { case (pos, (call, exp)) => PMacroAssign(call, exp)(pos) }
->>>>>>> c112143e
+  def assignTarget[$: P]: P[PAssignTarget] = P(fieldAcc | NoCut(funcApp) | idnuse)
 
   def assign[$: P]: P[PAssign] = FP((assignTarget.rep(min = 1, sep = ",") ~ ":=").? ~ exp).map { case (pos, (targets, rhs)) => PAssign(targets.getOrElse(Seq()), rhs)(pos) }
 
