// This Source Code Form is subject to the terms of the Mozilla Public
// License, v. 2.0. If a copy of the MPL was not distributed with this
// file, You can obtain one at http://mozilla.org/MPL/2.0/.
//
// Copyright (c) 2011-2019 ETH Zurich.

package viper.silver.parser

import java.net.URL
import java.nio.file.{Files, Path, Paths}
import scala.util.parsing.input.{NoPosition, Position}
import fastparse.core.Parsed
import fastparse.all
import viper.silver.ast.{LineCol, SourcePosition}
import viper.silver.FastPositions
import viper.silver.ast.utility.Rewriter.{ContextA, PartialContextC, StrategyBuilder}
import viper.silver.parser.Transformer.ParseTreeDuplicationError
import viper.silver.plugin.SilverPluginManager
import viper.silver.verifier.ParseError

import scala.collection.mutable

case class ParseException(msg: String, pos: scala.util.parsing.input.Position) extends Exception

case class SuffixedExpressionGenerator[E <: PExp](func: PExp => E) extends (PExp => PExp) with FastPositioned {
  override def apply(v1: PExp): E = func(v1)
}

object FastParser extends PosParser[Char, String] {

  /* When importing a file from standard library, e.g. `include <inc.vpr>`, the file is expected
   * to be located in `resources/${standard_import_directory}`, e.g. `resources/import/inv.vpr`.
   */
  val standard_import_directory = "import"

  var _lines: Array[Int] = null

  def parse(s: String, f: Path, plugins: Option[SilverPluginManager] = None) = {
    _file = f.toAbsolutePath
    val lines = s.linesWithSeparators
    _lines = lines.map(_.length).toArray

    // Strategy to handle imports
    // Idea: Import every import reference and merge imported methods, functions, imports, .. into current program
    //       iterate until no new imports are present.
    //       To import each file at most once the absolute path is normalized (removes redundancies).
    //       For standard import the path relative to the import folder (in resources) is normalized and used.
    //       (normalize a path is a purely syntactic operation. if sally were a symbolic link removing sally/.. might
    //       result in a path that no longer locates the intended file. toRealPath() might be an alternative)

    def resolveImports(p: PProgram) = {
        val localsToImport = new mutable.ArrayBuffer[Path]()
        val localImportStatements = new mutable.HashMap[Path, PLocalImport]()
        val standardsToImport = new mutable.ArrayBuffer[Path]()
        val standardImportStatements = new mutable.HashMap[Path, PStandardImport]()

        // assume p is a program from the user space (local).
        val filePath = f.toAbsolutePath.normalize()
        localsToImport.append(filePath)

        var macros = p.macros
        var domains = p.domains
        var fields = p.fields
        var functions = p.functions
        var methods = p.methods
        var predicates = p.predicates
        var errors = p.errors

        def appendNewImports(imports: Seq[PImport], current: Path, fromLocal: Boolean) {
          for (ip <- imports) {
            ip match {
              case localImport: PLocalImport if fromLocal =>
                val localPath = current.resolveSibling(localImport.file).normalize()
                if(!localsToImport.contains(localPath)){
                  localsToImport.append(localPath)
                  localImportStatements.update(localPath, localImport)
                }
              case localImport: PLocalImport if !fromLocal =>
                // local import get transformed to standard imports
                val localPath = current.resolveSibling(localImport.file).normalize()
                if (!standardsToImport.contains(localPath)) {
                  standardsToImport.append(localPath)
                  standardImportStatements.update(localPath, PStandardImport(localPath.toString))
                }
              case standardImport: PStandardImport =>
                val standardPath = Paths.get(standardImport.file).normalize()
                if(!standardsToImport.contains(standardPath)){
                  standardsToImport.append(standardPath)
                  standardImportStatements.update(standardPath, standardImport)
                }
            }
          }
        }

        def appendNewProgram(newProg: PProgram) {
          macros ++= newProg.macros
          domains ++= newProg.domains
          fields ++= newProg.fields
          functions ++= newProg.functions
          methods ++= newProg.methods
          predicates ++= newProg.predicates
          errors ++= newProg.errors
        }

        appendNewImports(p.imports, filePath, true)

        // resolve imports from imported programs
        var i = 1 // localsToImport
        var j = 0 // standardsToImport
        while (i < localsToImport.length || j < standardsToImport.length) {
          // at least one local or standard import has not yet been resolved
          if (i < localsToImport.length){
            // import a local file

            val current = localsToImport(i)
            val newProg = importLocal(current, localImportStatements(current), plugins)

            appendNewProgram(newProg)
            appendNewImports(newProg.imports, current, true)
            i += 1
          }else{
            // no more local imports
            // import a standard file
            val current = standardsToImport(j)
            val newProg = importStandard(current, standardImportStatements(current), plugins)

            appendNewProgram(newProg)
            appendNewImports(newProg.imports, current, false)
            j += 1
          }
        }
      PProgram(Seq(), macros, domains, fields, functions, predicates, methods, errors)
    }


    try {
      val rp = RecParser(f).parses(s)
      rp match {
        case Parsed.Success(program@PProgram(_, _, _, _, _, _, _, errors), e) =>
          val importedProgram = resolveImports(program) // Import programs
          val expandedProgram = expandDefines(importedProgram) // Expand macros
          Parsed.Success(expandedProgram, e)
        case _ => rp
      }
    }
    catch {
      case e@ParseException(msg, pos) =>
        var line = 0
        var column = 0
        if (pos != null) {
          line = pos.line
          column = pos.column
        }
        ParseError(msg, SourcePosition(_file, line, column))
    }
  }

  case class RecParser(file: Path) {

    def parses(s: String) = {
      fastparser.parse(s)
    }
  }


  val White = PWrapper {
    import fastparse.all._

    NoTrace((("/*" ~ (!StringIn("*/") ~ AnyChar).rep ~ "*/") | ("//" ~ CharsWhile(_ != '\n').? ~ ("\n" | End)) | " " | "\t" | "\n" | "\r").rep)
  }

  import fastparse.noApi._

  import White._

  // Actual Parser starts from here
  def identContinues = CharIn('0' to '9', 'A' to 'Z', 'a' to 'z', "$_")

  def keyword(check: String) = check ~~ !identContinues

  def parens[A](p: fastparse.noApi.Parser[A]) = "(" ~ p ~ ")"

  def angles[A](p: fastparse.noApi.Parser[A]) = "<" ~ p ~ ">"

  def quoted[A](p: fastparse.noApi.Parser[A]) = "\"" ~ p ~ "\""

  def foldPExp[E <: PExp](e: PExp, es: Seq[SuffixedExpressionGenerator[E]]): E =
    es.foldLeft(e) { (t, a) =>
      val result = a(t)
      FastPositions.setStart(result, t.start)
      FastPositions.setFinish(result, a.finish)
      result
    }.asInstanceOf[E]

  def isFieldAccess(obj: Any) = {
    obj.isInstanceOf[PFieldAccess]
  }

  /**
    * Function that parses a file and converts it into a program
    *
    * @param buffer Buffer to read file from
    * @param path Path of the file to be imported
    * @param importStmt Import statement.
    * @return `PProgram` node corresponding to the imported program.
    */
  def importProgram(buffer: Array[String], path: Path, importStmt: PImport, plugins: Option[SilverPluginManager]): PProgram = {

    val imported_source = buffer.mkString("\n") + "\n"
    val transformed_source = if (plugins.isDefined){
      plugins.get.beforeParse(imported_source, isImported = true) match {
        case Some(transformed) => transformed
        case None => throw ParseException(s"Plugin failed: ${plugins.get.errors.map(_.toString).mkString(", ")}", importStmt.start)
      }
    } else {
      imported_source
    }
    val p = RecParser(path).parses(transformed_source)
    p match {
      case fastparse.core.Parsed.Success(prog, _) => prog
      case fail @ fastparse.core.Parsed.Failure(_, index, extra) =>
        val msg = all.ParseError(fail).getMessage
        val (line, col) = LineCol(extra.input, index)
        throw ParseException(s"Expected $msg", FilePosition(path, line, col))
    }
  }

  /**
    * Opens (and closes) standard file to be imported, parses it and converts it into a program.
    * Standard files are located in the resources inside a "import" folder.
    *
    * @param path Path of the file to be imported
    * @param importStmt Import statement.
    * @return `PProgram` node corresponding to the imported program.
    */
  def importStandard(path: Path, importStmt: PStandardImport, plugins: Option[SilverPluginManager]): PProgram = {
    /* Prefix the standard library import (`path`) with the directory in which standard library
     * files are expected (`standard_import_directory`). The result is a OS-specific path, e.g.
     * "import\my\stdlib.vpr".
     */
    val relativeImportPath = Paths.get(standard_import_directory, path.toString)

    /* Creates a corresponding relative URL, e.g. "file://import/my/stdlib.vpr" */
    val relativeImportUrl = new URL(new URL("file:"), relativeImportPath.toString)

    /* Extract the path component only, e.g. "import/my/stdlib.vpr" */
    val relativeImportStr = relativeImportUrl.getPath

    /* Resolve the import using the specified class loader. Could point into the local file system
     * or into a jar file. The latter case requires `relativeImportStr` to be a valid URL (which
     * rules out Windows paths).
     */
    val source = scala.io.Source.fromResource(relativeImportStr, getClass.getClassLoader)

    // nested try-catch block because source.close() in finally could also cause a NullPointerException
    val buffer =
      try {
        try {
          source.getLines.toArray
        } catch {
          case e@(_: RuntimeException | _: java.io.IOException) =>
            throw ParseException(s"could not import file ($e)", FastPositions.getStart(importStmt))
        } finally {
          source.close()
        }
      } catch {
        case e: java.lang.NullPointerException =>
          throw ParseException(s"""file <$path> does not exist""", FastPositions.getStart(importStmt))
      }

    //scala.io.Source.fromInputStream(getClass.getResourceAsStream("/import/"+ path.toString))
    importProgram(buffer, path, importStmt, plugins)
  }

  /**
    * Opens (and closes) local file to be imported, parses it and converts it into a program.
    *
    * @param path Path of the file to be imported
    * @param importStmt Import statement.
    * @return `PProgram` node corresponding to the imported program.
    */
  def importLocal(path: Path, importStmt: PImport, plugins: Option[SilverPluginManager]): PProgram = {
    if (java.nio.file.Files.notExists(path)) {
      throw ParseException(s"""file "$path" does not exist""", FastPositions.getStart(importStmt))
    }

    _file = path
    val source = scala.io.Source.fromInputStream(Files.newInputStream(path))

    val buffer = try {
      source.getLines.toArray
    } catch {
      case e@(_: RuntimeException | _: java.io.IOException) =>
        throw ParseException(s"""could not import file ($e)""", FastPositions.getStart(importStmt))
    } finally {
      source.close()
    }

    importProgram(buffer, path, importStmt, plugins)
  }

  /**
    * Expands the macros of a PProgram
    *
    * @param p PProgram with macros to be expanded
    * @return PProgram with expanded macros
    */
  def expandDefines(p: PProgram): PProgram = {
    val globalMacros = p.macros

    // Collect names to check for and avoid clashes
    val globalNamesWithoutMacros: Set[String] = (
         p.domains.map(_.idndef.name).toSet
      ++ p.functions.map(_.idndef.name).toSet
      ++ p.predicates.map(_.idndef.name).toSet
      ++ p.methods.map(_.idndef.name).toSet
    )

    // Check if all macros names are unique
    var uniqueMacroNames = new mutable.HashMap[String, Position]()
    for (define <- globalMacros) {
      if (uniqueMacroNames.contains(define.idndef.name)) {
        throw ParseException(s"Another macro named '${define.idndef.name}' already " +
          s"exists at ${uniqueMacroNames(define.idndef.name)}", define.start)
      } else {
        uniqueMacroNames += ((define.idndef.name, define.start))
      }
    }

    // Check if macros names aren't already taken by other identifiers
    for (name <- globalNamesWithoutMacros) {
      if (uniqueMacroNames.contains(name)) {
        throw ParseException(s"The macro name '$name' has already been used by another identifier", uniqueMacroNames(name))
      }
    }

    // Check if macros are defined in the right place
    case class InsideMagicWandContext(inside: Boolean = false)
    StrategyBuilder.ContextVisitor[PNode, InsideMagicWandContext]({case (_, _) => ()}, InsideMagicWandContext(), {
      case (_: PPackageWand, c) => c.copy(true)
      case (d: PDefine, c) if c.inside => throw ParseException("Macros cannot be defined inside magic wands proof scripts", d.start)
    }).execute(p)

    // Expand defines
    val domains =
      p.domains.map(domain => {
        doExpandDefines[PDomain](globalMacros, domain, p)
      })

    val functions =
      p.functions.map(function => {
        doExpandDefines(globalMacros, function, p)
      })

    val predicates =
      p.predicates.map(predicate => {
        doExpandDefines(globalMacros, predicate, p)
      })

    val methods = p.methods.map(method => {
      // Collect local macro definitions
      val localMacros = method.deepCollect { case n: PDefine => n }

      // Remove local macro definitions from method
      val methodWithoutMacros =
        if (localMacros.isEmpty)
          method
        else
          method.transform { case mac: PDefine => PSkip().setPos(mac) }()

      doExpandDefines(localMacros ++ globalMacros, methodWithoutMacros, p)
    })

    PProgram(p.imports, p.macros, domains, p.fields, functions, predicates, methods, p.errors)
  }


  /**
    * Expand all macro calls in a subtree of the program's AST
    *
    * @param macros   All macros that can be called in the subtree
    * @param subtree  The root the subtree whose macro calls will be expanded
    * @param program  Root of the AST representing the program which includes 'subtree'
    * @tparam T       Type parameter of 'subtree' and return type, which is a subtype of PNode
    * @return         The same subtree with all macro calls expanded
    */
  def doExpandDefines[T <: PNode] (macros: Seq[PDefine], subtree: T, program: PProgram): T = {

    // Store the replacements from normal variable to freshly generated variable
    val renamesMap = mutable.Map.empty[String, String]
    var scopeAtMacroCall = Set.empty[String]
    val scopeOfExpandedMacros = mutable.Set.empty[String]

    def scope: Set[String] = scopeAtMacroCall ++ scopeOfExpandedMacros

    case class ReplaceContext(paramToArgMap: Map[String, PExp] = Map.empty,
                              boundVars: Set[String] = Set.empty)

    // Handy method to get a macro from its name string
    def getMacroByName(name: String): PDefine = macros.find(_.idndef.name == name) match {
      case Some(mac) => mac
      case None => throw ParseException(s"Macro " + name + " used but not present in scope", FastPositions.getStart(name))
    }

    // Check if a string is a valid macro name
    def isMacro(name: String): Boolean = macros.exists(_.idndef.name == name)

    // The position of every node inside the macro is the position where the macro is "called"
    def adaptPositions(body: PNode, f: FastPositioned): Unit = {
      val adapter = StrategyBuilder.SlimVisitor[PNode] {
        n => {
          FastPositions.setStart(n, f.start, force = true)
          FastPositions.setFinish(n, f.finish, force = true)
        }
      }
      adapter.execute[PNode](body)
    }

    object getFreshVarName {
      private val namesToNumbers = mutable.Map.empty[String, Int]

      def apply(name: String): String = {
        var number = namesToNumbers.get(name) match {
          case Some(number) => number + 1
          case None => 0
        }

        val freshVarName = (name: String, number: Int) => s"$name$$$number"

        while (scope.contains(freshVarName(name, number)))
          number += 1

        namesToNumbers += name -> number

        freshVarName(name, number)
      }
    }

    // Create a map that maps the formal parameters to the actual arguments of a macro call
    def mapParamsToArgs(params: Seq[PIdnDef], args: Seq[PExp]): Map[String, PExp] = {
      params.map(_.name).zip(args).toMap
    }

    /* Abstraction over several possible `PNode`s that can represent macro applications */
    case class MacroApp(name: String, arguments: Seq[PExp], node: PNode)

    val matchOnMacroCall: PartialFunction[PNode, MacroApp] = {
      case app: PMacroRef => MacroApp(app.idnuse.name, Nil, app)
      case app: PMethodCall if isMacro(app.method.name) => MacroApp(app.method.name, app.args, app)
      case app: PCall if isMacro(app.func.name) => MacroApp(app.func.name, app.args, app)
      case app: PIdnUse if isMacro(app.name) => MacroApp(app.name, Nil, app)
    }

    def detectCyclicMacros(start: PNode, seen: Set[String]): Unit = {
      start.visit(
        matchOnMacroCall.andThen { case MacroApp(name, _, _) =>
          if (seen.contains(name)) {
            val position =
              macros.find(_.idndef.name == name)
                    .fold[Position](NoPosition)(FastPositions.getStart)

            throw ParseException("Recursive macro declaration found: " + name, position)
          } else {
            detectCyclicMacros(getMacroByName(name).body, seen + name)
          }
        }
      )
    }

    detectCyclicMacros(subtree, Set.empty)

    // Strategy to rename variables declared in macro's body if their names are already used in
    // the scope where the macro is being expanded, avoiding name clashes (hygienic macro expansion)
    val renamer = StrategyBuilder.Slim[PNode]({

      // Variable declared: either local or bound
      case varDecl: PIdnDef =>

        // If variable name is already used in scope
        if (scope.contains(varDecl.name)) {

          // Rename variable
          val freshVarName = getFreshVarName(varDecl.name)

          // Update scope
          scopeOfExpandedMacros += freshVarName
          renamesMap += varDecl.name -> freshVarName

          // Create a variable with new name to substitute the previous one
          val freshVarDecl = PIdnDef(freshVarName)
          adaptPositions(freshVarDecl, varDecl)
          freshVarDecl
        } else {

          // Update scope
          scopeOfExpandedMacros += varDecl.name

          // Return the same variable
          varDecl
        }

      // Variable used: update variable's name according to its declaration
      // Macro's parameters are not renamed, since they will be replaced by
      // their respective arguments in the following steps (by replacer)
<<<<<<< HEAD
      case varUse: PIdnUse if renamesMap.contains(varUse.name) => PIdnUse(renamesMap(varUse.name))
=======
      case (varUse: PIdnUse) if renamesMap.contains(varUse.name) =>
        PIdnUse(renamesMap(varUse.name))
>>>>>>> fc742ab2

    }).duplicateEverything // Duplicate everything to avoid type checker bug with sharing (#191)

    // Strategy to replace macro's parameters by their respective arguments
    val replacer = StrategyBuilder.Context[PNode, ReplaceContext]({

      // Variable use: macro parameters are replaced by their respective argument expressions
      case (varUse: PIdnUse, ctx) if ctx.c.paramToArgMap.contains(varUse.name) &&
                                     !ctx.c.boundVars.contains(varUse.name) =>
        ctx.c.paramToArgMap(varUse.name)

    }, ReplaceContext()).duplicateEverything // Duplicate everything to avoid type checker bug with sharing (#191)

    val replacerContextUpdater: PartialFunction[(PNode, ReplaceContext), ReplaceContext] = {
      case (ident: PIdnUse, ctx) if ctx.paramToArgMap.contains(ident.name) =>
        /* Matches case "replace parameter with argument" above. Having replaced a parameter
         * with an argument, no further substitutions should be carried out for the
         * plugged-in argument.
         */
        ctx.copy(paramToArgMap = ctx.paramToArgMap.empty)

      case (fa: PForall, ctx) => ctx.copy(boundVars = ctx.boundVars | fa.vars.map(_.idndef.name).toSet)
      case (ex: PExists, ctx) => ctx.copy(boundVars = ctx.boundVars | ex.vars.map(_.idndef.name).toSet)
    }

    // Replace variables in macro body, adapt positions correctly (same line number as macro call)
    def replacerOnBody(body: PNode, paramToArgMap: Map[String, PExp], pos: FastPositioned): PNode = {
      /* TODO: It would be best if the context updater function were passed as another argument
       *       to the replacer above. That is already possible, but when the replacer is executed
       *       and an initial context is passed, that initial context's updater function (which
       *       defaults to "never update", if left unspecified) replaces the updater function that
       *       was initially passed to renamer.
       */

      // Rename locally bound variables in macro's body
      val bodyWithRenamedVars = renamer.execute[PNode](body)
      adaptPositions(bodyWithRenamedVars, pos)

      // Create context
      val context = new PartialContextC[PNode, ReplaceContext](ReplaceContext(paramToArgMap), replacerContextUpdater)

      // Replace macro's call arguments for every occurrence of its respective parameters in the body
      val bodyWithReplacedParams = replacer.execute[PNode](bodyWithRenamedVars, context)
      adaptPositions(bodyWithReplacedParams, pos)

      // Return expanded macro's body
      bodyWithReplacedParams
    }

    def ExpandMacroIfValid(node: PNode, ctx: ContextA[PNode]): PNode = {
      matchOnMacroCall.andThen {
        case MacroApp(name, arguments, call) =>
          val macroDefinition = getMacroByName(name)
          val parameters = macroDefinition.parameters.getOrElse(Nil)
          val body = macroDefinition.body
          val pos = FastPositions.getStart(call)

          if (arguments.length != parameters.length)
            throw ParseException("Number of macro arguments does not match", pos)

          (call, body) match {
            case (_: PStmt, _: PExp) =>
              throw ParseException("Expression macro used in statement position", pos)
            case (_: PExp, _: PStmt) =>
              throw ParseException("Statement macro used in expression position", pos)
            case _ =>
          }

          /* TODO: The current unsupported position detection is probably not exhaustive.
           *       Seems difficult to concisely and precisely match all (il)legal cases, however.
           */
<<<<<<< HEAD
          (ctx.parent, macroBody) match {
            case (PAccPred(loc, _), _) if (loc eq app) && !macroBody.isInstanceOf[PLocationAccess] =>
              throw ParseException("Macro expansion would result in invalid code...\n...occurs in position where a location access is required, but the body is of the form:\n" + macroBody.toString, FastPositions.getStart(app))
            case (_: PCurPerm, _) if !macroBody.isInstanceOf[PLocationAccess] =>
              throw ParseException("Macro expansion would result in invalid code...\n...occurs in position where a location access is required, but the body is of the form:\n" + macroBody.toString, FastPositions.getStart(app))
=======
          (ctx.parent, body) match {
            case (PAccPred(loc, _), _) if (loc eq call) && !body.isInstanceOf[PLocationAccess] =>
              throw ParseException("Macro expansion would result in invalid code...\n...occurs in position where a location access is required, but the body is of the form:\n" + body.toString(), pos)
            case (_: PCurPerm, _) if !body.isInstanceOf[PLocationAccess] =>
              throw ParseException("Macro expansion would result in invalid code...\n...occurs in position where a location access is required, but the body is of the form:\n" + body.toString(), pos)
>>>>>>> fc742ab2
            case _ => /* All good */
          }

          try {
            scopeAtMacroCall = NameAnalyser().namesInScope(program, Some(node))
            arguments.foreach(
              StrategyBuilder.SlimVisitor[PNode] {
                case id: PIdnDef => scopeAtMacroCall += id.name
                case _ =>
              }.execute[PNode](_)
            )
            renamesMap.clear
            replacerOnBody(body, mapParamsToArgs(parameters, arguments), call)
          } catch {
            case problem: ParseTreeDuplicationError =>
<<<<<<< HEAD
              throw ParseException("Macro expansion would result in invalid code (encountered ParseTreeDuplicationError:)\n" + problem.getMessage, FastPositions.getStart(app))
=======
              throw ParseException("Macro expansion would result in invalid code (encountered ParseTreeDuplicationError:)\n" + problem.getMessage(), pos)
>>>>>>> fc742ab2
          }
      }.applyOrElse(node, (_: PNode) => node)
    }

    // Strategy that checks if the macro calls are valid and expands them.
    // Requires that macro calls are acyclic
    val expander = StrategyBuilder.Ancestor[PNode] {

      // Handles macros on the left hand-side of assignments
      case (PMacroAssign(call, exp), ctx) =>
        if (!isMacro(call.opName))
          throw ParseException("The only calls that can be on the left-hand side of an assignment statement are calls to macros", FastPositions.getStart(call))

        val body = ExpandMacroIfValid(call, ctx)

        // Check if macro's body can be the left-hand side of an assignment and,
        // if that's the case, add it in a corresponding assignment statement
        body match {
          case fa: PFieldAccess =>
            val node = PFieldAssign(fa, exp)
            adaptPositions(node, fa)
            node
          case _ => throw ParseException("The body of this macro is not a suitable left-hand side for an assignment statement", FastPositions.getStart(call))
        }

      // Handles all other calls to macros
      case (node, ctx) => ExpandMacroIfValid(node, ctx)

    }.recurseFunc {
      /* Don't recurse into the PIdnUse of nodes that themselves could represent macro
       * applications. Otherwise, the expansion of nested macros will fail due to attempting
       * to construct invalid AST nodes.
       * Recursing into such PIdnUse nodes caused Silver issue #205.
       */
      case PMacroRef(_) => Seq.empty
      case PMethodCall(targets, _, args) => Seq(targets, args)
      case PCall(_, args, typeAnnotated) => Seq(args, typeAnnotated)
    }.repeat

    try {
      expander.execute[T](subtree)
    } catch {
      case problem: ParseTreeDuplicationError =>
        throw ParseException("Macro expansion would result in invalid code (encountered ParseTreeDuplicationError:)\n" + problem.getMessage, problem.original.start)
    }
  }

  /** The file we are currently parsing (for creating positions later). */
  def file: Path = _file


  val LHS_OLD_LABEL = "lhs"

  val keywords = Set("result",
    // types
    "Int", "Perm", "Bool", "Ref", "Rational",
    // boolean constants
    "true", "false",
    // null
    "null",
    // preamble importing
    "import",
    // declaration keywords
    "method", "function", "predicate", "program", "domain", "axiom", "var", "returns", "field", "define",
    // specifications
    "requires", "ensures", "decreases", "invariant",
    // statements
    "fold", "unfold", "inhale", "exhale", "new", "assert", "assume", "package", "apply",
    // control flow
    "while", "if", "elseif", "else", "goto", "label",
    // special fresh block
    "fresh", "constraining",
    // sequences
    "Seq",
    // sets and multisets
    "Set", "Multiset", "union", "intersection", "setminus", "subset",
    // prover hint expressions
    "unfolding", "in", "applying",
    // old expression
    "old", LHS_OLD_LABEL,
    // other expressions
    "let",
    // quantification
    "forall", "exists", "forperm",
    // permission syntax
    "acc", "wildcard", "write", "none", "epsilon", "perm",
    // modifiers
    "unique")


  lazy val atom: P[PExp] = P(integer | booltrue | boolfalse | nul | old
    | result | unExp
    | "(" ~ exp ~ ")" | accessPred | inhaleExhale | perm | let | quant | forperm | unfolding | applying
    | setTypedEmpty | explicitSetNonEmpty | multiSetTypedEmpty | explicitMultisetNonEmpty | seqTypedEmpty
    | seqLength | explicitSeqNonEmpty | seqRange | fapp | typedFapp | idnuse)


  lazy val result: P[PResultLit] = P(keyword("result").map { _ => PResultLit() })

  lazy val unExp: P[PUnExp] = P((CharIn("-!").! ~ suffixExpr).map { case (a, b) => PUnExp(a, b) })

  lazy val strInteger: P[String] = P(CharIn('0' to '9').rep(1)).!

  lazy val integer: P[PIntLit] = strInteger.filter(s => !s.contains(' ')).map { s => PIntLit(BigInt(s)) }

  lazy val booltrue: P[PBoolLit] = P(keyword("true")).map(_ => PBoolLit(b = true))

  lazy val boolfalse: P[PBoolLit] = P(keyword("false")).map(_ => PBoolLit(b = false))

  lazy val nul: P[PNullLit] = P(keyword("null")).map(_ => PNullLit())

  lazy val identifier: P[Unit] = P(CharIn('A' to 'Z', 'a' to 'z', "$_") ~~ CharIn('0' to '9', 'A' to 'Z', 'a' to 'z', "$_").repX)

  lazy val ident: P[String] = P(identifier.!).filter(a => !keywords.contains(a)).opaque("invalid identifier (could be a keyword)")

  lazy val idnuse: P[PIdnUse] = P(ident).map(PIdnUse)

  lazy val oldLabel: P[PIdnUse] = P(idnuse | LHS_OLD_LABEL.!).map { case idnuse: PIdnUse => idnuse
  case LHS_OLD_LABEL => PIdnUse(LHS_OLD_LABEL)}

  lazy val old: P[PExp] = P(StringIn("old") ~ (parens(exp).map(POld) | ("[" ~ oldLabel ~ "]" ~ parens(exp)).map { case (a, b) => PLabelledOld(a, b) }))

  lazy val magicWandExp: P[PExp] = P(orExp ~ ("--*".! ~ exp).?).map { case (a, b) => b match {
    case Some(c) => PMagicWandExp(a, c._2)
    case None => a
  }}

  lazy val realMagicWandExp: P[PMagicWandExp] = P(orExp ~ "--*".! ~ exp).map { case (a,_,c) => PMagicWandExp(a,c)}

  lazy val implExp: P[PExp] = P(magicWandExp ~ (StringIn("==>").! ~ implExp).?).map { case (a, b) => b match {
    case Some(c) => PBinExp(a, c._1, c._2)
    case None => a
  }
  }
  lazy val iffExp: P[PExp] = P(implExp ~ ("<==>".! ~ iffExp).?).map { case (a, b) => b match {
    case Some(c) => PBinExp(a, c._1, c._2)
    case None => a
  }
  }
  lazy val iteExpr: P[PExp] = P(iffExp ~ ("?" ~ iteExpr ~ ":" ~ iteExpr).?).map { case (a, b) => b match {
    case Some(c) => PCondExp(a, c._1, c._2)
    case None => a
  }
  }
  lazy val exp: P[PExp] = P(iteExpr)

  lazy val suffix: fastparse.noApi.Parser[SuffixedExpressionGenerator[PExp]] =
    P(("." ~ idnuse).map { id => SuffixedExpressionGenerator[PExp]((e: PExp) => PFieldAccess(e, id)) } |
      ("[" ~ Pass ~ ".." ~/ exp ~ "]").map { n => SuffixedExpressionGenerator[PExp]((e: PExp) => PSeqTake(e, n)) } |
      ("[" ~ exp ~ ".." ~ Pass ~ "]").map { n => SuffixedExpressionGenerator[PExp]((e: PExp) => PSeqDrop(e, n)) } |
      ("[" ~ exp ~ ".." ~ exp ~ "]").map { case (n, m) => SuffixedExpressionGenerator[PExp]((e: PExp) => PSeqDrop(PSeqTake(e, m), n)) } |
      ("[" ~ exp ~ "]").map { e1 => SuffixedExpressionGenerator[PExp]((e0: PExp) => PSeqIndex(e0, e1)) } |
      ("[" ~ exp ~ ":=" ~ exp ~ "]").map { case (i, v) => SuffixedExpressionGenerator[PExp]((e: PExp) => PSeqUpdate(e, i, v)) })

  lazy val suffixExpr: P[PExp] = P((atom ~ suffix.rep).map { case (fac, ss) => foldPExp[PExp](fac, ss) })

  lazy val realSuffixExpr: P[PExp] = P((atom ~ suffix.rep).map { case (fac, ss) => foldPExp[PExp](fac, ss) })

  lazy val termOp: P[String] = P(StringIn("*", "/", "\\", "%").!)

  lazy val term: P[PExp] = P((suffixExpr ~ termd.rep).map { case (a, ss) => foldPExp[PExp](a, ss) })

  lazy val termd: P[SuffixedExpressionGenerator[PExp]] = P(termOp ~ suffixExpr).map { case (op, id) => SuffixedExpressionGenerator[PExp]((e: PExp) => PBinExp(e, op, id)) }

  lazy val sumOp: P[String] = P(StringIn("++", "+", "-").! | keyword("union").! | keyword("intersection").! | keyword("setminus").! | keyword("subset").!)

  lazy val sum: P[PExp] = P((term ~ sumd.rep).map { case (a, ss) => foldPExp[PBinExp](a, ss) })

  lazy val sumd: P[SuffixedExpressionGenerator[PBinExp]] = P(sumOp ~ term).map { case (op, id) => SuffixedExpressionGenerator[PBinExp]((e: PExp) => PBinExp(e, op, id)) }

  lazy val cmpOp = P(StringIn("<=", ">=", "<", ">").! | keyword("in").!)

  lazy val cmpExp: P[PExp] = P(sum ~ (cmpOp ~ cmpExp).?).map { case (a, b) => b match {
    case Some(c) => PBinExp(a, c._1, c._2)
    case None => a
  }}

  lazy val eqOp = P(StringIn("==", "!=").!)

  lazy val eqExp: P[PExp] = P(cmpExp ~ (eqOp ~ eqExp).?).map { case (a, b) => b match {
    case Some(c) => PBinExp(a, c._1, c._2)
    case None => a
  }}

  lazy val andExp: P[PExp] = P(eqExp ~ ("&&".! ~ andExp).?).map { case (a, b) => b match {
    case Some(c) => PBinExp(a, c._1, c._2)
    case None => a
  }}

  lazy val orExp: P[PExp] = P(andExp ~ ("||".! ~ orExp).?).map { case (a, b) => b match {
    case Some(c) => PBinExp(a, c._1, c._2)
    case None => a
  }}

  lazy val accessPredImpl: P[PAccPred] = P((keyword("acc") ~/ "(" ~ locAcc ~ ("," ~ exp).? ~ ")").map {
    case (loc, perms) => PAccPred(loc, perms.getOrElse(PFullPerm()))
  })

  lazy val accessPred: P[PAccPred] = P(accessPredImpl.map(acc => {
    val perm = acc.perm
    if (FastPositions.getStart(perm) == NoPosition) {
      FastPositions.setStart(perm, acc.start)
      FastPositions.setFinish(perm, acc.finish)
    }
    acc
  }))

  lazy val resAcc: P[PResourceAccess] = P(locAcc | realMagicWandExp)

  lazy val locAcc: P[PLocationAccess] = P(fieldAcc | predAcc)

  lazy val fieldAcc: P[PFieldAccess] =
    P(NoCut(realSuffixExpr.filter(isFieldAccess)).map {
      case fa: PFieldAccess => fa
      case other => sys.error(s"Unexpectedly found $other")
    })

  lazy val predAcc: P[PLocationAccess] = P(fapp)

  lazy val actualArgList: P[Seq[PExp]] = P(exp.rep(sep = ","))

  lazy val inhaleExhale: P[PExp] = P("[" ~ exp ~ "," ~ exp ~ "]").map { case (a, b) => PInhaleExhaleExp(a, b) }

  lazy val perm: P[PExp] =
    P(keyword("none").map(_ => PNoPerm()) | keyword("wildcard").map(_ => PWildcard()) | keyword("write").map(_ => PFullPerm())
    | keyword("epsilon").map(_ => PEpsilon()) | ("perm" ~ parens(resAcc)).map(PCurPerm))

  lazy val let: P[PExp] = P(
    ("let" ~/ idndef ~ "==" ~ "(" ~ exp ~ ")" ~ "in" ~ exp).map { case (id, exp1, exp2) =>
      /* Type unresolvedType is expected to be replaced with the type of exp1
       * after the latter has been resolved
       * */
      val unresolvedType = PUnknown().setPos(id)
      val formalArgDecl = PFormalArgDecl(id, unresolvedType).setPos(id)
      val nestedScope = PLetNestedScope(formalArgDecl, exp2).setPos(exp2)

      PLet(exp1, nestedScope)
    })

  lazy val idndef: P[PIdnDef] = P(ident).map(PIdnDef)

  lazy val quant: P[PExp] = P((keyword("forall") ~/ nonEmptyFormalArgList ~ "::" ~/ trigger.rep ~ exp).map { case (a, b, c) => PForall(a, b, c) } |
    (keyword("exists") ~/ nonEmptyFormalArgList ~ "::" ~ exp).map { case (a, b) => PExists(a, b) })

  lazy val nonEmptyFormalArgList: P[Seq[PFormalArgDecl]] = P(formalArg.rep(min = 1, sep = ","))

  lazy val formalArg: P[PFormalArgDecl] = P(idndef ~ ":" ~ typ).map { case (a, b) => PFormalArgDecl(a, b) }

  lazy val typ: P[PType] = P(primitiveTyp | domainTyp | seqType | setType | multisetType)

  lazy val domainTyp: P[PDomainType] = P((idnuse ~ "[" ~ typ.rep(sep = ",") ~ "]").map { case (a, b) => PDomainType(a, b) } |
    // domain type without type arguments (might also be a type variable)
    idnuse.map(name => PDomainType(name, Nil)))

  lazy val seqType: P[PType] = P(keyword("Seq") ~/ "[" ~ typ ~ "]").map(PSeqType)

  lazy val setType: P[PType] = P(keyword("Set") ~/ "[" ~ typ ~ "]").map(PSetType)

  lazy val multisetType: P[PType] = P(keyword("Multiset") ~/ "[" ~ typ ~ "]").map(PMultisetType)

  lazy val primitiveTyp: P[PType] = P(keyword("Rational").map(_ => PPrimitiv("Perm"))
    | (StringIn("Int", "Bool", "Perm", "Ref") ~~ !identContinues).!.map(PPrimitiv))

  lazy val trigger: P[PTrigger] = P("{" ~/ exp.rep(sep = ",") ~ "}").map(s => PTrigger(s))

  lazy val forperm: P[PExp] = P(keyword("forperm") ~ nonEmptyFormalArgList ~ "[" ~ resAcc ~ "]" ~ "::" ~/ exp).map {
    case (args, res, body) => PForPerm(args, res, body)
  }

  lazy val unfolding: P[PExp] = P(keyword("unfolding") ~/ predicateAccessPred ~ "in" ~ exp).map { case (a, b) => PUnfolding(a, b) }

  lazy val predicateAccessPred: P[PAccPred] = P(accessPred | predAcc.map (
    loc => {
      val perm = PFullPerm()
      FastPositions.setStart(perm, loc.start)
      FastPositions.setFinish(perm, loc.finish)
      PAccPred(loc, perm)
  }))

  lazy val setTypedEmpty: P[PExp] = collectionTypedEmpty("Set", PEmptySet)

  lazy val explicitSetNonEmpty: P[PExp] = P("Set" ~ "(" ~/ exp.rep(sep = ",", min = 1) ~ ")").map(PExplicitSet)

  lazy val explicitMultisetNonEmpty: P[PExp] = P("Multiset" ~ "(" ~/ exp.rep(min = 1, sep = ",") ~ ")").map(PExplicitMultiset)

  lazy val multiSetTypedEmpty: P[PExp] = collectionTypedEmpty("Multiset", PEmptyMultiset)

  lazy val seqTypedEmpty: P[PExp] = collectionTypedEmpty("Seq", PEmptySeq)

  lazy val seqLength: P[PExp] = P("|" ~ exp ~ "|").map(PSize)

  lazy val explicitSeqNonEmpty: P[PExp] = P("Seq" ~ "(" ~/ exp.rep(min = 1, sep = ",") ~ ")").map(PExplicitSeq)

  private def collectionTypedEmpty(name: String, typeConstructor: PType => PExp): P[PExp] =
    P(`name` ~ ("[" ~/ typ ~ "]").? ~ "(" ~ ")").map(typ => typeConstructor(typ.getOrElse(PTypeVar("#E"))))


  lazy val seqRange: P[PExp] = P("[" ~ exp ~ ".." ~ exp ~ ")").map { case (a, b) => PRangeSeq(a, b) }


  lazy val fapp: P[PCall] = P(idnuse ~ parens(actualArgList)).map {
    case (func, args) => PCall(func, args, None)
  }

  lazy val typedFapp: P[PExp] = P(parens(idnuse ~ parens(actualArgList) ~ ":" ~ typ)).map {
    case (func, args, typeGiven) => PCall(func, args, Some(typeGiven))
  }

  lazy val stmt: P[PStmt] = P(macroassign | fieldassign | localassign | fold | unfold | exhale | assertP |
    inhale | assume | ifthnels | whle | varDecl | defineDecl | newstmt | fresh | constrainingBlock |
    methodCall | goto | lbl | packageWand | applyWand | macroref | block)

  lazy val nodefinestmt: P[PStmt] = P(fieldassign | localassign | fold | unfold | exhale | assertP |
    inhale | assume | ifthnels | whle | varDecl | newstmt | fresh | constrainingBlock |
    methodCall | goto | lbl | packageWand | applyWand | macroref | block)

  lazy val macroref: P[PMacroRef] = P(idnuse).map(a => PMacroRef(a))

  lazy val fieldassign: P[PFieldAssign] = P(fieldAcc ~ ":=" ~ exp).map { case (a, b) => PFieldAssign(a, b) }

  lazy val macroassign: P[PMacroAssign] = P(NoCut(fapp) ~ ":=" ~ exp).map { case (call, exp) => PMacroAssign(call, exp) }

  lazy val localassign: P[PVarAssign] = P(idnuse ~ ":=" ~ exp).map { case (a, b) => PVarAssign(a, b) }

  lazy val fold: P[PFold] = P("fold" ~ predicateAccessPred).map(PFold)

  lazy val unfold: P[PUnfold] = P("unfold" ~ predicateAccessPred).map(PUnfold)

  lazy val exhale: P[PExhale] = P(keyword("exhale") ~/ exp).map(PExhale)

  lazy val assertP: P[PAssert] = P(keyword("assert") ~/ exp).map(PAssert)

  lazy val inhale: P[PInhale] = P(keyword("inhale") ~/ exp).map(PInhale)

  lazy val assume: P[PAssume] = P(keyword("assume") ~/ exp).map(PAssume)

  lazy val ifthnels: P[PIf] = P("if" ~ "(" ~ exp ~ ")" ~ block ~ elsifEls).map {
    case (cond, thn, ele) => PIf(cond, thn, ele)
  }

  /**
    * This parser is wrapped in another parser because otherwise the position
    * in rules like [[block.?]] are not set properly.
    */
  lazy val block: P[PSeqn] = P(P("{" ~/ stmts ~ "}").map(PSeqn))

  lazy val stmts: P[Seq[PStmt]] = P(stmt ~/ ";".?).rep

  lazy val elsifEls: P[PSeqn] = P(elsif | els)

  lazy val elsif: P[PSeqn] = P("elseif" ~/ "(" ~ exp ~ ")" ~ block ~ elsifEls).map {
    case (cond, thn, ele) => PSeqn(Seq(PIf(cond, thn, ele)))
  }

  lazy val els: P[PSeqn] = (keyword("else") ~/ block).?.map { block => block.getOrElse(PSeqn(Nil)) }

  lazy val whle: P[PWhile] = P(keyword("while") ~/ "(" ~ exp ~ ")" ~ inv.rep ~ block).map {
    case (cond, invs, body) => PWhile(cond, invs, body)
  }

  lazy val inv: P[PExp] = P(keyword("invariant") ~ exp ~ ";".?)

  lazy val varDecl: P[PLocalVarDecl] = P(keyword("var") ~/ idndef ~ ":" ~ typ ~ (":=" ~ exp).?).map { case (a, b, c) => PLocalVarDecl(a, b, c) }

  lazy val defineDecl: P[PDefine] = P(keyword("define") ~/ idndef ~ ("(" ~ idndef.rep(sep = ",") ~ ")").? ~ (exp | "{" ~ (nodefinestmt ~ ";".?).rep ~ "}")).map {
    case (a, b, c) => c match {
      case e: PExp => PDefine(a, b, e)
      case ss: Seq[PStmt]@unchecked => PDefine(a, b, PSeqn(ss))
    }
  }

  lazy val newstmt: P[PNewStmt] = starredNewstmt | regularNewstmt

  lazy val regularNewstmt: P[PRegularNewStmt] = P(idnuse ~ ":=" ~ "new" ~ "(" ~ idnuse.rep(sep = ",") ~ ")").map { case (a, b) => PRegularNewStmt(a, b) }

  lazy val starredNewstmt: P[PStarredNewStmt] = P(idnuse ~ ":=" ~ "new" ~ "(" ~ "*" ~ ")").map(PStarredNewStmt)

  lazy val fresh: P[PFresh] = P(keyword("fresh") ~ idnuse.rep(sep = ",")).map(vars => PFresh(vars))

  lazy val constrainingBlock: P[PConstraining] = P("constraining" ~ "(" ~ idnuse.rep(sep = ",") ~ ")" ~ block).map { case (vars, s) => PConstraining(vars, s) }

  lazy val methodCall: P[PMethodCall] = P((idnuse.rep(sep = ",") ~ ":=").? ~ idnuse ~ parens(exp.rep(sep = ","))).map {
    case (None, method, args) => PMethodCall(Nil, method, args)
    case (Some(targets), method, args) => PMethodCall(targets, method, args)
  }

  lazy val goto: P[PGoto] = P("goto" ~/ idnuse).map(PGoto)

  lazy val lbl: P[PLabel] = P(keyword("label") ~/ idndef ~ (keyword("invariant") ~/ exp).rep).map { case (name, invs) => PLabel(name, invs) }

  lazy val packageWand: P[PPackageWand] = P("package" ~/ magicWandExp ~ block.?).map {
    case (wand, Some(proofScript)) => PPackageWand(wand, proofScript)
    case (wand, None) => PPackageWand(wand, PSeqn(Seq()))
  }

  lazy val applyWand: P[PApplyWand] = P("apply" ~/ magicWandExp).map(PApplyWand)

  lazy val applying: P[PExp] = P(keyword("applying") ~/ "(" ~ magicWandExp ~ ")" ~ "in" ~ exp).map { case (a, b) => PApplying(a, b) }

  lazy val programDecl: P[PProgram] = P((preambleImport | defineDecl | domainDecl | fieldDecl | functionDecl | predicateDecl | methodDecl).rep).map {
    decls => {
      PProgram(
        decls.collect { case i: PImport => i }, // Imports
        decls.collect { case d: PDefine => d }, // Macros
        decls.collect { case d: PDomain => d }, // Domains
        decls.collect { case f: PField => f }, // Fields
        decls.collect { case f: PFunction => f }, // Functions
        decls.collect { case p: PPredicate => p }, // Predicates
        decls.collect { case m: PMethod => m }, // Methods
        Seq() // Parse Errors
      )
    }
  }

  lazy val preambleImport: P[PImport] = P(keyword("import") ~/ (
      quoted(relativeFilePath.!).map(filename => PLocalImport(filename)) |
      angles(relativeFilePath.!).map(filename => PStandardImport(filename))
    )
  )

  lazy val relativeFilePath: P[String] = P(CharIn("~.").?.! ~~ (CharIn("/").? ~~ CharIn(".", 'A' to 'Z', 'a' to 'z', '0' to '9', "_- \n\t")).rep(1))

  lazy val domainDecl: P[PDomain] = P("domain" ~/ idndef ~ ("[" ~ domainTypeVarDecl.rep(sep = ",") ~ "]").? ~ "{" ~ (domainFunctionDecl | axiomDecl).rep ~
    "}").map {
    case (name, typparams, members) =>
      val funcs = members collect { case m: PDomainFunction1 => m }
      val axioms = members collect { case m: PAxiom1 => m }
      PDomain(
        name,
        typparams.getOrElse(Nil),
        funcs map (f => PDomainFunction(f.idndef, f.formalArgs, f.typ, f.unique)(PIdnUse(name.name)).setPos(f)),
        axioms map (a => PAxiom(a.idndef, a.exp)(PIdnUse(name.name)).setPos(a)))
  }

  lazy val domainTypeVarDecl: P[PTypeVarDecl] = P(idndef).map(PTypeVarDecl)

  lazy val domainFunctionDecl: P[PDomainFunction1] = P("unique".!.? ~ functionSignature ~ ";".?).map {
    case (unique, fdecl) => fdecl match {
      case (name, formalArgs, t) => PDomainFunction1(name, formalArgs, t, unique.isDefined)
    }
  }

  lazy val functionSignature = P("function" ~ idndef ~ "(" ~ formalArgList ~ ")" ~ ":" ~ typ)

  lazy val formalArgList: P[Seq[PFormalArgDecl]] = P(formalArg.rep(sep = ","))

  lazy val axiomDecl: P[PAxiom1] = P(keyword("axiom") ~ idndef ~ "{" ~ exp ~ "}" ~ ";".?).map { case (a, b) => PAxiom1(a, b) }

  lazy val fieldDecl: P[PField] = P("field" ~/ idndef ~ ":" ~ typ ~ ";".?).map { case (a, b) => PField(a, b) }

  lazy val functionDecl: P[PFunction] = P("function" ~/ idndef ~ "(" ~ formalArgList ~ ")" ~ ":" ~ typ ~ pre.rep ~
    post.rep ~ dec.? ~ ("{" ~ exp ~ "}").?).map { case (a, b, c, d, e, f, g) => PFunction(a, b, c, d, e, f, g) }


  lazy val pre: P[PExp] = P("requires" ~/ exp ~ ";".?)

  lazy val post: P[PExp] = P("ensures" ~/ exp ~ ";".?)

  lazy val dec: P[PDecClause] = P("decreases" ~/ ("*".!.map{ _ => PDecStar()} | exp.rep(sep = ",").map(exps => PDecTuple(exps))) ~ ";".?)

  lazy val decCl: P[Seq[PExp]] = P(exp.rep(sep = ","))

  lazy val predicateDecl: P[PPredicate] = P("predicate" ~/ idndef ~ "(" ~ formalArgList ~ ")" ~ ("{" ~ exp ~ "}").?).map { case (a, b, c) => PPredicate(a, b, c) }

  lazy val methodDecl: P[PMethod] = P(methodSignature ~/ pre.rep ~ post.rep ~ block.?).map {
    case (name, args, rets, pres, posts, body) =>
      PMethod(name, args, rets.getOrElse(Nil), pres, posts, body)
  }

  lazy val methodSignature = P("method" ~/ idndef ~ "(" ~ formalArgList ~ ")" ~ ("returns" ~ "(" ~ formalArgList ~ ")").?)

  lazy val fastparser: P[PProgram] = P(Start ~ programDecl ~ End)


}<|MERGE_RESOLUTION|>--- conflicted
+++ resolved
@@ -502,12 +502,8 @@
       // Variable used: update variable's name according to its declaration
       // Macro's parameters are not renamed, since they will be replaced by
       // their respective arguments in the following steps (by replacer)
-<<<<<<< HEAD
-      case varUse: PIdnUse if renamesMap.contains(varUse.name) => PIdnUse(renamesMap(varUse.name))
-=======
-      case (varUse: PIdnUse) if renamesMap.contains(varUse.name) =>
+      case varUse: PIdnUse if renamesMap.contains(varUse.name) =>
         PIdnUse(renamesMap(varUse.name))
->>>>>>> fc742ab2
 
     }).duplicateEverything // Duplicate everything to avoid type checker bug with sharing (#191)
 
@@ -579,19 +575,11 @@
           /* TODO: The current unsupported position detection is probably not exhaustive.
            *       Seems difficult to concisely and precisely match all (il)legal cases, however.
            */
-<<<<<<< HEAD
-          (ctx.parent, macroBody) match {
-            case (PAccPred(loc, _), _) if (loc eq app) && !macroBody.isInstanceOf[PLocationAccess] =>
-              throw ParseException("Macro expansion would result in invalid code...\n...occurs in position where a location access is required, but the body is of the form:\n" + macroBody.toString, FastPositions.getStart(app))
-            case (_: PCurPerm, _) if !macroBody.isInstanceOf[PLocationAccess] =>
-              throw ParseException("Macro expansion would result in invalid code...\n...occurs in position where a location access is required, but the body is of the form:\n" + macroBody.toString, FastPositions.getStart(app))
-=======
           (ctx.parent, body) match {
             case (PAccPred(loc, _), _) if (loc eq call) && !body.isInstanceOf[PLocationAccess] =>
-              throw ParseException("Macro expansion would result in invalid code...\n...occurs in position where a location access is required, but the body is of the form:\n" + body.toString(), pos)
+              throw ParseException("Macro expansion would result in invalid code...\n...occurs in position where a location access is required, but the body is of the form:\n" + body.toString, pos)
             case (_: PCurPerm, _) if !body.isInstanceOf[PLocationAccess] =>
-              throw ParseException("Macro expansion would result in invalid code...\n...occurs in position where a location access is required, but the body is of the form:\n" + body.toString(), pos)
->>>>>>> fc742ab2
+              throw ParseException("Macro expansion would result in invalid code...\n...occurs in position where a location access is required, but the body is of the form:\n" + body.toString, pos)
             case _ => /* All good */
           }
 
@@ -607,11 +595,7 @@
             replacerOnBody(body, mapParamsToArgs(parameters, arguments), call)
           } catch {
             case problem: ParseTreeDuplicationError =>
-<<<<<<< HEAD
-              throw ParseException("Macro expansion would result in invalid code (encountered ParseTreeDuplicationError:)\n" + problem.getMessage, FastPositions.getStart(app))
-=======
-              throw ParseException("Macro expansion would result in invalid code (encountered ParseTreeDuplicationError:)\n" + problem.getMessage(), pos)
->>>>>>> fc742ab2
+              throw ParseException("Macro expansion would result in invalid code (encountered ParseTreeDuplicationError:)\n" + problem.getMessage, pos)
           }
       }.applyOrElse(node, (_: PNode) => node)
     }
