// This Source Code Form is subject to the terms of the Mozilla Public
// License, v. 2.0. If a copy of the MPL was not distributed with this
// file, You can obtain one at http://mozilla.org/MPL/2.0/.
//
// Copyright (c) 2011-2019 ETH Zurich.

package viper.silver.parser

import java.net.URL
import java.nio.file.{Files, Path, Paths}

import viper.silver.ast.{FilePosition, LabelledOld, LineCol, NoPosition, Position, SourcePosition}
import viper.silver.ast.utility.rewriter.{ContextA, PartialContextC, StrategyBuilder}
import viper.silver.parser.FastParserCompanion.{LW, LeadingWhitespace}
import viper.silver.parser.Transformer.ParseTreeDuplicationError
import viper.silver.plugin.{ParserPluginTemplate, SilverPluginManager}
import viper.silver.verifier.{ParseError, ParseWarning}

import scala.collection.{Set, immutable, mutable}


case class ParseException(msg: String, pos: Position) extends Exception

case class SuffixedExpressionGenerator[E <: PExp](func: PExp => E) extends (PExp => PExp) {
  override def apply(v1: PExp): E = func(v1)
}

object FastParserCompanion {
  import fastparse._

  val whitespaceWithoutNewlineOrComments = {
    import NoWhitespace._
    implicit ctx: ParsingRun[_] =>
      NoTrace((" " | "\t").rep)
  }

  implicit val whitespace = {
    import NoWhitespace._
    implicit ctx: ParsingRun[_] =>
      NoTrace((("/*" ~ (!StringIn("*/") ~ AnyChar).rep ~ "*/") | ("//" ~ CharsWhile(_ != '\n').? ~ ("\n" | End)) | " " | "\t" | "\n" | "\r").rep)
  }

  class LeadingWhitespace[T](val p: () => P[T]) extends AnyVal {
    /**
      * Using `p.lw` is shorthand for `Pass ~ p` (the same parser but with possibly leading whitespace).
      *
      * A parser of the form `FP(p0 ~ p1.?)` or `FP(p0 ~ p2.rep)` may return an end position which
      * includes trailing whitespaces (incl. comments, newlines) if `p1` or `p2` fail to match (the `~` does this).
      * Instead we would like to use `FP(p0 ~~ (Pass ~ p1).?)` or `FP(p0 ~~ (Pass ~ p2).rep)`, which avoids this issue.
      */
    def lw(implicit ctx: P[Any]): LW[T] = new LW(() => Pass ~ p())
    def ~~~[V, R](other: LW[V])(implicit s: Implicits.Sequencer[T, V, R], ctx: P[Any]): P[R] = (p() ~~ other.p()).asInstanceOf[P[R]]
    def ~~~/[V, R](other: LW[V])(implicit s: Implicits.Sequencer[T, V, R], ctx: P[Any]): P[R] = (p() ~~/ other.p()).asInstanceOf[P[R]]
  }
  /**
    * A parser which matches leading whitespaces. See `LeadingWhitespace.lw` for more info. Can only be operated on in
    * restricted ways (e.g. `?`, `rep`, `|` or `map`), requiring that it is eventually appened to a normal parser (of type `P[V]`).
    *
    * For example, the following two are equivalent:
    * {{{FP("hello" ~~~ "world".lw.?)
    * FP("hello" ~~ (Pass ~ "world").?)}}}
    * The type system prevents one from erroneously writing:
    * {{{FP("hello" ~ "world".lw.?)}}}
    */
  class LW[T](val p: () => P[T]) {
    def ?[V](implicit optioner: Implicits.Optioner[T, V], ctx: P[Any]): LW[V] = new LW(() => p().?.asInstanceOf[P[V]])
    def rep[V](implicit repeater: Implicits.Repeater[T, V], ctx: P[Any]): LW[V] = new LW(() => p().rep.asInstanceOf[P[V]])
    def |[V >: T](other: LW[V])(implicit ctx: P[Any]): LW[V] = new LW(() => (p() | other.p()).asInstanceOf[P[V]])
    def map[V](f: T => V): LW[V] = new LW(() => p().map(f))
  }

  val basicKeywords = immutable.Set("result",
    // types
    "Int", "Perm", "Bool", "Ref", "Rational",
    // boolean constants
    "true", "false",
    // null
    "null",
    // preamble importing
    "import",
    // declaration keywords
    "method", "function", "predicate", "program", "domain", "axiom", "var", "returns", "field", "define", "interpretation",
    // specifications
    "requires", "ensures", "invariant",
    // statements
    "fold", "unfold", "inhale", "exhale", "new", "assert", "assume", "package", "apply", "quasihavoc", "quasihavocall",
    // control flow
    "while", "if", "elseif", "else", "goto", "label",
    // sequences
    "Seq",
    // sets and multisets
    "Set", "Multiset", "union", "intersection", "setminus", "subset",
    // maps
    "Map", "range",
    // prover hint expressions
    "unfolding", "in", "applying",
    // old expression
    "old", "lhs",
    // other expressions
    "let",
    // quantification
    "forall", "exists", "forperm",
    // permission syntax
    "acc", "wildcard", "write", "none", "epsilon", "perm",
    // modifiers
    "unique")
}

class FastParser {
  import fastparse._

  implicit val whitespace = {
    import NoWhitespace._
    implicit ctx: ParsingRun[_] =>
      NoTrace((("/*" ~ (!StringIn("*/") ~ AnyChar).rep ~ "*/") | ("//" ~ CharsWhile(_ != '\n').? ~ ("\n" | End)) | " " | "\t" | "\n" | "\r").rep)
  }

  val lineCol = new LineCol(this)

  /* When importing a file from standard library, e.g. `include <inc.vpr>`, the file is expected
   * to be located in `resources/${standard_import_directory}`, e.g. `resources/import/inv.vpr`.
   */
  val standard_import_directory = "import"

  var _line_offset: Array[Int] = null
  var _file: Path = null

  def parse(s: String, f: Path, plugins: Option[SilverPluginManager] = None) = {
    _file = f.toAbsolutePath

    // Add an empty line at the end to make `computeFrom(s.length)` return `(lines.length, 1)`, as the old
    // implementation of `computeFrom` used to do.
    val lines = s.linesWithSeparators
    _line_offset = (lines.map(_.length) ++ Seq(0)).toArray
    var offset = 0
    for (i <- _line_offset.indices) {
      val line_length = _line_offset(i)
      _line_offset(i) = offset
      offset += line_length
    }

    // Strategy to handle imports
    // Idea: Import every import reference and merge imported methods, functions, imports, .. into current program
    //       iterate until no new imports are present.
    //       To import each file at most once the absolute path is normalized (removes redundancies).
    //       For standard import the path relative to the import folder (in resources) is normalized and used.
    //       (normalize a path is a purely syntactic operation. if sally were a symbolic link removing sally/.. might
    //       result in a path that no longer locates the intended file. toRealPath() might be an alternative)

    def resolveImports(p: PProgram) = {
        val localsToImport = new mutable.ArrayBuffer[Path]()
        val localImportStatements = new mutable.HashMap[Path, PLocalImport]()
        val standardsToImport = new mutable.ArrayBuffer[Path]()
        val standardImportStatements = new mutable.HashMap[Path, PStandardImport]()

        // assume p is a program from the user space (local).
        val filePath = f.toAbsolutePath.normalize()
        localsToImport.append(filePath)

        var macros = p.macros
        var domains = p.domains
        var fields = p.fields
        var functions = p.functions
        var methods = p.methods
        var predicates = p.predicates
        var extensions = p.extensions
        var errors = p.errors

        def appendNewImports(imports: Seq[PImport], current: Path, fromLocal: Boolean): Unit = {
          for (ip <- imports) {
            ip match {
              case localImport: PLocalImport if fromLocal =>
                val localPath = current.resolveSibling(localImport.file).normalize()
                if(!localsToImport.contains(localPath)){
                  localsToImport.append(localPath)
                  localImportStatements.update(localPath, localImport)
                }
              case localImport: PLocalImport if !fromLocal =>
                // local import get transformed to standard imports
                val localPath = current.resolveSibling(localImport.file).normalize()
                if (!standardsToImport.contains(localPath)) {
                  standardsToImport.append(localPath)
                  standardImportStatements.update(localPath, PStandardImport(localPath.toString)(localImport.pos))
                }
              case standardImport: PStandardImport =>
                val standardPath = Paths.get(standardImport.file).normalize()
                if(!standardsToImport.contains(standardPath)){
                  standardsToImport.append(standardPath)
                  standardImportStatements.update(standardPath, standardImport)
                }
            }
          }
        }

        def appendNewProgram(newProg: PProgram): Unit = {
          macros ++= newProg.macros
          domains ++= newProg.domains
          fields ++= newProg.fields
          functions ++= newProg.functions
          methods ++= newProg.methods
          predicates ++= newProg.predicates
          extensions ++= newProg.extensions
          errors ++= newProg.errors
        }

        appendNewImports(p.imports, filePath, true)

        // resolve imports from imported programs
        var i = 1 // localsToImport
        var j = 0 // standardsToImport
        while (i < localsToImport.length || j < standardsToImport.length) {
          // at least one local or standard import has not yet been resolved
          if (i < localsToImport.length){
            // import a local file

            val current = localsToImport(i)
            val newProg = importLocal(current, localImportStatements(current), plugins)

            appendNewProgram(newProg)
            appendNewImports(newProg.imports, current, true)
            i += 1
          }else{
            // no more local imports
            // import a standard file
            val current = standardsToImport(j)
            val newProg = importStandard(current, standardImportStatements(current), plugins)

            appendNewProgram(newProg)
            appendNewImports(newProg.imports, current, false)
            j += 1
          }
        }
      PProgram(Seq(), macros, domains, fields, functions, predicates, methods, extensions, errors)(p.pos)
    }


    try {
      val rp = RecParser(f).parses(s)
      rp match {
        case Parsed.Success(program@PProgram(_, _, _, _, _, _, _, _, _), e) =>
          val importedProgram = resolveImports(program)                             // Import programs
          val expandedProgram = expandDefines(importedProgram)                      // Expand macros
          Parsed.Success(expandedProgram, e)
        case _ => rp
      }
    }
    catch {
      case ParseException(msg, pos) =>
        val location = pos match {
          case NoPosition =>
            SourcePosition(_file, 0, 0)
          case f: FilePosition =>
            SourcePosition(f.file, f.line, f.column)
        }

        ParseError(msg, location)
    }
  }

  case class RecParser(file: Path) {

    def parses(s: String) = {
      fastparse.parse(s, entireProgram(_))
    }
  }

  /**
    * Function that wraps a parser to provide start and end positions if the wrapped parser succeeds.
    */
  def FP[T](t: => P[T])(implicit ctx: P[_]): P[((FilePosition, FilePosition), T)] = {
    val startPos = lineCol.getPos(ctx.index)
    val res: P[T] = t
    val finishPos = lineCol.getPos(ctx.index)
    res.map({ parsed => ((FilePosition(_file, startPos._1, startPos._2), FilePosition(_file, finishPos._1, finishPos._2)), parsed) })
  }

  import scala.language.implicitConversions
  implicit def LeadingWhitespaceStr(p: String)(implicit ctx: P[Any]): LeadingWhitespace[Unit] = new LeadingWhitespace(() => P(p))
  implicit def LeadingWhitespace[T](p: => P[T]) = new LeadingWhitespace(() => p)


  // Actual Parser starts from here
  def identContinues[_: P] = CharIn("0-9", "A-Z", "a-z", "$_")

  def keyword[_: P](check: String) = check ~~ !identContinues

  def parens[_: P, T](p: => P[T]) = "(" ~ p ~ ")"

  def angles[_: P, T](p: => P[T]) = "<" ~ p ~ ">"

  def quoted[_: P, T](p: => P[T]) = "\"" ~ p ~ "\""

  def foldPExp[E <: PExp](e: PExp, es: Seq[SuffixedExpressionGenerator[E]]): E =
    es.foldLeft(e) { (t, a) => a(t)
    }.asInstanceOf[E]

  def isFieldAccess(obj: Any) = {
    obj.isInstanceOf[PFieldAccess]
  }

  /**
    * Function that parses a file and converts it into a program
    *
    * @param buffer Buffer to read file from
    * @param path Path of the file to be imported
    * @param importStmt Import statement.
    * @return `PProgram` node corresponding to the imported program.
    */
  def importProgram(buffer: Array[String], path: Path, importStmt: PImport, plugins: Option[SilverPluginManager]): PProgram = {

    val imported_source = buffer.mkString("\n") + "\n"
    val transformed_source = if (plugins.isDefined){
      plugins.get.beforeParse(imported_source, isImported = true) match {
        case Some(transformed) => transformed
        case None => throw ParseException(s"Plugin failed: ${plugins.get.errors.map(_.toString).mkString(", ")}", importStmt.pos._1)
      }
    } else {
      imported_source
    }
    val p = RecParser(path).parses(transformed_source)
    p match {
      case fastparse.Parsed.Success(prog, _) => prog
      case fail @ fastparse.Parsed.Failure(_, index, _) =>
        val msg = fail.trace().longMsg
        val (line, col) = lineCol.getPos(index)
        throw ParseException(s"Expected $msg", FilePosition(path, line, col))
    }
  }

  /**
    * Opens (and closes) standard file to be imported, parses it and converts it into a program.
    * Standard files are located in the resources inside a "import" folder.
    *
    * @param path Path of the file to be imported
    * @param importStmt Import statement.
    * @return `PProgram` node corresponding to the imported program.
    */
  def importStandard(path: Path, importStmt: PStandardImport, plugins: Option[SilverPluginManager]): PProgram = {
    /* Prefix the standard library import (`path`) with the directory in which standard library
     * files are expected (`standard_import_directory`). The result is a OS-specific path, e.g.
     * "import\my\stdlib.vpr".
     */
    val relativeImportPath = Paths.get(standard_import_directory, path.toString)

    /* Creates a corresponding relative URL, e.g. "file://import/my/stdlib.vpr" */
    val relativeImportUrl = new URL(new URL("file:"), relativeImportPath.toString)

    /* Extract the path component only, e.g. "import/my/stdlib.vpr" */
    val relativeImportStr = relativeImportUrl.getPath

    // nested try-catch block because source.close() in finally could also cause a NullPointerException
    val buffer =
      try {
        /* Resolve the import using the specified class loader. Could point into the local file system
         * or into a jar file. The latter case requires `relativeImportStr` to be a valid URL (which
         * rules out Windows paths).
         */
        val source = scala.io.Source.fromResource(relativeImportStr, getClass.getClassLoader)

        try {
          source.getLines().toArray
        } catch {
          case e@(_: RuntimeException | _: java.io.IOException) =>
            throw ParseException(s"could not import file ($e)", importStmt.pos._1)
        } finally {
          source.close()
        }
      } catch {
        case _: java.lang.NullPointerException =>
          throw ParseException(s"""file <$path> does not exist""", importStmt.pos._1)
        case e@(_: RuntimeException | _: java.io.IOException) =>
          throw ParseException(s"could not import file ($e)", importStmt.pos._1)
      }

    //scala.io.Source.fromInputStream(getClass.getResourceAsStream("/import/"+ path.toString))
    importProgram(buffer, path, importStmt, plugins)
  }

  /**
    * Opens (and closes) local file to be imported, parses it and converts it into a program.
    *
    * @param path Path of the file to be imported
    * @param importStmt Import statement.
    * @return `PProgram` node corresponding to the imported program.
    */
  def importLocal(path: Path, importStmt: PImport, plugins: Option[SilverPluginManager]): PProgram = {
    if (java.nio.file.Files.notExists(path)) {
      throw ParseException(s"""file "$path" does not exist""", importStmt.pos._1)
    }

    _file = path
    val source = scala.io.Source.fromInputStream(Files.newInputStream(path))

    val buffer = try {
      source.getLines().toArray
    } catch {
      case e@(_: RuntimeException | _: java.io.IOException) =>
        throw ParseException(s"""could not import file ($e)""", importStmt.pos._1)
    } finally {
      source.close()
    }

    importProgram(buffer, path, importStmt, plugins)
  }

  /**
    * Expands the macros of a PProgram
    *
    * @param p PProgram with macros to be expanded
    * @return PProgram with expanded macros
    */
  def expandDefines(p: PProgram): PProgram = {
    val globalMacros = p.macros

    // Collect names to check for and avoid clashes
    val globalNamesWithoutMacros: Set[String] = (
         p.domains.map(_.idndef.name).toSet
      ++ p.functions.map(_.idndef.name).toSet
      ++ p.predicates.map(_.idndef.name).toSet
      ++ p.methods.map(_.idndef.name).toSet
    )

    // Check if all macros names are unique
    val uniqueMacroNames = new mutable.HashMap[String, Position]()
    for (define <- globalMacros) {
      if (uniqueMacroNames.contains(define.idndef.name)) {
        throw ParseException(s"Another macro named '${define.idndef.name}' already " +
          s"exists at ${uniqueMacroNames(define.idndef.name)}", define.pos._1)
      } else {
        uniqueMacroNames += ((define.idndef.name, define.pos._1))
      }
    }

    // Check if macros names aren't already taken by other identifiers
    for (name <- globalNamesWithoutMacros) {
      if (uniqueMacroNames.contains(name)) {
        throw ParseException(s"The macro name '$name' has already been used by another identifier", uniqueMacroNames(name))
      }
    }

    // Check if macros are defined in the right place
    case class InsideMagicWandContext(inside: Boolean = false)
    StrategyBuilder.ContextVisitor[PNode, InsideMagicWandContext](
      {
        case (_: PPackageWand, c) => c.updateContext(c.c.copy(true))
        case (d: PDefine, c) if c.c.inside => throw ParseException("Macros cannot be defined inside magic wands proof scripts", d.pos._1)
        case (_, c) => c
      }, InsideMagicWandContext()).execute(p)

    // Check if all macro parameters are used in the body
    def allParametersUsedInBody(define: PDefine): Seq[ParseWarning] = {
      val parameters = define.parameters.getOrElse(Seq.empty[PIdnDef]).map(_.name).toSet
      val freeVars = mutable.Set.empty[String]

      case class BoundedVars(boundedVars: Set[String] = Set())
      StrategyBuilder.ContextVisitor[PNode, BoundedVars](
      {
        case (id: PIdnUse, ctx) => freeVars ++= Set(id.name) -- ctx.c.boundedVars
          ctx
        case (q @ (_: PForall | _: PExists), ctx) => ctx.updateContext(ctx.c.copy(boundedVars = ctx.c.boundedVars |
          q.asInstanceOf[PQuantifier].vars.map(_.idndef.name).toSet))
        case (_, c) => c
      }, BoundedVars()).execute(define)

      val nonUsedParameter = parameters -- freeVars

      if (nonUsedParameter.nonEmpty) {
        Seq(ParseWarning(s"In macro ${define.idndef.name}, the following parameters were defined but not used: " +
          s"${nonUsedParameter.mkString(", ")} ", SourcePosition(_file, define.pos._1.asInstanceOf[FilePosition].line, define.pos._1.asInstanceOf[FilePosition].column)))
      }
      else
        Seq()
    }

    var warnings = Seq.empty[ParseWarning]

    warnings = globalMacros.foldLeft(warnings)(_ ++ allParametersUsedInBody(_))

    globalMacros.foreach(allParametersUsedInBody(_))

    // Expand defines
    val domains =
      p.domains.map(domain => {
        doExpandDefines[PDomain](globalMacros, domain, p)
      })

    val functions =
      p.functions.map(function => {
        doExpandDefines(globalMacros, function, p)
      })

    val predicates =
      p.predicates.map(predicate => {
        doExpandDefines(globalMacros, predicate, p)
      })

    def linearizeMethod(method: PMethod): PMethod = {
      def linearizeSeqOfNestedStmt(pseqn: PSeqn): Seq[PStmt] = {
        var stmts = Seq.empty[PStmt]
        pseqn.ss.foreach {
          case s: PSeqn => stmts = stmts ++ linearizeSeqOfNestedStmt(s)
          case v => stmts = stmts :+ v
        }
        stmts
      }

      val body = method.body match {
        case Some(s: PSeqn) => Some(PSeqn(linearizeSeqOfNestedStmt(s))(method.pos))
        case v => v
      }

      if (body != method.body) {
        PMethod(method.idndef, method.formalArgs, method.formalReturns, method.pres, method.posts, body)(method.pos)
      } else {
        method
      }
    }

    val methods = p.methods.map(method => {
      // Collect local macro definitions
      val localMacros = method.deepCollect { case n: PDefine => n }

      warnings = localMacros.foldLeft(warnings)(_ ++ allParametersUsedInBody(_))

      // Remove local macro definitions from method
      val methodWithoutMacros =
        if (localMacros.isEmpty)
          method
        else
          method.transform { case mac: PDefine => PSkip()(mac.pos) }()

      linearizeMethod(doExpandDefines(localMacros ++ globalMacros, methodWithoutMacros, p))
    })

    PProgram(p.imports, p.macros, domains, p.fields, functions, predicates, methods, p.extensions, p.errors ++ warnings)(p.pos)
  }


  /**
    * Expand all macro calls in a subtree of the program's AST
    *
    * @param macros   All macros that can be called in the subtree
    * @param subtree  The root the subtree whose macro calls will be expanded
    * @param program  Root of the AST representing the program which includes 'subtree'
    * @tparam T       Type parameter of 'subtree' and return type, which is a subtype of PNode
    * @return         The same subtree with all macro calls expanded
    */
  def doExpandDefines[T <: PNode] (macros: Seq[PDefine], subtree: T, program: PProgram): T = {

    // Store the replacements from normal variable to freshly generated variable
    val renamesMap = mutable.Map.empty[String, String]
    var scopeAtMacroCall = Set.empty[String]
    val scopeOfExpandedMacros = mutable.Set.empty[String]

    def scope: Set[String] = scopeAtMacroCall ++ scopeOfExpandedMacros

    case class ReplaceContext(paramToArgMap: Map[String, PExp] = Map.empty,
                              boundVars: Set[String] = Set.empty)

    // Handy method to get a macro from its name string
    def getMacroByName(name: String): PDefine = macros.find(_.idndef.name == name) match {
      case Some(mac) => mac
      case None => throw ParseException(s"Macro " + name + " used but not present in scope", NoPosition) //? String is not a node, fix this.
    }

    // Check if a string is a valid macro name
    def isMacro(name: String): Boolean = macros.exists(_.idndef.name == name)

    object getFreshVarName {
      private val namesToNumbers = mutable.Map.empty[String, Int]

      def apply(name: String): String = {
        var number = namesToNumbers.get(name) match {
          case Some(number) => number + 1
          case None => 0
        }

        val freshVarName = (name: String, number: Int) => s"$name$$$number"

        while (scope.contains(freshVarName(name, number)))
          number += 1

        namesToNumbers += name -> number

        freshVarName(name, number)
      }
    }

    // Create a map that maps the formal parameters to the actual arguments of a macro call
    def mapParamsToArgs(params: Seq[PIdnDef], args: Seq[PExp]): Map[String, PExp] = {
      params.map(_.name).zip(args).toMap
    }

    /* Abstraction over several possible `PNode`s that can represent macro applications */
    case class MacroApp(name: String, arguments: Seq[PExp], node: PNode)

    val matchOnMacroCall: PartialFunction[PNode, MacroApp] = {
      case app: PMacroRef => MacroApp(app.idnuse.name, Nil, app)
      case app: PMethodCall if isMacro(app.method.name) => MacroApp(app.method.name, app.args, app)
      case app: PCall if isMacro(app.func.name) => MacroApp(app.func.name, app.args, app)
      case app: PIdnUse if isMacro(app.name) => MacroApp(app.name, Nil, app)
    }

    def detectCyclicMacros(start: PNode, seen: Set[String]): Unit = {
      start.visit(
        matchOnMacroCall.andThen { case MacroApp(name, _, _) =>
          if (seen.contains(name)) {
            val position =
              macros.find(_.idndef.name == name)
                    .fold[Position](NoPosition)({ d: PDefine => d.pos._1 })

            throw ParseException("Recursive macro declaration found: " + name, position)
          } else {
            detectCyclicMacros(getMacroByName(name).body, seen + name)
          }
        }
      )
    }

    detectCyclicMacros(subtree, Set.empty)

    // Strategy to rename variables declared in macro's body if their names are already used in
    // the scope where the macro is being expanded, avoiding name clashes (hygienic macro expansion)
    val renamer = StrategyBuilder.Slim[PNode]({

      // Variable declared: either local or bound
      case varDecl: PIdnDef =>

        // If variable name is already used in scope
        if (scope.contains(varDecl.name)) {

          // Rename variable
          val freshVarName = getFreshVarName(varDecl.name)

          // Update scope
          scopeOfExpandedMacros += freshVarName
          renamesMap += varDecl.name -> freshVarName

          // Create a variable with new name to substitute the previous one
          val freshVarDecl = PIdnDef(freshVarName)(varDecl.pos)

          freshVarDecl
        } else {

          // Update scope
          scopeOfExpandedMacros += varDecl.name

          // Return the same variable
          varDecl
        }

      // Variable used: update variable's name according to its declaration
      // Macro's parameters are not renamed, since they will be replaced by
      // their respective arguments in the following steps (by replacer)
      case varUse: PIdnUse if renamesMap.contains(varUse.name) =>
        PIdnUse(renamesMap(varUse.name))(varUse.pos)
    })

    // Strategy to replace macro's parameters by their respective arguments
    val replacer = StrategyBuilder.Context[PNode, ReplaceContext]({

      // Variable use: macro parameters are replaced by their respective argument expressions
      case (varUse: PIdnUse, ctx) if ctx.c.paramToArgMap.contains(varUse.name) &&
                                     !ctx.c.boundVars.contains(varUse.name) =>
        (ctx.c.paramToArgMap(varUse.name), ctx.updateContext(ctx.c.copy(paramToArgMap = ctx.c.paramToArgMap.empty)))

      case (q @ (_: PForall | _: PExists), ctx) =>
        (q, ctx.updateContext(ctx.c.copy(boundVars = ctx.c.boundVars | q.asInstanceOf[PQuantifier].vars.map(_.idndef.name).toSet)))
    }, ReplaceContext())

    // The position of every node inside the macro is the position where the macro is "called"
    def adaptPositions(body: PNode, pos: (Position, Position)): PNode = {
      val children = body.children.map { child => if (child.isInstanceOf[PNode]) adaptPositions(child.asInstanceOf[PNode], pos) else child}
      body.withChildren(children, Some(pos))
    }

    // Replace variables in macro body, adapt positions correctly (same line number as macro call)
    def replacerOnBody(body: PNode, paramToArgMap: Map[String, PExp], pos: (Position, Position)): PNode = {

      // Duplicate the body of the macro to allow for differing type checks depending on the context
      val replicatedBody = body.deepCopyAll

      // Rename locally bound variables in macro's body
      var bodyWithRenamedVars = renamer.execute[PNode](replicatedBody)
      bodyWithRenamedVars = adaptPositions(bodyWithRenamedVars, pos)

      // Create context
      val context = new PartialContextC[PNode, ReplaceContext](ReplaceContext(paramToArgMap))

      // Replace macro's call arguments for every occurrence of its respective parameters in the body
      var bodyWithReplacedParams = replacer.execute[PNode](bodyWithRenamedVars, context)
      bodyWithReplacedParams = adaptPositions(bodyWithReplacedParams, pos)

      // Return expanded macro's body
      bodyWithReplacedParams
    }

    def ExpandMacroIfValid(macroCall: PNode, ctx: ContextA[PNode]): PNode = {
      matchOnMacroCall.andThen {
        case MacroApp(name, arguments, call) =>
          val macroDefinition = getMacroByName(name)
          val parameters = macroDefinition.parameters.getOrElse(Nil)
          val body = macroDefinition.body

          if (arguments.length != parameters.length)
            throw ParseException("Number of macro arguments does not match", call.pos._1)

          (call, body) match {
            case (_: PStmt, _: PExp) =>
              throw ParseException("Expression macro used in statement position", call.pos._1)
            case (_: PExp, _: PStmt) =>
              throw ParseException("Statement macro used in expression position", call.pos._1)
            case _ =>
          }

          /* TODO: The current unsupported position detection is probably not exhaustive.
           *       Seems difficult to concisely and precisely match all (il)legal cases, however.
           */
          (ctx.parent, body) match {
            case (PAccPred(loc, _), _) if (loc eq call) && !body.isInstanceOf[PLocationAccess] =>
              throw ParseException("Macro expansion would result in invalid code...\n...occurs in position where a location access is required, but the body is of the form:\n" + body.toString, call.pos._1)
            case (_: PCurPerm, _) if !body.isInstanceOf[PLocationAccess] =>
              throw ParseException("Macro expansion would result in invalid code...\n...occurs in position where a location access is required, but the body is of the form:\n" + body.toString, call.pos._1)
            case _ => /* All good */
          }

          try {
            scopeAtMacroCall = NameAnalyser().namesInScope(program, Some(macroCall))
            arguments.foreach(
              StrategyBuilder.SlimVisitor[PNode] {
                case id: PIdnDef => scopeAtMacroCall += id.name
                case _ =>
              }.execute[PNode](_)
            )
            StrategyBuilder.SlimVisitor[PNode]({
              case id: PIdnDef => scopeAtMacroCall += id.name
              case _ =>
            }).execute(subtree)
            renamesMap.clear()
            replacerOnBody(body, mapParamsToArgs(parameters, arguments), call.pos)
          } catch {
            case problem: ParseTreeDuplicationError =>
              throw ParseException("Macro expansion would result in invalid code (encountered ParseTreeDuplicationError:)\n" + problem.getMessage, call.pos._1)
          }
      }.applyOrElse(macroCall, (_: PNode) => macroCall)
    }

    // Strategy that checks if the macro calls are valid and expands them.
    // Requires that macro calls are acyclic
    val expander = StrategyBuilder.Ancestor[PNode] {

      // Handles macros on the left hand-side of assignments
      case (PMacroAssign(call, exp), ctx) =>
        if (!isMacro(call.opName))
          throw ParseException("The only calls that can be on the left-hand side of an assignment statement are calls to macros", call.pos._1)

        val body = ExpandMacroIfValid(call, ctx)

        // Check if macro's body can be the left-hand side of an assignment and,
        // if that's the case, add it in a corresponding assignment statement
        body match {
          case fa: PFieldAccess =>
            val node = PFieldAssign(fa, exp)(fa.pos)
            (node, ctx)
          case _ => throw ParseException("The body of this macro is not a suitable left-hand side for an assignment statement", call.pos._1)
        }

      // Handles all other calls to macros
      case (node, ctx) => (ExpandMacroIfValid(node, ctx), ctx)

    }.recurseFunc {
      /* Don't recurse into the PIdnUse of nodes that themselves could represent macro
       * applications. Otherwise, the expansion of nested macros will fail due to attempting
       * to construct invalid AST nodes.
       * Recursing into such PIdnUse nodes caused Silver issue #205.
       */
      case PMacroRef(_) => Seq.empty
      case PMethodCall(targets, _, args) => Seq(targets, args)
      case PCall(_, args, typeAnnotated) => Seq(args, typeAnnotated)
    }.repeat

    try {
      expander.execute[T](subtree)
    } catch {
      case problem: ParseTreeDuplicationError =>
        throw ParseException("Macro expansion would result in invalid code (encountered ParseTreeDuplicationError:)\n" + problem.getMessage, problem.original.pos._1)
    }
  }

  /** The file we are currently parsing (for creating positions later). */
  def file: Path = _file

<<<<<<< HEAD
  lazy val keywords = Set("result",
    // types
    "Int", "Perm", "Bool", "Ref", "Rational",
    // boolean constants
    "true", "false",
    // null
    "null",
    // preamble importing
    "import",
    // declaration keywords
    "method", "function", "predicate", "program", "domain", "axiom", "var", "returns", "field", "define",
    // specifications
    "requires", "ensures", "invariant",
    // statements
    "fold", "unfold", "inhale", "exhale", "new", "assert", "assume", "package", "apply",
    // control flow
    "while", "if", "elseif", "else", "goto", "label",
    // sequences
    "Seq",
    // sets and multisets
    "Set", "Multiset", "union", "intersection", "setminus", "subset",
    // maps
    "Map", "range",
    // prover hint expressions
    "unfolding", "in", "applying", "asserting",
    // old expression
    "old", "lhs",
    // other expressions
    "let",
    // quantification
    "forall", "exists", "forperm",
    // permission syntax
    "acc", "wildcard", "write", "none", "epsilon", "perm",
    // modifiers
    "unique") | ParserExtension.extendedKeywords

=======
  lazy val keywords = FastParserCompanion.basicKeywords | ParserExtension.extendedKeywords
>>>>>>> d4ac4f1e

  // Note that `typedFapp` is before `"(" ~ exp ~ ")"` to ensure that the latter doesn't gobble up the brackets for the former
  // and then look like an `fapp` up untill the `: type` part, after which we need to backtrack all the way back (or error if cut)
  def atom(implicit ctx : P[_]) : P[PExp] = P(ParserExtension.newExpAtStart(ctx) | integer | booltrue | boolfalse | nul | old
<<<<<<< HEAD
    | result | unExp
    | "(" ~ exp ~ ")" | accessPred | inhaleExhale | perm | let | quant | forperm | unfolding | applying | asserting
=======
    | result | unExp | typedFapp
    | "(" ~ exp ~ ")" | accessPred | inhaleExhale | perm | let | quant | forperm | unfolding | applying
>>>>>>> d4ac4f1e
    | setTypedEmpty | explicitSetNonEmpty | multiSetTypedEmpty | explicitMultisetNonEmpty | seqTypedEmpty
    | size | explicitSeqNonEmpty | seqRange
    | mapTypedEmpty | explicitMapNonEmpty | mapDomain | mapRange
    | fapp | idnuse | ParserExtension.newExpAtEnd(ctx))

  def result[_: P]: P[PResultLit] = FP(keyword("result")).map { case (pos, _) => PResultLit()(pos) }

  def unExp[_: P]: P[PUnExp] = FP(CharIn("\\-\\!").! ~ suffixExpr).map { case (pos, (a, b)) => PUnExp(a, b)(pos) }

  def strInteger[_: P]: P[String] = P(CharIn("0-9").rep(1)).!

  def integer[_: P]: P[PIntLit] = FP(strInteger.filter(s => s.matches("\\S+"))).map { case (pos, s) => PIntLit(BigInt(s))(pos) }

  def booltrue[_: P]: P[PBoolLit] = FP(keyword("true")).map {case (pos, _) => PBoolLit(b = true)(pos)}

  def boolfalse[_: P]: P[PBoolLit] = FP(keyword("false")).map{ case (pos, _) => PBoolLit(b = false)(pos) }

  def nul[_: P]: P[PNullLit] = FP(keyword("null")).map { case (pos, _) => PNullLit()(pos) }

  def identifier[_: P]: P[Unit] = CharIn("A-Z", "a-z", "$_") ~~ CharIn("0-9", "A-Z", "a-z", "$_").repX

  def ident[_: P]: P[String] = identifier.!.filter(a => !keywords.contains(a)).opaque("invalid identifier (could be a keyword)")

  def idnuse[_: P]: P[PIdnUse] = FP(ident).map { case (pos, id) => PIdnUse(id)(pos) }

  def oldLabel[_: P]: P[PIdnUse] = idnuse | FP(LabelledOld.LhsOldLabel.!).map {
    case (pos, lhsOldLabel) => PIdnUse(lhsOldLabel)(pos)
  }

  def old[_: P]: P[PExp] = P(StringIn("old") ~ (FP(parens(exp)).map { case (pos, e) => POld(e)(pos) } | FP("[" ~ oldLabel ~ "]" ~ parens(exp)).map {
    case (pos, (a, b)) => PLabelledOld(a, b)(pos)
  }))

  def magicWandExp[_: P]: P[PExp] = FP(orExp ~~~ (keyword("--*").! ~ exp).lw.?).map {
    case (pos, (a, b)) => b match {
      case Some(c) => PMagicWandExp(a, c._2)(pos)
      case None => a
  }}

  def realMagicWandExp[_: P]: P[PMagicWandExp] = FP(orExp ~ "--*" ~ exp).map {
    case (pos, (a, b)) => PMagicWandExp(a, b)(pos)
  }

  def implExp[_: P]: P[PExp] = FP(magicWandExp ~~~ (StringIn("==>").! ~ implExp).lw.?).map {
    case (pos, (a, b)) => b match {
      case Some(c) => PBinExp(a, c._1, c._2)(pos)
      case None => a
    }
  }

  def iffExp[_: P]: P[PExp] = FP(implExp ~~~ ("<==>".! ~ iffExp).lw.?).map {
    case (pos, (a, b)) => b match {
      case Some(c) => PBinExp(a, c._1, c._2)(pos)
      case None => a
    }
  }

  def iteExpr[_: P]: P[PExp] = FP(iffExp ~~~ ("?" ~ iteExpr ~ ":" ~ iteExpr).lw.?).map {
    case (pos, (a, b)) => b match {
      case Some(c) => PCondExp(a, c._1, c._2)(pos)
      case None => a
    }
  }

  def exp[_: P]: P[PExp] = P(iteExpr)

  def suffix[_: P]: P[SuffixedExpressionGenerator[PExp]] =
    P(FP("." ~ idnuse).map { case (pos, id) => SuffixedExpressionGenerator[PExp]((e: PExp) => PFieldAccess(e, id)(pos)) } |
      FP("[" ~ Pass ~ ".." ~/ exp ~ "]").map { case (pos, n) => SuffixedExpressionGenerator[PExp]((e: PExp) => PSeqTake(e, n)(pos)) } |
      FP("[" ~ exp ~ ".." ~ Pass ~ "]").map { case (pos, n) => SuffixedExpressionGenerator[PExp]((e: PExp) => PSeqDrop(e, n)(pos)) } |
      FP("[" ~ exp ~ ".." ~ exp ~ "]").map { case (pos, (n, m)) => SuffixedExpressionGenerator[PExp]((e: PExp) => PSeqDrop(PSeqTake(e, m)(pos), n)(pos)) } |
      FP("[" ~ exp ~ "]").map { case (pos, e1) => SuffixedExpressionGenerator[PExp]((e0: PExp) => PLookup(e0, e1)(pos)) } |
      FP("[" ~ exp ~ ":=" ~ exp ~ "]").map { case (pos, (i, v)) => SuffixedExpressionGenerator[PExp]((e: PExp) => PUpdate(e, i, v)(pos)) })

  /*
  Maps:
  def suffix[_: P]: P[SuffixedExpressionGenerator[PExp]] =
    P(FP("." ~ idnuse).map { case (pos, id) => SuffixedExpressionGenerator[PExp]((e: PExp) => {
      PFieldAccess(e, id)(pos)
    }) } |
      FP("[" ~ Pass ~ ".." ~/ exp ~ "]").map { case (pos, n) => SuffixedExpressionGenerator[PExp]((e: PExp) => PSeqTake(e, n)(pos)) } |
      FP("[" ~ exp ~ ".." ~ Pass ~ "]").map { case (pos, n) => SuffixedExpressionGenerator[PExp]((e: PExp) => PSeqDrop(e, n)(pos)) } |
      FP("[" ~ exp ~ ".." ~ exp ~ "]").map { case (pos, (n, m)) => SuffixedExpressionGenerator[PExp]((e: PExp) => PSeqDrop(PSeqTake(e, m)(), n)(pos)) } |
      FP("[" ~ exp ~ "]").map { case (pos, e1) => SuffixedExpressionGenerator[PExp]((e0: PExp) => PSeqIndex(e0, e1)(pos)) } |
      FP("[" ~ exp ~ ":=" ~ exp ~ "]").map { case (pos, (i, v)) => SuffixedExpressionGenerator[PExp]((e: PExp) => PSeqUpdate(e, i, v)(pos)) })
   */

  def suffixExpr[_: P]: P[PExp] = P((atom ~~~ suffix.lw.rep).map { case (fac, ss) => foldPExp[PExp](fac, ss) })

  def termOp[_: P]: P[String] = P(StringIn("*", "/", "\\", "%").!)

  def term[_: P]: P[PExp] = P((suffixExpr ~~~ termd.lw.rep).map { case (a, ss) => foldPExp[PExp](a, ss) })

  def termd[_: P]: P[SuffixedExpressionGenerator[PExp]] = FP(termOp ~ suffixExpr).map { case (pos, (op, id)) => SuffixedExpressionGenerator[PExp]((e: PExp) => PBinExp(e, op, id)(pos)) }

  def sumOp[_: P]: P[String] = P(StringIn("++", "+", "-").! | keyword("union").! | keyword("intersection").! | keyword("setminus").! | keyword("subset").!)

  def sum[_: P]: P[PExp] = P((term ~~~ sumd.lw.rep).map { case (a, ss) => foldPExp[PBinExp](a, ss) })

  def sumd[_: P]: P[SuffixedExpressionGenerator[PBinExp]] = FP(sumOp ~ term).map { case (pos, (op, id)) => SuffixedExpressionGenerator[PBinExp]((e: PExp) => PBinExp(e, op, id)(pos)) }

  def cmpOp[_: P] = P(StringIn("<=", ">=", "<", ">").! | keyword("in").!)

  def cmpExp[_: P]: P[PExp] = FP(sum ~~~ (cmpOp ~ cmpExp).lw.?).map {
    case (pos, (a, b)) => b match {
      case Some(c) => PBinExp(a, c._1, c._2)(pos)
      case None => a
    }
  }

  def eqOp[_: P] = P(StringIn("==", "!=").!)

  def eqExp[_: P]: P[PExp] = FP(cmpExp ~~~ (eqOp ~ eqExp).lw.?).map {
    case (pos, (a, b)) => b match {
      case Some(c) => PBinExp(a, c._1, c._2)(pos)
      case None => a
    }
  }

  def andExp[_: P]: P[PExp] = FP(eqExp ~~~ ("&&".! ~ andExp).lw.?).map {
    case (pos, (a, b)) => b match {
      case Some(c) => PBinExp(a, c._1, c._2)(pos)
      case None => a
    }
  }

  def orExp[_: P]: P[PExp] = FP(andExp ~~~ ("||".! ~ orExp).lw.?).map {
    case (pos, (a, b)) => b match {
      case Some(c) => PBinExp(a, c._1, c._2)(pos)
      case None => a
    }
  }

  def accessPredImpl[_: P]: P[PAccPred] = FP(keyword("acc") ~ "(" ~ locAcc ~ ("," ~ exp).? ~ ")").map {
    case (pos, (loc, perms)) => {
      PAccPred(loc, perms.getOrElse(PFullPerm()(pos)))(pos)
    }
  }

  def accessPred[_: P]: P[PAccPred] = accessPredImpl

  def resAcc[_: P]: P[PResourceAccess] = P(locAcc | realMagicWandExp)

  def locAcc[_: P]: P[PLocationAccess] = P(fieldAcc | predAcc)

  def fieldAcc[_: P]: P[PFieldAccess] =
    P(NoCut(suffixExpr.filter(isFieldAccess)).map {
      case fa: PFieldAccess => fa
      case other => sys.error(s"Unexpectedly found $other")
    })

  def predAcc[_: P]: P[PLocationAccess] = fapp

  def actualArgList[_: P]: P[Seq[PExp]] = exp.rep(sep = ",")

  def inhaleExhale[_: P]: P[PExp] = FP("[" ~ exp ~ "," ~ exp ~ "]").map {
    case (pos, (a, b)) => PInhaleExhaleExp(a, b)(pos)
  }

  def perm[_: P]: P[PExp] =
    P(FP(keyword("none")).map{ case (pos, _) => PNoPerm()(pos)} |
      FP(keyword("wildcard")).map{ case (pos, _) => PWildcard()(pos)} |
      FP(keyword("write")).map{ case (pos, _) => PFullPerm()(pos)} |
      FP(keyword("epsilon")).map{ case (pos, _) => PEpsilon()(pos)} |
      FP("perm" ~ parens(resAcc)).map{ case (pos, r) => PCurPerm(r)(pos)})

  def let[_: P]: P[PExp] =
    FP("let" ~/ FP(idndef) ~ "==" ~ "(" ~ exp ~ ")" ~ "in" ~ FP(exp)).map {
      case (pos, (idpos, id, exp1, (e2pos, exp2))) =>
      /* Type unresolvedType is expected to be replaced with the type of exp1
       * after the latter has been resolved
       * */
      val unresolvedType = PUnknown()(idpos)
      val formalArgDecl = PFormalArgDecl(id, unresolvedType)(idpos)
      val nestedScope = PLetNestedScope(formalArgDecl, exp2)(e2pos)

      PLet(exp1, nestedScope)(pos)
    }

  def idndef[_: P]: P[PIdnDef] = FP(ident).map {
    case (pos, s) =>
      PIdnDef(s)(pos)
    }

  def quant[_: P]: P[PExp] = P(FP(keyword("forall") ~ nonEmptyFormalArgList ~ "::" ~ trigger.rep ~ exp).map {
    case (pos, (a, b, c)) =>
      PForall(a, b, c)(pos)
    } |
    FP(keyword("exists") ~ nonEmptyFormalArgList ~ "::" ~ trigger.rep ~ exp).map {
      case (pos, (a, b, c)) =>
        PExists(a, b, c)(pos)
    })

  def nonEmptyFormalArgList[_: P]: P[Seq[PFormalArgDecl]] = P(formalArg.rep(min = 1, sep = ","))

  def formalArg[_: P]: P[PFormalArgDecl] = FP(idndef ~ ":" ~ typ).map { case (pos, (a, b)) => PFormalArgDecl(a, b)(pos) }

  def typ[_: P]: P[PType] = P(primitiveTyp | domainTyp | seqType | setType | multisetType | mapType)
  // Maps: lazy val typ: P[PType] = P(primitiveTyp | domainTyp | seqType | setType | multisetType | mapType)

  def domainTyp[_: P]: P[PDomainType] = P(FP(idnuse ~ "[" ~ typ.rep(sep = ",") ~ "]").map { case (pos, (a, b)) => PDomainType(a, b)(pos) } |
    // domain type without type arguments (might also be a type variable)
    idnuse.map(name => {
      PDomainType(name, Nil)(name.pos)
    }))

  def seqType[_: P]: P[PType] = FP(keyword("Seq") ~ "[" ~ typ ~ "]").map{ case (pos, t) => PSeqType(t)(pos)}

  def setType[_: P]: P[PType] = FP(keyword("Set") ~ "[" ~ typ ~ "]").map{ case (pos, t) => PSetType(t)(pos)}

  def multisetType[_: P]: P[PType] = FP(keyword("Multiset") ~ "[" ~ typ ~ "]").map{ case (pos, t) => PMultisetType(t)(pos)}

  //def mapType[_: P]: P[PType] = FP(keyword("Map") ~ "[" ~ typ ~ "," ~ typ ~ "]").map{ case (pos, t) => PSeqType(t._3)(pos)}
  // Maps:
  def mapType[_: P] : P[PType] = FP(keyword("Map") ~ "[" ~ typ ~ "," ~ typ ~ "]").map {
   case (pos, (keyType, valueType)) => PMapType(keyType, valueType)(pos)
  }

  def primitiveTyp[_: P]: P[PType] = P(FP(keyword("Rational")).map{ case (pos, _) => PPrimitiv("Perm")(pos)}
    | FP((StringIn("Int", "Bool", "Perm", "Ref") ~~ !identContinues).!).map{ case (pos, name) => PPrimitiv(name)(pos)})
/* Maps:
  lazy val primitiveTyp: P[PType] = P(keyword("Rational").map(_ => PPrimitiv("Perm"))
    | (StringIn("Int", "Bool", "Perm", "Ref") ~~ !identContinues).!.map(PPrimitiv))
 */

  def trigger[_: P]: P[PTrigger] = FP("{" ~/ exp.rep(sep = ",") ~ "}").map{
    case (pos, s) => PTrigger(s)(pos)
  }

  def forperm[_: P]: P[PExp] = FP(keyword("forperm") ~ nonEmptyFormalArgList ~ "[" ~ resAcc ~ "]" ~ "::" ~ exp).map {
    case (pos, (args, res, body)) => PForPerm(args, res, body)(pos)
  }

  def unfolding[_: P]: P[PExp] = FP(keyword("unfolding") ~ predicateAccessPred ~ "in" ~ exp).map {
    case (pos, (a, b)) => PUnfolding(a, b)(pos) }

  def predicateAccessPred[_: P]: P[PAccPred] = P(accessPred | FP(predAcc).map {
    case (pos, loc) => PAccPred(loc, PFullPerm()(pos))(pos)
  })

  def setTypedEmpty[_: P]: P[PExp] = collectionTypedEmpty("Set", (a, b) => PEmptySet(a)(b))

  def explicitSetNonEmpty[_: P]: P[PExp] = P(FP("Set" ~ "(" ~ exp.rep(sep = ",", min = 1) ~ ")").map {
    case (pos, exps) => PExplicitSet(exps)(pos)
  })

  def explicitMultisetNonEmpty[_: P]: P[PExp] = P(FP("Multiset" ~ "(" ~ exp.rep(min = 1, sep = ",") ~ ")").map {
    case (pos, exps) => PExplicitMultiset(exps)(pos)
  })

  def multiSetTypedEmpty[_: P]: P[PExp] = collectionTypedEmpty("Multiset", (a, b) => PEmptyMultiset(a)(b))

  def seqTypedEmpty[_: P]: P[PExp] = collectionTypedEmpty("Seq", (a, b) => PEmptySeq(a)(b))

  def size[_: P]: P[PExp] = P(FP("|" ~ exp ~ "|").map {
    case (pos, e) => PSize(e)(pos)
  })

  def explicitSeqNonEmpty[_: P]: P[PExp] = P(FP("Seq" ~ "(" ~ exp.rep(min = 1, sep = ",") ~ ")").map {
    case (pos, exps) => PExplicitSeq(exps)(pos)
  })

  private def collectionTypedEmpty[_: P](name: String, typeConstructor: (PType, (Position, Position)) => PExp): P[PExp] =
    FP(`name` ~ ("[" ~ typ ~ "]").? ~ "(" ~ ")").map{ case (pos, typ) => typeConstructor(typ.getOrElse(PTypeVar("#E")), pos)}

  def seqRange[_: P]: P[PExp] = FP("[" ~ exp ~ ".." ~ exp ~ ")").map { case (pos, (a, b)) => PRangeSeq(a, b)(pos) }

  def mapTypedEmpty[_: P] : P[PMapLiteral] = P(FP("Map" ~ ("[" ~ typ ~ "," ~ typ ~ "]").? ~ "(" ~ ")").map {
    case (pos, Some((keyType, valueType))) => PEmptyMap(keyType, valueType)(pos)
    case (pos, None) => PEmptyMap(PTypeVar("#K"), PTypeVar("#E"))(pos)
  })

  def maplet[_: P]: P[PMaplet] = P(FP(exp ~ ":=" ~ exp).map {
    case (pos, (key, value)) => PMaplet(key, value)(pos)
  })

  def explicitMapNonEmpty[_: P]: P[PMapLiteral] = P(FP("Map" ~ "(" ~ maplet.rep(sep = ",", min = 1) ~ ")").map {
    case (pos, maplets) => PExplicitMap(maplets)(pos)
  })

  def mapDomain[_: P]: P[PExp] = P(FP("domain" ~ "(" ~ exp ~ ")").map {
    case (pos, e) => PMapDomain(e)(pos)
  })

  def mapRange[_: P] : P[PExp] = P(FP("range" ~ "(" ~ exp ~ ")").map {
    case (pos, e) => PMapRange(e)(pos)
  })

  def fapp[_: P]: P[PCall] = FP(idnuse ~ parens(actualArgList)).map {
    case (pos, (func, args)) =>
      PCall(func, args, None)(pos)
  }

  def typedFapp[_: P]: P[PExp] = FP(parens(idnuse ~ parens(actualArgList) ~ ":" ~ typ)).map {
    case (pos, (func, args, typeGiven)) => PCall(func, args, Some(typeGiven))(pos)
  }

  def stmt(implicit ctx : P[_]) : P[PStmt] = P(ParserExtension.newStmtAtStart(ctx) | macroassign | fieldassign | localassign | fold | unfold | exhale | assertP |
    inhale | assume | ifthnels | whle | varDecl | defineDecl | newstmt | 
    methodCall | goto | lbl | packageWand | applyWand | macroref | block |
    quasihavoc | quasihavocall | ParserExtension.newStmtAtEnd(ctx))

  def nodefinestmt(implicit ctx : P[_]) : P[PStmt] = P(ParserExtension.newStmtAtStart(ctx) | fieldassign | localassign | fold | unfold | exhale | assertP |
    inhale | assume | ifthnels | whle | varDecl | newstmt |
    methodCall | goto | lbl | packageWand | applyWand | macroref | block |
    quasihavoc | quasihavocall | ParserExtension.newStmtAtEnd(ctx))

  def macroref[_: P]: P[PMacroRef] = FP(idnuse).map { case (pos, a) => PMacroRef(a)(pos) }

  def fieldassign[_: P]: P[PFieldAssign] = FP(fieldAcc ~ ":=" ~ exp).map { case (pos, (a, b)) => PFieldAssign(a, b)(pos) }

  def macroassign[_: P]: P[PMacroAssign] = FP(NoCut(fapp) ~ ":=" ~ exp).map { case (pos, (call, exp)) => PMacroAssign(call, exp)(pos) }

  def localassign[_: P]: P[PVarAssign] = FP(idnuse ~ ":=" ~ exp).map { case (pos, (a, b)) => PVarAssign(a, b)(pos) }

  def fold[_: P]: P[PFold] = FP("fold" ~ predicateAccessPred).map{ case (pos, e) => PFold(e)(pos)}

  def unfold[_: P]: P[PUnfold] = FP("unfold" ~ predicateAccessPred).map{ case (pos, e) => PUnfold(e)(pos)}

  def exhale[_: P]: P[PExhale] = FP(keyword("exhale") ~/ exp).map{ case (pos, e) => PExhale(e)(pos) }

  def assertP[_: P]: P[PAssert] = FP(keyword("assert") ~/ exp).map{ case (pos, e) => PAssert(e)(pos) }

  def inhale[_: P]: P[PInhale] = FP(keyword("inhale") ~/ exp).map{ case (pos, e) => PInhale(e)(pos) }

  def assume[_: P]: P[PAssume] = FP(keyword("assume") ~/ exp).map{ case (pos, e) => PAssume(e)(pos) }

  // Parsing Havoc statements
  // Havoc statements have two forms:
  //    1. havoc <resource>
  //    2. havoc <exp> ==> <resource>
  // Note that you cannot generalize (2) to something like "<exp1> ==> <exp2> ==> <resource>".
  // We therefore forbid the lhs of (2) from being an arbitrary expression. Instead,
  // we enforce that it's a "magicWandExp", which is one level below an implication expression
  // in the grammar. Note that it is still possible to express "(<exp1> ==> <exp2>) ==> <resource>
  // using parentheses.

  // Havocall follows a similar pattern to havoc but allows quantifying over variables.

  def quasihavoc[_: P]: P[PQuasihavoc] = FP(keyword("quasihavoc") ~/
    (magicWandExp ~ "==>").? ~ exp ).map {
      case (pos, (lhs, rhs)) => PQuasihavoc(lhs, rhs)(pos)
  }

  def quasihavocall[_: P]: P[PQuasihavocall] = FP(keyword("quasihavocall") ~/
    nonEmptyFormalArgList ~ "::" ~ (magicWandExp ~ "==>").? ~ exp).map {
    case (pos, (vars, lhs, rhs)) => PQuasihavocall(vars, lhs, rhs)(pos)
  }

  def ifthnels[_: P]: P[PIf] = FP("if" ~ "(" ~ exp ~ ")" ~ block ~~~ elsifEls).map {
    case (pos, (cond, thn, ele)) => PIf(cond, thn, ele)(pos)
  }

  // No need for `.lw` here since we have `FP("{" ~ ... ~ "}")`
  def block[_: P]: P[PSeqn] = FP("{" ~/ (stmt ~/ ";".?).rep ~ "}").map{ case (pos, e) => PSeqn(e)(pos)}

  def elsifEls[_: P]: LW[PSeqn] = elsif.lw | els

  def elsif[_: P]: P[PSeqn] = FP("elseif" ~/ "(" ~ exp ~ ")" ~ block ~~~ elsifEls).map {
    case (pos, (cond, thn, ele)) => PSeqn(Seq(PIf(cond, thn, ele)(pos)))(pos)
  }

  def els[_: P]: LW[PSeqn] = ((keyword("else") ~/ block) | FP(Pass).map {
    case (pos, _) => PSeqn(Nil)(pos)
  }).lw

  def whle[_: P]: P[PWhile] = FP(keyword("while") ~/ "(" ~ exp ~ ")" ~ inv.rep ~ block).map {
    case (pos, (cond, invs, body)) =>
      PWhile(cond, invs, body)(pos)
  }

  def inv(implicit ctx : P[_]) : P[PExp] = P((keyword("invariant") ~ exp ~~~ ";".lw.?) | ParserExtension.invSpecification(ctx))

  def varDecl[_: P]: P[PLocalVarDecl] = FP(keyword("var") ~/ idndef ~ ":" ~ typ ~~~ (":=" ~ exp).lw.?).map { case (pos, (a, b, c)) => PLocalVarDecl(a, b, c)(pos) }

  def defineDecl[_: P]: P[PDefine] = FP(keyword("define") ~/ idndef ~ ("(" ~ idndef.rep(sep = ",") ~ ")").? ~ (exp | "{" ~ (nodefinestmt ~ ";".?).rep ~ "}")).map {
    case (pos, (a, b, c)) => c match {
      case e: PExp => PDefine(a, b, e)(pos)
      case ss: Seq[PStmt]@unchecked => PDefine(a, b, PSeqn(ss)(pos))(pos)
    }
  }

  def newstmt[_: P]: P[PNewStmt] = starredNewstmt | regularNewstmt

  def regularNewstmt[_: P]: P[PRegularNewStmt] = FP(idnuse ~ ":=" ~ "new" ~ "(" ~ idnuse.rep(sep = ",") ~ ")").map { case (pos, (a, b)) => PRegularNewStmt(a, b)(pos) }

  def starredNewstmt[_: P]: P[PStarredNewStmt] = FP(idnuse ~ ":=" ~ "new" ~ "(" ~ "*" ~ ")").map{ case (pos, e) => PStarredNewStmt(e)(pos) }

  def methodCall[_: P]: P[PMethodCall] = FP((idnuse.rep(sep = ",") ~ ":=").? ~ idnuse ~ parens(exp.rep(sep = ","))).map {
    case (pos, (None, method, args)) =>
      PMethodCall(Nil, method, args)(pos)
    case (pos, (Some(targets), method, args)) =>
      PMethodCall(targets, method, args)(pos)
  }

  def goto[_: P]: P[PGoto] = FP("goto" ~/ idnuse).map{ case (pos, e) => PGoto(e)(pos) }

  def lbl[_: P]: P[PLabel] = FP(keyword("label") ~/ idndef ~~~ (keyword("invariant") ~/ exp).lw.rep).map {
    case (pos, (name, invs)) => PLabel(name, invs)(pos) }

  def packageWand[_: P]: P[PPackageWand] = FP(keyword("package") ~/ magicWandExp ~~~ block.lw.?).map {
    case (pos, (wand, Some(proofScript))) =>
      PPackageWand(wand, proofScript)(pos)
    case (pos, (wand, None)) =>
      PPackageWand(wand, PSeqn(Seq())(pos))(pos)
  }

  def applyWand[_: P]: P[PApplyWand] = FP(keyword("apply") ~/ magicWandExp).map {
    case (pos, p) => PApplyWand(p)(pos)
  }

  def applying[_: P]: P[PExp] = FP(keyword("applying") ~/ "(" ~ magicWandExp ~ ")" ~ "in" ~ exp).map { case (pos, (a, b)) => PApplying(a, b)(pos) }

<<<<<<< HEAD
  def asserting[_: P]: P[PExp] = FP(keyword("asserting") ~/ "(" ~ exp ~ ")" ~ "in" ~ exp).map { case (pos, (a, b)) => PAsserting(a, b)(pos) }

  def programDecl(implicit ctx : P[_]) : P[PProgram] = P((ParserExtension.newDeclAtStart(ctx) | preambleImport | defineDecl | domainDecl | fieldDecl | functionDecl | predicateDecl | methodDecl | ParserExtension.newDeclAtEnd(ctx)).rep).map {
    decls => {
=======
  def programDecl(implicit ctx : P[_]) : P[PProgram] = P(FP((ParserExtension.newDeclAtStart(ctx) | preambleImport | defineDecl | domainDecl | fieldDecl | functionDecl | predicateDecl | methodDecl | ParserExtension.newDeclAtEnd(ctx)).rep).map {
    case (pos, decls) => {
>>>>>>> d4ac4f1e
      PProgram(
        decls.collect { case i: PImport => i }, // Imports
        decls.collect { case d: PDefine => d }, // Macros
        decls.collect { case d: PDomain => d }, // Domains
        decls.collect { case f: PField => f }, // Fields
        decls.collect { case f: PFunction => f }, // Functions
        decls.collect { case p: PPredicate => p }, // Predicates
        decls.collect { case m: PMethod => m }, // Methods
        decls.collect { case e: PExtender => e }, // Extensions
        Seq() // Parse Errors
      )(pos)
    }
  })

  def preambleImport[_: P]: P[PImport] = FP(keyword("import") ~/ (
      P(quoted(relativeFilePath.!)).map{ filename => pos: (Position, Position) => PLocalImport(filename)(pos) } |
      P(angles(relativeFilePath.!)).map{ filename => pos: (Position, Position) => PStandardImport(filename)(pos) }
    )).map { case (pos, imp) => imp(pos) }

  def relativeFilePath[_: P]: P[String] = P(CharIn("~.").?.! ~~ (CharIn("/").? ~~ CharIn(".", "A-Z", "a-z", "0-9", "_\\- \n\t")).rep(1))

  def anyString[_: P]: P[String] = P(CharIn("A-Z", "a-z", "0-9", "()._ ").rep(1).!)

  def domainDecl[_: P]: P[PDomain] = FP("domain" ~/ idndef ~ ("[" ~ domainTypeVarDecl.rep(sep = ",") ~ "]").? ~ ("interpretation" ~ parens((ident ~ ":" ~ quoted(anyString.!)).rep(sep = ","))).? ~ "{" ~ (domainFunctionDecl | axiomDecl).rep ~
    "}").map {
    case (pos, (name, typparams, interpretations, members)) =>
      val funcs = members collect { case m: PDomainFunction1 => m }
      val axioms = members collect { case m: PAxiom1 => m }
      PDomain(
        name,
        typparams.getOrElse(Nil),
        funcs map (f => PDomainFunction(f.idndef, f.formalArgs, f.typ, f.unique, f.interpretation)(PIdnUse(name.name)(name.pos))(f.pos)),
        axioms map (a => PAxiom(a.idndef, a.exp)(PIdnUse(name.name)(name.pos))(a.pos)),
        interpretations.map(i => i.toMap))(pos)
  }

  def domainTypeVarDecl[_: P]: P[PTypeVarDecl] = FP(idndef).map{ case (pos, i) => PTypeVarDecl(i)(pos) }

  def domainFunctionDecl[_: P]: P[PDomainFunction1] = FP("unique".!.? ~ domainFunctionSignature ~ ("interpretation" ~ quoted(anyString.!)).? ~~~ ";".lw.?).map {
    case (pos, (unique, fdecl, interpretation)) => fdecl match {
      case (name, formalArgs, t) => PDomainFunction1(name, formalArgs, t, unique.isDefined, interpretation)(pos)
    }
  }

  def domainFunctionSignature[_: P] = P("function" ~ idndef ~ "(" ~ anyFormalArgList ~ ")" ~ ":" ~ typ)

  def anyFormalArgList[_: P]: P[Seq[PAnyFormalArgDecl]] = P((formalArg | unnamedFormalArg).rep(sep = ","))

  def unnamedFormalArg[_: P] = FP(typ).map{ case (pos, t) => PUnnamedFormalArgDecl(t)(pos) }

  def functionSignature[_: P] = P("function" ~ idndef ~ "(" ~ formalArgList ~ ")" ~ ":" ~ typ)

  def formalArgList[_: P]: P[Seq[PFormalArgDecl]] = P(formalArg.rep(sep = ","))

  def axiomDecl[_: P]: P[PAxiom1] = FP(keyword("axiom") ~ idndef.? ~ "{" ~ exp ~ "}" ~~~ ";".lw.?).map { case (pos, (a, b)) => PAxiom1(a, b)(pos) }

  def fieldDecl[_: P]: P[PField] = FP(keyword("field") ~/ idndef ~ ":" ~ typ ~~~ ";".lw.?).map {
    case (pos, (a, b)) => PField(a, b)(pos)
  }

  def functionDecl[_: P]: P[PFunction] = FP("function" ~/ idndef ~ "(" ~ formalArgList ~ ")" ~ ":" ~ typ ~~~ pre.lw.rep ~~~
    post.lw.rep ~~~ ("{" ~ exp ~ "}").lw.?).map({ case (pos, (a, b, c, d, e, f)) =>
      PFunction(a, b, c, d, e, f)(pos)
  })


  def pre(implicit ctx : P[_]) : P[PExp] = P(("requires" ~/ exp ~~~ ";".lw.?) | ParserExtension.preSpecification(ctx))

  def post(implicit ctx : P[_]) : P[PExp] = P(("ensures" ~/ exp ~~~ ";".lw.?) | ParserExtension.postSpecification(ctx))

  def decCl[_: P]: P[Seq[PExp]] = P(exp.rep(sep = ","))

  def predicateDecl[_: P]: P[PPredicate] = FP(keyword("predicate") ~/ idndef ~ "(" ~ formalArgList ~ ")" ~~~ ("{" ~ exp ~ "}").lw.?).map {
    case (pos, (a, b, c)) =>
      PPredicate(a, b, c)(pos)
  }

  def methodDecl[_: P]: P[PMethod] = FP(methodSignature ~~~/ pre.lw.rep ~~~ post.lw.rep ~~~ block.lw.?).map {
    case (pos, (name, args, rets, pres, posts, body)) =>
      PMethod(name, args, rets.getOrElse(Nil), pres, posts, body)(pos)
  }

  def methodSignature[_: P] = P("method" ~/ idndef ~ "(" ~ formalArgList ~ ")" ~~~ ("returns" ~ "(" ~ formalArgList ~ ")").lw.?)

  def entireProgram[_: P]: P[PProgram] = P(Start ~ programDecl ~ End)


  object ParserExtension extends ParserPluginTemplate {

    import ParserPluginTemplate._

    /**
      * These private variables are the storage variables for each of the extensions.
      * As the parser are evaluated lazily, it is possible for us to stores extra parsing sequences in these variables
      * and after the plugins are loaded, the parsers are added to these variables and when any parser is required,
      * can be referenced back.
      */
    private var _newDeclAtEnd: Option[Extension[PExtender]] = None
    private var _newDeclAtStart: Option[Extension[PExtender]] = None

    private var _newExpAtEnd: Option[Extension[PExp]] = None
    private var _newExpAtStart: Option[Extension[PExp]] = None

    private var _newStmtAtEnd: Option[Extension[PStmt]] = None
    private var _newStmtAtStart: Option[Extension[PStmt]] = None

    private var _preSpecification: Option[Extension[PExp]] = None
    private var _postSpecification: Option[Extension[PExp]] = None
    private var _invSpecification: Option[Extension[PExp]] = None

    private var _extendedKeywords: Set[String] = Set()


    /**
      * For more details regarding the functionality of each of these initial parser extensions
      * and other hooks for the parser extension, please refer to ParserPluginTemplate.scala
      */
    override def newDeclAtStart : Extension[PExtender] = _newDeclAtStart match {
      case None => ParserPluginTemplate.defaultExtension
      case Some(ext) => ext
    }

    override def newDeclAtEnd : Extension[PExtender] = _newDeclAtEnd match {
      case None => ParserPluginTemplate.defaultExtension
      case Some(ext) => ext
    }

    override def newStmtAtEnd : Extension[PStmt] = _newStmtAtEnd match {
      case None => ParserPluginTemplate.defaultStmtExtension
      case Some(ext) => ext
    }

    override def newStmtAtStart : Extension[PStmt] = _newStmtAtStart match {
      case None => ParserPluginTemplate.defaultStmtExtension
      case Some(ext) => ext
    }

    override def newExpAtEnd : Extension[PExp] = _newExpAtEnd match {
      case None => ParserPluginTemplate.defaultExpExtension
      case Some(ext) => ext
    }

    override def newExpAtStart : Extension[PExp] = _newExpAtStart match {
      case None => ParserPluginTemplate.defaultExpExtension
      case Some(ext) => ext
    }

    override def postSpecification : Extension[PExp] = _postSpecification match {
      case None => ParserPluginTemplate.defaultExpExtension
      case Some(ext) => ext
    }

    override def preSpecification : Extension[PExp] = _preSpecification match {
      case None => ParserPluginTemplate.defaultExpExtension
      case Some(ext) => ext
    }

    override def invSpecification : Extension[PExp] = _invSpecification match {
      case None => ParserPluginTemplate.defaultExpExtension
      case Some(ext) => ext
    }

    override def extendedKeywords : Set[String] = _extendedKeywords

    def addNewDeclAtEnd(t: Extension[PExtender]) : Unit = _newDeclAtEnd match {
      case None => _newDeclAtEnd = Some(t)
      case Some(s) => _newDeclAtEnd = Some(combine(s, t))
    }

    def addNewDeclAtStart(t: Extension[PExtender]) : Unit = _newDeclAtStart match {
      case None => _newDeclAtStart = Some(t)
      case Some(s) => _newDeclAtStart = Some(combine(s, t))
    }

    def addNewExpAtEnd(t: Extension[PExp]) : Unit = _newExpAtEnd match {
      case None => _newExpAtEnd = Some(t)
      case Some(s) => _newExpAtEnd = Some(combine(s, t))
    }

    def addNewExpAtStart(t: Extension[PExp]) : Unit = _newExpAtStart match {
      case None => _newExpAtStart = Some(t)
      case Some(s) => _newExpAtStart = Some(combine(s, t))
    }

    def addNewStmtAtEnd(t: Extension[PStmt]) : Unit = _newStmtAtEnd match {
      case None => _newStmtAtEnd = Some(t)
      case Some(s) => _newStmtAtEnd = Some(combine(s, t))
    }

    def addNewStmtAtStart(t: Extension[PStmt]) : Unit = _newStmtAtStart match {
      case None => _newStmtAtStart = Some(t)
      case Some(s) => _newStmtAtStart = Some(combine(s, t))
    }

    def addNewPreCondition(t: Extension[PExp]) : Unit = _preSpecification match {
      case None => _preSpecification = Some(t)
      case Some(s) => _preSpecification = Some(combine(s, t))
    }

    def addNewPostCondition(t: Extension[PExp]) : Unit = _postSpecification match {
      case None => _postSpecification = Some(t)
      case Some(s) => _postSpecification = Some(combine(s, t))
    }

    def addNewInvariantCondition(t: Extension[PExp]) : Unit = _invSpecification match {
      case None => _invSpecification = Some(t)
      case Some(s) => _invSpecification = Some(combine(s, t))
    }

    def addNewKeywords(t : Set[String]) : Unit = {
      _extendedKeywords ++= t
    }
  }
}<|MERGE_RESOLUTION|>--- conflicted
+++ resolved
@@ -93,7 +93,7 @@
     // maps
     "Map", "range",
     // prover hint expressions
-    "unfolding", "in", "applying",
+    "unfolding", "in", "applying", "asserting",
     // old expression
     "old", "lhs",
     // other expressions
@@ -790,57 +790,13 @@
   /** The file we are currently parsing (for creating positions later). */
   def file: Path = _file
 
-<<<<<<< HEAD
-  lazy val keywords = Set("result",
-    // types
-    "Int", "Perm", "Bool", "Ref", "Rational",
-    // boolean constants
-    "true", "false",
-    // null
-    "null",
-    // preamble importing
-    "import",
-    // declaration keywords
-    "method", "function", "predicate", "program", "domain", "axiom", "var", "returns", "field", "define",
-    // specifications
-    "requires", "ensures", "invariant",
-    // statements
-    "fold", "unfold", "inhale", "exhale", "new", "assert", "assume", "package", "apply",
-    // control flow
-    "while", "if", "elseif", "else", "goto", "label",
-    // sequences
-    "Seq",
-    // sets and multisets
-    "Set", "Multiset", "union", "intersection", "setminus", "subset",
-    // maps
-    "Map", "range",
-    // prover hint expressions
-    "unfolding", "in", "applying", "asserting",
-    // old expression
-    "old", "lhs",
-    // other expressions
-    "let",
-    // quantification
-    "forall", "exists", "forperm",
-    // permission syntax
-    "acc", "wildcard", "write", "none", "epsilon", "perm",
-    // modifiers
-    "unique") | ParserExtension.extendedKeywords
-
-=======
   lazy val keywords = FastParserCompanion.basicKeywords | ParserExtension.extendedKeywords
->>>>>>> d4ac4f1e
 
   // Note that `typedFapp` is before `"(" ~ exp ~ ")"` to ensure that the latter doesn't gobble up the brackets for the former
   // and then look like an `fapp` up untill the `: type` part, after which we need to backtrack all the way back (or error if cut)
   def atom(implicit ctx : P[_]) : P[PExp] = P(ParserExtension.newExpAtStart(ctx) | integer | booltrue | boolfalse | nul | old
-<<<<<<< HEAD
-    | result | unExp
+    | result | unExp | typedFapp
     | "(" ~ exp ~ ")" | accessPred | inhaleExhale | perm | let | quant | forperm | unfolding | applying | asserting
-=======
-    | result | unExp | typedFapp
-    | "(" ~ exp ~ ")" | accessPred | inhaleExhale | perm | let | quant | forperm | unfolding | applying
->>>>>>> d4ac4f1e
     | setTypedEmpty | explicitSetNonEmpty | multiSetTypedEmpty | explicitMultisetNonEmpty | seqTypedEmpty
     | size | explicitSeqNonEmpty | seqRange
     | mapTypedEmpty | explicitMapNonEmpty | mapDomain | mapRange
@@ -1254,15 +1210,11 @@
 
   def applying[_: P]: P[PExp] = FP(keyword("applying") ~/ "(" ~ magicWandExp ~ ")" ~ "in" ~ exp).map { case (pos, (a, b)) => PApplying(a, b)(pos) }
 
-<<<<<<< HEAD
+ 
   def asserting[_: P]: P[PExp] = FP(keyword("asserting") ~/ "(" ~ exp ~ ")" ~ "in" ~ exp).map { case (pos, (a, b)) => PAsserting(a, b)(pos) }
 
-  def programDecl(implicit ctx : P[_]) : P[PProgram] = P((ParserExtension.newDeclAtStart(ctx) | preambleImport | defineDecl | domainDecl | fieldDecl | functionDecl | predicateDecl | methodDecl | ParserExtension.newDeclAtEnd(ctx)).rep).map {
-    decls => {
-=======
   def programDecl(implicit ctx : P[_]) : P[PProgram] = P(FP((ParserExtension.newDeclAtStart(ctx) | preambleImport | defineDecl | domainDecl | fieldDecl | functionDecl | predicateDecl | methodDecl | ParserExtension.newDeclAtEnd(ctx)).rep).map {
     case (pos, decls) => {
->>>>>>> d4ac4f1e
       PProgram(
         decls.collect { case i: PImport => i }, // Imports
         decls.collect { case d: PDefine => d }, // Macros
