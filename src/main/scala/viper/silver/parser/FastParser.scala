// This Source Code Form is subject to the terms of the Mozilla Public
// License, v. 2.0. If a copy of the MPL was not distributed with this
// file, You can obtain one at http://mozilla.org/MPL/2.0/.
//
// Copyright (c) 2011-2019 ETH Zurich.

package viper.silver.parser

import java.net.URL
import java.nio.file.{Files, Path, Paths}

import viper.silver.ast.{FilePosition, LabelledOld, LineCol, NoPosition, Position, SourcePosition}
import viper.silver.parser.FastParserCompanion.{LW, LeadingWhitespace}
import viper.silver.plugin.{ParserPluginTemplate, SilverPluginManager}
import viper.silver.verifier.ParseError

import scala.collection.{immutable, mutable}

case class ParseException(msg: String, pos: (Position, Position)) extends Exception

case class SuffixedExpressionGenerator[E <: PExp](func: PExp => E) extends (PExp => PExp) {
  override def apply(v1: PExp): E = func(v1)
}

case class SuffixedExpressionFromGenerator[E <: PExp](func: (PExp, PExp) => E) extends ((PExp, PExp) => PExp) {
  override def apply(from: PExp, suffixedExp: PExp): E = func(from, suffixedExp)
}

object FastParserCompanion {
  import fastparse._

  val whitespaceWithoutNewlineOrComments = {
    import NoWhitespace._
    implicit ctx: ParsingRun[_] =>
      NoTrace((" " | "\t").rep)
  }

  implicit val whitespace = {
    import NoWhitespace._
    implicit ctx: ParsingRun[_] =>
      NoTrace((("/*" ~ (!StringIn("*/") ~ AnyChar).rep ~ "*/") | ("//" ~ CharsWhile(_ != '\n').? ~ ("\n" | End)) | " " | "\t" | "\n" | "\r").rep)
  }

  class LeadingWhitespace[T](val p: () => P[T]) extends AnyVal {
    /**
      * Using `p.lw` is shorthand for `Pass ~ p` (the same parser but with possibly leading whitespace).
      *
      * A parser of the form `FP(p0 ~ p1.?)` or `FP(p0 ~ p2.rep)` may return an end position which
      * includes trailing whitespaces (incl. comments, newlines) if `p1` or `p2` fail to match (the `~` does this).
      * Instead we would like to use `FP(p0 ~~ (Pass ~ p1).?)` or `FP(p0 ~~ (Pass ~ p2).rep)`, which avoids this issue.
      */
    def lw(implicit ctx: P[Any]): LW[T] = new LW(() => Pass ~ p())
    def ~~~[V, R](other: LW[V])(implicit s: Implicits.Sequencer[T, V, R], ctx: P[Any]): P[R] = (p() ~~ other.p()).asInstanceOf[P[R]]
    def ~~~/[V, R](other: LW[V])(implicit s: Implicits.Sequencer[T, V, R], ctx: P[Any]): P[R] = (p() ~~/ other.p()).asInstanceOf[P[R]]
  }
  /**
    * A parser which matches leading whitespaces. See `LeadingWhitespace.lw` for more info. Can only be operated on in
    * restricted ways (e.g. `?`, `rep`, `|` or `map`), requiring that it is eventually appened to a normal parser (of type `P[V]`).
    *
    * For example, the following two are equivalent:
    * {{{FP("hello" ~~~ "world".lw.?)
    * FP("hello" ~~ (Pass ~ "world").?)}}}
    * The type system prevents one from erroneously writing:
    * {{{FP("hello" ~ "world".lw.?)}}}
    */
  class LW[T](val p: () => P[T]) {
    def ?[V](implicit optioner: Implicits.Optioner[T, V], ctx: P[Any]): LW[V] = new LW(() => p().?.asInstanceOf[P[V]])
    def rep[V](implicit repeater: Implicits.Repeater[T, V], ctx: P[Any]): LW[V] = new LW(() => p().rep.asInstanceOf[P[V]])
    def |[V >: T](other: LW[V])(implicit ctx: P[Any]): LW[V] = new LW(() => (p() | other.p()).asInstanceOf[P[V]])
    def map[V](f: T => V): LW[V] = new LW(() => p().map(f))
  }

  val basicKeywords = immutable.Set("result",
    // types
    "Int", "Perm", "Bool", "Ref", "Rational",
    // boolean constants
    "true", "false",
    // null
    "null",
    // preamble importing
    "import",
    // declaration keywords
    "method", "function", "predicate", "program", "domain", "axiom", "var", "returns", "field", "define", "interpretation",
    // specifications
    "requires", "ensures", "invariant",
    // statements
    "fold", "unfold", "inhale", "exhale", "new", "assert", "assume", "package", "apply", "quasihavoc", "quasihavocall",
    // control flow
    "while", "if", "elseif", "else", "goto", "label",
    // sequences
    "Seq",
    // sets and multisets
    "Set", "Multiset", "union", "intersection", "setminus", "subset",
    // maps
    "Map", "range",
    // prover hint expressions
    "unfolding", "in", "applying",
    // old expression
    "old", "lhs",
    // other expressions
    "let",
    // quantification
    "forall", "exists", "forperm",
    // permission syntax
    "acc", "wildcard", "write", "none", "epsilon", "perm",
    // modifiers
    "unique")
}

class FastParser {
  import fastparse._

  implicit val whitespace = {
    import NoWhitespace._
    implicit ctx: ParsingRun[_] =>
      NoTrace((("/*" ~ (!StringIn("*/") ~ AnyChar).rep ~ "*/") | ("//" ~ CharsWhile(_ != '\n').? ~ ("\n" | End)) | " " | "\t" | "\n" | "\r").rep)
  }
  import scala.language.implicitConversions
  implicit def LeadingWhitespaceStr(p: String)(implicit ctx: P[Any]): LeadingWhitespace[Unit] = new LeadingWhitespace(() => P(p))
  implicit def LeadingWhitespace[T](p: => P[T]) = new LeadingWhitespace(() => p)

  val lineCol = new LineCol(this)

  /* When importing a file from standard library, e.g. `include <inc.vpr>`, the file is expected
   * to be located in `resources/${standard_import_directory}`, e.g. `resources/import/inv.vpr`.
   */
  val standard_import_directory = "import"

  var _line_offset: Array[Int] = null
  /** The file we are currently parsing (for creating positions later). */
  var _file: Path = null
  var _warnings: Seq[ParseWarning] = Seq()

  def parse(s: String, f: Path, plugins: Option[SilverPluginManager] = None) = {
    // Strategy to handle imports
    // Idea: Import every import reference and merge imported methods, functions, imports, .. into current program
    //       iterate until no new imports are present.
    //       To import each file at most once the absolute path is normalized (removes redundancies).
    //       For standard import the path relative to the import folder (in resources) is normalized and used.
    //       (normalize a path is a purely syntactic operation. if sally were a symbolic link removing sally/.. might
    //       result in a path that no longer locates the intended file. toRealPath() might be an alternative)

    def resolveImports(p: PProgram) = {
        val localsToImport = new mutable.ArrayBuffer[Path]()
        val localImportStatements = new mutable.HashMap[Path, PLocalImport]()
        val standardsToImport = new mutable.ArrayBuffer[Path]()
        val standardImportStatements = new mutable.HashMap[Path, PStandardImport]()

        // assume p is a program from the user space (local).
        val filePath = f.toAbsolutePath.normalize()
        localsToImport.append(filePath)

        var macros = p.macros
        var domains = p.domains
        var fields = p.fields
        var functions = p.functions
        var methods = p.methods
        var predicates = p.predicates
        var extensions = p.extensions
        var errors = p.errors

        def appendNewImports(imports: Seq[PImport], current: Path, fromLocal: Boolean): Unit = {
          for (ip <- imports) {
            ip match {
              case localImport: PLocalImport if fromLocal =>
                val localPath = current.resolveSibling(localImport.file).normalize()
                if(!localsToImport.contains(localPath)){
                  localsToImport.append(localPath)
                  localImportStatements.update(localPath, localImport)
                }
              case localImport: PLocalImport if !fromLocal =>
                // local import get transformed to standard imports
                val localPath = current.resolveSibling(localImport.file).normalize()
                if (!standardsToImport.contains(localPath)) {
                  standardsToImport.append(localPath)
                  standardImportStatements.update(localPath, PStandardImport(localPath.toString)(localImport.pos))
                }
              case standardImport: PStandardImport =>
                val standardPath = Paths.get(standardImport.file).normalize()
                if(!standardsToImport.contains(standardPath)){
                  standardsToImport.append(standardPath)
                  standardImportStatements.update(standardPath, standardImport)
                }
            }
          }
        }

        def appendNewProgram(newProg: PProgram): Unit = {
          macros ++= newProg.macros
          domains ++= newProg.domains
          fields ++= newProg.fields
          functions ++= newProg.functions
          methods ++= newProg.methods
          predicates ++= newProg.predicates
          extensions ++= newProg.extensions
          errors ++= newProg.errors
        }

        appendNewImports(p.imports, filePath, true)

        // resolve imports from imported programs
        var i = 1 // localsToImport
        var j = 0 // standardsToImport
        while (i < localsToImport.length || j < standardsToImport.length) {
          // at least one local or standard import has not yet been resolved
          if (i < localsToImport.length){
            // import a local file

            val current = localsToImport(i)
            val newProg = importLocal(current, localImportStatements(current), plugins)

            appendNewProgram(newProg)
            appendNewImports(newProg.imports, current, true)
            i += 1
          }else{
            // no more local imports
            // import a standard file
            val current = standardsToImport(j)
            val newProg = importStandard(current, standardImportStatements(current), plugins)

            appendNewProgram(newProg)
            appendNewImports(newProg.imports, current, false)
            j += 1
          }
        }
      PProgram(Seq(), macros, domains, fields, functions, predicates, methods, extensions, errors)(p.pos)
    }


    try {
      val program = RecParser(f).parses(s)
      val importedProgram = resolveImports(program)                             // Import programs
      val expandedProgram = MacroExpander.expandDefines(importedProgram)        // Expand macros
      expandedProgram
    }
    catch {
      case ParseException(msg, pos) =>
        val location = pos match {
          case (start: FilePosition, end: FilePosition) =>
            SourcePosition(start.file, start, end)
          case _ =>
            SourcePosition(_file, 0, 0)
        }
        PProgram(Nil, Nil, Nil, Nil, Nil, Nil, Nil, Nil, Seq(ParseError(msg, location)))((NoPosition, NoPosition))
    }
  }

  case class RecParser(file: Path) {

    def parses(s: String): PProgram = {
      _file = file.toAbsolutePath

      // Add an empty line at the end to make `computeFrom(s.length)` return `(lines.length, 1)`, as the old
      // implementation of `computeFrom` used to do.
      val lines = s.linesWithSeparators
      _line_offset = (lines.map(_.length) ++ Seq(0)).toArray
      var offset = 0
      for (i <- _line_offset.indices) {
        val line_length = _line_offset(i)
        _line_offset(i) = offset
        offset += line_length
      }

      fastparse.parse(s, entireProgram(_)) match {
        case fastparse.Parsed.Success(prog, _) => prog
        case fail: fastparse.Parsed.Failure =>
          val trace = fail.trace()
          val fullStack = fastparse.Parsed.Failure.formatStack(trace.input, trace.stack)
          val msg = s"${trace.aggregateMsg}. Occurred while parsing: $fullStack"
          val (line, col) = lineCol.getPos(trace.index)
          val pos = FilePosition(_file, line, col)
          throw ParseException(msg, (pos, pos))
      }
    }
  }

  /**
<<<<<<< HEAD
    * Function that wraps a parser to provide start and end positions if the wrapped parser succeeds.
    */
  def FP[T](t: => P[T])(implicit ctx: P[_]): P[((FilePosition, FilePosition), T)] = {
    val startPos = lineCol.getPos(ctx.index)
    val res: P[T] = t
    val finishPos = lineCol.getPos(ctx.index)
    res.map({ parsed => ((FilePosition(_file, startPos._1, startPos._2), FilePosition(_file, finishPos._1, finishPos._2)), parsed) })
  }

  import scala.language.implicitConversions
  implicit def LeadingWhitespaceStr(p: String)(implicit ctx: P[Any]): LeadingWhitespace[Unit] = new LeadingWhitespace(() => P(p))
  implicit def LeadingWhitespace[T](p: => P[T]) = new LeadingWhitespace(() => p)


  // Actual Parser starts from here
  def identContinues[$: P] = CharIn("0-9", "A-Z", "a-z", "$_")

  def keyword[$: P](check: String) = check ~~ !identContinues

  def parens[$: P, T](p: => P[T]) = "(" ~ p ~ ")"

  def angles[$: P, T](p: => P[T]) = "<" ~ p ~ ">"

  def quoted[$: P, T](p: => P[T]) = "\"" ~ p ~ "\""

  def foldPExp[E <: PExp](e: PExp, es: Seq[SuffixedExpressionGenerator[E]]): E =
    es.foldLeft(e) { (t, a) => a(t)
    }.asInstanceOf[E]

  def foldPExpFrom[E <: PExp](e: PExp, es: Seq[SuffixedExpressionFromGenerator[E]]): E =
    es.foldLeft(e) { (t, a) => a(e, t)
    }.asInstanceOf[E]

  def isFieldAccess(obj: Any) = {
    obj.isInstanceOf[PFieldAccess]
  }

  /**
=======
>>>>>>> 3f39bbce
    * Function that parses a file and converts it into a program
    *
    * @param buffer Buffer to read file from
    * @param path Path of the file to be imported
    * @param importStmt Import statement.
    * @return `PProgram` node corresponding to the imported program.
    */
  def importProgram(buffer: Array[String], path: Path, importStmt: PImport, plugins: Option[SilverPluginManager]): PProgram = {

    val imported_source = buffer.mkString("\n") + "\n"
    val transformed_source = if (plugins.isDefined){
      plugins.get.beforeParse(imported_source, isImported = true) match {
        case Some(transformed) => transformed
        case None => throw ParseException(s"Plugin failed: ${plugins.get.errors.map(_.toString).mkString(", ")}", importStmt.pos)
      }
    } else {
      imported_source
    }
    RecParser(path).parses(transformed_source)
  }

  /**
    * Opens (and closes) standard file to be imported, parses it and converts it into a program.
    * Standard files are located in the resources inside a "import" folder.
    *
    * @param path Path of the file to be imported
    * @param importStmt Import statement.
    * @return `PProgram` node corresponding to the imported program.
    */
  def importStandard(path: Path, importStmt: PStandardImport, plugins: Option[SilverPluginManager]): PProgram = {
    /* Prefix the standard library import (`path`) with the directory in which standard library
     * files are expected (`standard_import_directory`). The result is a OS-specific path, e.g.
     * "import\my\stdlib.vpr".
     */
    val relativeImportPath = Paths.get(standard_import_directory, path.toString)

    /* Creates a corresponding relative URL, e.g. "file://import/my/stdlib.vpr" */
    val relativeImportUrl = new URL(new URL("file:"), relativeImportPath.toString)

    /* Extract the path component only, e.g. "import/my/stdlib.vpr" */
    val relativeImportStr = relativeImportUrl.getPath

    // nested try-catch block because source.close() in finally could also cause a NullPointerException
    val buffer =
      try {
        /* Resolve the import using the specified class loader. Could point into the local file system
         * or into a jar file. The latter case requires `relativeImportStr` to be a valid URL (which
         * rules out Windows paths).
         */
        val source = scala.io.Source.fromResource(relativeImportStr, getClass.getClassLoader)

        try {
          source.getLines().toArray
        } catch {
          case e@(_: RuntimeException | _: java.io.IOException) =>
            throw ParseException(s"could not import file ($e)", importStmt.pos)
        } finally {
          source.close()
        }
      } catch {
        case _: java.lang.NullPointerException =>
          throw ParseException(s"""file <$path> does not exist""", importStmt.pos)
        case e@(_: RuntimeException | _: java.io.IOException) =>
          throw ParseException(s"could not import file ($e)", importStmt.pos)
      }

    //scala.io.Source.fromInputStream(getClass.getResourceAsStream("/import/"+ path.toString))
    importProgram(buffer, path, importStmt, plugins)
  }

  /**
    * Opens (and closes) local file to be imported, parses it and converts it into a program.
    *
    * @param path Path of the file to be imported
    * @param importStmt Import statement.
    * @return `PProgram` node corresponding to the imported program.
    */
  def importLocal(path: Path, importStmt: PImport, plugins: Option[SilverPluginManager]): PProgram = {
    if (java.nio.file.Files.notExists(path)) {
      throw ParseException(s"""file "$path" does not exist""", importStmt.pos)
    }

    _file = path
    val source = scala.io.Source.fromInputStream(Files.newInputStream(path))

    val buffer = try {
      source.getLines().toArray
    } catch {
      case e@(_: RuntimeException | _: java.io.IOException) =>
        throw ParseException(s"""could not import file ($e)""", importStmt.pos)
    } finally {
      source.close()
    }

    importProgram(buffer, path, importStmt, plugins)
  }

  /**
    * Function that wraps a parser to provide start and end positions if the wrapped parser succeeds.
    */
<<<<<<< HEAD
  def expandDefines(p: PProgram): PProgram = {
    val globalMacros = p.macros

    // Collect names to check for and avoid clashes
    val globalNamesWithoutMacros: Set[String] = (
         p.domains.map(_.idndef.name).toSet
      ++ p.functions.map(_.idndef.name).toSet
      ++ p.predicates.map(_.idndef.name).toSet
      ++ p.methods.map(_.idndef.name).toSet
    )

    // Check if all macros names are unique
    val uniqueMacroNames = new mutable.HashMap[String, Position]()
    for (define <- globalMacros) {
      if (uniqueMacroNames.contains(define.idndef.name)) {
        throw ParseException(s"Another macro named '${define.idndef.name}' already " +
          s"exists at ${uniqueMacroNames(define.idndef.name)}", define.pos._1)
      } else {
        uniqueMacroNames += ((define.idndef.name, define.pos._1))
      }
    }

    // Check if macros names aren't already taken by other identifiers
    for (name <- globalNamesWithoutMacros) {
      if (uniqueMacroNames.contains(name)) {
        throw ParseException(s"The macro name '$name' has already been used by another identifier", uniqueMacroNames(name))
      }
    }

    // Check if macros are defined in the right place
    case class InsideMagicWandContext(inside: Boolean = false)
    StrategyBuilder.ContextVisitor[PNode, InsideMagicWandContext](
      {
        case (_: PPackageWand, c) => c.updateContext(c.c.copy(true))
        case (d: PDefine, c) if c.c.inside => throw ParseException("Macros cannot be defined inside magic wands proof scripts", d.pos._1)
        case (_, c) => c
      }, InsideMagicWandContext()).execute(p)

    // Check if all macro parameters are used in the body
    def allParametersUsedInBody(define: PDefine): Seq[ParseWarning] = {
      val parameters = define.parameters.getOrElse(Seq.empty[PIdnDef]).map(_.name).toSet
      val freeVars = mutable.Set.empty[String]

      case class BoundedVars(boundedVars: Set[String] = Set())
      StrategyBuilder.ContextVisitor[PNode, BoundedVars](
      {
        case (id: PIdnUse, ctx) => freeVars ++= Set(id.name) -- ctx.c.boundedVars
          ctx
        case (q @ (_: PForall | _: PExists), ctx) => ctx.updateContext(ctx.c.copy(boundedVars = ctx.c.boundedVars |
          q.asInstanceOf[PQuantifier].vars.map(_.idndef.name).toSet))
        case (_, c) => c
      }, BoundedVars()).execute(define)

      val nonUsedParameter = parameters -- freeVars

      if (nonUsedParameter.nonEmpty) {
        Seq(ParseWarning(s"In macro ${define.idndef.name}, the following parameters were defined but not used: " +
          s"${nonUsedParameter.mkString(", ")} ", SourcePosition(_file, define.pos._1.asInstanceOf[FilePosition].line, define.pos._1.asInstanceOf[FilePosition].column)))
      }
      else
        Seq()
    }

    var warnings = Seq.empty[ParseWarning]

    warnings = globalMacros.foldLeft(warnings)(_ ++ allParametersUsedInBody(_))

    globalMacros.foreach(allParametersUsedInBody(_))

    // Expand defines
    val domains =
      p.domains.map(domain => {
        doExpandDefines[PDomain](globalMacros, domain, p)
      })

    val functions =
      p.functions.map(function => {
        doExpandDefines(globalMacros, function, p)
      })

    val predicates =
      p.predicates.map(predicate => {
        doExpandDefines(globalMacros, predicate, p)
      })

    def linearizeMethod(method: PMethod): PMethod = {
      def linearizeSeqOfNestedStmt(ss: Seq[PStmt]): Seq[PStmt] = {
        var stmts = Seq.empty[PStmt]
        ss.foreach {
          case s: PMacroSeqn => stmts = stmts ++ linearizeSeqOfNestedStmt(s.ss)
          case s@PSeqn(ss) => stmts = stmts :+ PSeqn(linearizeSeqOfNestedStmt(ss))(s.pos)
          case i@PIf(cond, t@PSeqn(thn), e@PSeqn(els)) => stmts = stmts :+ PIf(cond, PSeqn(linearizeSeqOfNestedStmt(thn))(t.pos), PSeqn(linearizeSeqOfNestedStmt(els))(e.pos))(i.pos)
          case w@PWhile(cond, invs, b@PSeqn(body)) => stmts = stmts :+ PWhile(cond, invs, PSeqn(linearizeSeqOfNestedStmt(body))(b.pos))(w.pos)
          case v => stmts = stmts :+ v
        }
        stmts
      }

      val body = method.body match {
        case Some(s: PSeqn) => Some(PSeqn(linearizeSeqOfNestedStmt(s.ss))(method.pos))
        case v => v
      }

      if (body != method.body) {
        PMethod(method.idndef, method.formalArgs, method.formalReturns, method.pres, method.posts, body)(method.pos, method.annotations)
      } else {
        method
      }
    }

    val methods = p.methods.map(method => {
      // Collect local macro definitions
      val localMacros = method.deepCollect { case n: PDefine => n }

      warnings = localMacros.foldLeft(warnings)(_ ++ allParametersUsedInBody(_))

      // Remove local macro definitions from method
      val methodWithoutMacros =
        if (localMacros.isEmpty)
          method
        else
          method.transform { case mac: PDefine => PSkip()(mac.pos) }()

      linearizeMethod(doExpandDefines(localMacros ++ globalMacros, methodWithoutMacros, p))
    })
    val allWarnings = warnings ++ _warnings
    _warnings = Seq()
    PProgram(p.imports, p.macros, domains, p.fields, functions, predicates, methods, p.extensions, p.errors ++ allWarnings)(p.pos)
=======
  def FP[T](t: => P[T])(implicit ctx: P[_]): P[((FilePosition, FilePosition), T)] = {
    val startPos = lineCol.getPos(ctx.index)
    val res: P[T] = t
    val finishPos = lineCol.getPos(ctx.index)
    res.map({ parsed => ((FilePosition(_file, startPos._1, startPos._2), FilePosition(_file, finishPos._1, finishPos._2)), parsed) })
>>>>>>> 3f39bbce
  }

  lazy val keywords = FastParserCompanion.basicKeywords | ParserExtension.extendedKeywords

  // Actual Parser starts from here
  def identContinues[$: P] = CharIn("0-9", "A-Z", "a-z", "$_")

  def keyword[$: P](check: String) = check ~~ !identContinues

  def parens[$: P, T](p: => P[T]) = "(" ~ p ~ ")"

  def angles[$: P, T](p: => P[T]) = "<" ~ p ~ ">"

  def quoted[$: P, T](p: => P[T]) = "\"" ~ p ~ "\""

  def foldPExp[E <: PExp](e: PExp, es: Seq[SuffixedExpressionGenerator[E]]): E =
    es.foldLeft(e) { (t, a) => a(t)
    }.asInstanceOf[E]

  def isFieldAccess(obj: Any) = {
    obj.isInstanceOf[PFieldAccess]
  }

  // Note that `typedfuncApp` is before `"(" ~ exp ~ ")"` to ensure that the latter doesn't gobble up the brackets for the former
  // and then look like an `funcApp` up untill the `: type` part, after which we need to backtrack all the way back (or error if cut)
  def atom(implicit ctx : P[_]) : P[PExp] = P(ParserExtension.newExpAtStart(ctx) | annotatedAtom
    | integer | booltrue | boolfalse | nul | old
    | result | unExp | typedFuncApp
    | "(" ~ exp ~ ")" | accessPred | inhaleExhale | perm | let | quant | forperm | unfolding | applying
    | setTypedEmpty | explicitSetNonEmpty | multiSetTypedEmpty | explicitMultisetNonEmpty | seqTypedEmpty
    | size | explicitSeqNonEmpty | seqRange
    | mapTypedEmpty | explicitMapNonEmpty | mapDomain | mapRange
    | newExp | funcApp | idnuse | ParserExtension.newExpAtEnd(ctx))

  def stringLiteral[$: P]: P[String] = P("\"" ~ CharsWhile(_ != '\"').! ~ "\"")

  def annotation[$: P]: P[(String, Seq[String])] = P("@" ~~ annotationIdentifier ~ parens(stringLiteral.rep(sep = ",")))

  def annotatedAtom[$: P]: P[PExp] = FP(annotation ~ atom).map{
    case (pos, (key, value, exp)) => PAnnotatedExp(exp, (key, value))(pos)
  }

  def result[$: P]: P[PResultLit] = FP(keyword("result")).map { case (pos, _) => PResultLit()(pos) }

  def unExp[$: P]: P[PUnExp] = FP(CharIn("\\-\\!").! ~ suffixExpr).map { case (pos, (a, b)) => PUnExp(a, b)(pos) }

  def strInteger[$: P]: P[String] = P(CharIn("0-9").rep(1)).!

  def integer[$: P]: P[PIntLit] = FP(strInteger.filter(s => s.matches("\\S+"))).map { case (pos, s) => PIntLit(BigInt(s))(pos) }

  def booltrue[$: P]: P[PBoolLit] = FP(keyword("true")).map {case (pos, _) => PBoolLit(b = true)(pos)}

  def boolfalse[$: P]: P[PBoolLit] = FP(keyword("false")).map{ case (pos, _) => PBoolLit(b = false)(pos) }

  def nul[$: P]: P[PNullLit] = FP(keyword("null")).map { case (pos, _) => PNullLit()(pos) }

  def identifier[$: P]: P[Unit] = CharIn("A-Z", "a-z", "$_") ~~ CharIn("0-9", "A-Z", "a-z", "$_").repX

  def annotationIdentifier[$: P]: P[String] = (CharIn("A-Z", "a-z", "$_") ~~ CharIn("0-9", "A-Z", "a-z", "$_.").repX).!

  def ident[$: P]: P[String] = identifier.!.filter(a => !keywords.contains(a)).opaque("identifier")

  def idnuse[$: P]: P[PIdnUse] = FP(ident).map { case (pos, id) => PIdnUse(id)(pos) }

  def oldLabel[$: P]: P[PIdnUse] = idnuse | FP(LabelledOld.LhsOldLabel.!).map {
    case (pos, lhsOldLabel) => PIdnUse(lhsOldLabel)(pos)
  }

  def old[$: P]: P[PExp] = P(StringIn("old") ~ (FP(parens(exp)).map { case (pos, e) => POld(e)(pos) } | FP("[" ~ oldLabel ~ "]" ~ parens(exp)).map {
    case (pos, (a, b)) => PLabelledOld(a, b)(pos)
  }))

  def magicWandExp[$: P]: P[PExp] = FP(orExp ~~~ (keyword("--*").! ~ exp).lw.?).map {
    case (pos, (a, b)) => b match {
      case Some(c) => PMagicWandExp(a, c._2)(pos)
      case None => a
  }}

  def realMagicWandExp[$: P]: P[PMagicWandExp] = FP(orExp ~ "--*" ~ exp).map {
    case (pos, (a, b)) => PMagicWandExp(a, b)(pos)
  }

  def implExp[$: P]: P[PExp] = FP(magicWandExp ~~~ ("==>".! ~ implExp).lw.?).map {
    case (pos, (a, b)) => b match {
      case Some(c) => PBinExp(a, c._1, c._2)(pos)
      case None => a
    }
  }

  def iffExp[$: P]: P[PExp] = FP(implExp ~~~ ("<==>".! ~ iffExp).lw.?).map {
    case (pos, (a, b)) => b match {
      case Some(c) => PBinExp(a, c._1, c._2)(pos)
      case None => a
    }
  }

  def iteExpr[$: P]: P[PExp] = FP(iffExp ~~~ ("?" ~ iteExpr ~ ":" ~ iteExpr).lw.?).map {
    case (pos, (a, b)) => b match {
      case Some(c) => PCondExp(a, c._1, c._2)(pos)
      case None => a
    }
  }

  def exp[$: P]: P[PExp] = P(iteExpr)

  def suffix[$: P]: P[SuffixedExpressionGenerator[PExp]] =
    P(FP("." ~ idnuse).map { case (pos, id) => SuffixedExpressionGenerator[PExp]((e: PExp) => PFieldAccess(e, id)((e.pos._1, pos._2))) } |
      FP("[" ~ Pass ~ ".." ~/ exp ~ "]").map { case (pos, n) => SuffixedExpressionGenerator[PExp]((e: PExp) => PSeqTake(e, n)((e.pos._1, pos._2))) } |
      FP("[" ~ exp ~ ".." ~ Pass ~ "]").map { case (pos, n) => SuffixedExpressionGenerator[PExp]((e: PExp) => PSeqDrop(e, n)((e.pos._1, pos._2))) } |
      FP("[" ~ exp ~ ".." ~ exp ~ "]").map { case (pos, (n, m)) => SuffixedExpressionGenerator[PExp]((e: PExp) => PSeqDrop(PSeqTake(e, m)((e.pos._1, pos._2)), n)((e.pos._1, pos._2))) } |
      FP("[" ~ exp ~ "]").map { case (pos, e1) => SuffixedExpressionGenerator[PExp]((e0: PExp) => PLookup(e0, e1)((e0.pos._1, pos._2))) } |
      FP("[" ~ exp ~ ":=" ~ exp ~ "]").map { case (pos, (i, v)) => SuffixedExpressionGenerator[PExp]((e: PExp) => PUpdate(e, i, v)((e.pos._1, pos._2))) })

  /*
  Maps:
  def suffix[$: P]: P[SuffixedExpressionGenerator[PExp]] =
    P(FP("." ~ idnuse).map { case (pos, id) => SuffixedExpressionGenerator[PExp]((e: PExp) => {
      PFieldAccess(e, id)(pos)
    }) } |
      FP("[" ~ Pass ~ ".." ~/ exp ~ "]").map { case (pos, n) => SuffixedExpressionGenerator[PExp]((e: PExp) => PSeqTake(e, n)(pos)) } |
      FP("[" ~ exp ~ ".." ~ Pass ~ "]").map { case (pos, n) => SuffixedExpressionGenerator[PExp]((e: PExp) => PSeqDrop(e, n)(pos)) } |
      FP("[" ~ exp ~ ".." ~ exp ~ "]").map { case (pos, (n, m)) => SuffixedExpressionGenerator[PExp]((e: PExp) => PSeqDrop(PSeqTake(e, m)(), n)(pos)) } |
      FP("[" ~ exp ~ "]").map { case (pos, e1) => SuffixedExpressionGenerator[PExp]((e0: PExp) => PSeqIndex(e0, e1)(pos)) } |
      FP("[" ~ exp ~ ":=" ~ exp ~ "]").map { case (pos, (i, v)) => SuffixedExpressionGenerator[PExp]((e: PExp) => PSeqUpdate(e, i, v)(pos)) })
   */

  def suffixExpr[$: P]: P[PExp] = P((atom ~~~ suffix.lw.rep).map { case (fac, ss) => foldPExp[PExp](fac, ss) })

  def termOp[$: P]: P[String] = P(StringIn("*", "/", "\\", "%").!)

  def term[$: P]: P[PExp] = P((suffixExpr ~~~ termd.lw.rep).map { case (a, ss) => foldPExp[PExp](a, ss) })

  def termd[$: P]: P[SuffixedExpressionGenerator[PExp]] = FP(termOp ~ suffixExpr).map { case (pos, (op, id)) => SuffixedExpressionGenerator[PExp]((e: PExp) => PBinExp(e, op, id)((e.pos._1, pos._2))) }

  def sumOp[$: P]: P[String] = P(StringIn("++", "+", "-").! | keyword("union").! | keyword("intersection").! | keyword("setminus").! | keyword("subset").!)

  def sum[$: P]: P[PExp] = P((term ~~~ sumd.lw.rep).map { case (a, ss) => foldPExp[PBinExp](a, ss) })

  def sumd[$: P]: P[SuffixedExpressionGenerator[PBinExp]] = FP(sumOp ~ term).map { case (pos, (op, id)) => SuffixedExpressionGenerator[PBinExp]((e: PExp) => PBinExp(e, op, id)((e.pos._1, pos._2))) }

  def cmpOp[$: P] = P(StringIn("<=", ">=", "<", ">").! | keyword("in").!)

  val cmpOps = Set("<=", ">=", "<", ">", "in")

  def cmpd[$: P]: P[SuffixedExpressionFromGenerator[PBinExp]] = FP(cmpOp ~ sum).map {
    case (pos, (op, id)) => SuffixedExpressionFromGenerator[PBinExp](chainComp(op, id, pos))
  }

  def chainComp(op: String, right: PExp, pos: (FilePosition, FilePosition))(from: PExp, e: PExp) = e match {
    case outer@PBinExp(_, "&&", PBinExp(_, op0, r)) if cmpOps.contains(op0) && outer != from =>
      PBinExp(outer, "&&", PBinExp(r, op, right)((r.pos._1, pos._2)))((outer.pos._1, pos._2))
    case l@PBinExp(_, op0, r) if cmpOps.contains(op0) && l != from =>
      PBinExp(l, "&&", PBinExp(r, op, right)((r.pos._1, pos._2)))((l.pos._1, pos._2))
    case e: PExp => PBinExp(e, op, right)((e.pos._1, pos._2))
  }

  def cmpExp[$: P]: P[PExp] = P((sum ~~~ cmpd.lw.rep).map { case (a, ss) => foldPExpFrom[PBinExp](a, ss) })

  def eqOp[$: P] = P(StringIn("==", "!=").!)

  def eqExp[$: P]: P[PExp] = FP(cmpExp ~~~ (eqOp ~ eqExp).lw.?).map {
    case (pos, (a, b)) => b match {
      case Some(c) => PBinExp(a, c._1, c._2)(pos)
      case None => a
    }
  }

  def andExp[$: P]: P[PExp] = FP(eqExp ~~~ ("&&".! ~ andExp).lw.?).map {
    case (pos, (a, b)) => b match {
      case Some(c) => PBinExp(a, c._1, c._2)(pos)
      case None => a
    }
  }

  def orExp[$: P]: P[PExp] = FP(andExp ~~~ ("||".! ~ orExp).lw.?).map {
    case (pos, (a, b)) => b match {
      case Some(c) => PBinExp(a, c._1, c._2)(pos)
      case None => a
    }
  }

  def accessPredImpl[$: P]: P[PAccPred] = FP(keyword("acc") ~ "(" ~ locAcc ~ ("," ~ exp).? ~ ")").map {
    case (pos, (loc, perms)) => {
      PAccPred(loc, perms.getOrElse(PFullPerm()(pos)))(pos)
    }
  }

  def accessPred[$: P]: P[PAccPred] = accessPredImpl

  def resAcc[$: P]: P[PResourceAccess] = P(locAcc | realMagicWandExp)

  def locAcc[$: P]: P[PLocationAccess] = P(fieldAcc | predAcc)

  def fieldAcc[$: P]: P[PFieldAccess] =
    P(NoCut(suffixExpr.filter(isFieldAccess)).map {
      case fa: PFieldAccess => fa
      case other => sys.error(s"Unexpectedly found $other")
    })

  def predAcc[$: P]: P[PLocationAccess] = funcApp

  def actualArgList[$: P]: P[Seq[PExp]] = exp.rep(sep = ",")

  def inhaleExhale[$: P]: P[PExp] = FP("[" ~ exp ~ "," ~ exp ~ "]").map {
    case (pos, (a, b)) => PInhaleExhaleExp(a, b)(pos)
  }

  def perm[$: P]: P[PExp] =
    P(FP(keyword("none")).map{ case (pos, _) => PNoPerm()(pos)} |
      FP(keyword("wildcard")).map{ case (pos, _) => PWildcard()(pos)} |
      FP(keyword("write")).map{ case (pos, _) => PFullPerm()(pos)} |
      FP(keyword("epsilon")).map{ case (pos, _) => PEpsilon()(pos)} |
      FP("perm" ~ parens(resAcc)).map{ case (pos, r) => PCurPerm(r)(pos)})

  def let[$: P]: P[PExp] =
    FP("let" ~ FP(idndef) ~ "==" ~/ "(" ~ exp ~ ")" ~ "in" ~ FP(exp)).map {
      case (pos, (idpos, id, exp1, (e2pos, exp2))) =>
      /* Type unresolvedType is expected to be replaced with the type of exp1
       * after the latter has been resolved
       * */
      val unresolvedType = PUnknown()(idpos)
      val logicalVar = PLogicalVarDecl(id, unresolvedType)(idpos)
      val nestedScope = PLetNestedScope(logicalVar, exp2)(e2pos)

      PLet(exp1, nestedScope)(pos)
    }

  def idndef[$: P]: P[PIdnDef] = FP(ident).map {
    case (pos, s) =>
      PIdnDef(s)(pos)
    }

  def quant[$: P]: P[PExp] = P(FP(keyword("forall") ~ nonEmptyIdnTypeList ~ "::" ~ trigger.rep ~ exp).map {
    case (pos, (a, b, c)) =>
      PForall(a.map(PLogicalVarDecl(_)), b, c)(pos)
    } |
    FP(keyword("exists") ~ nonEmptyIdnTypeList ~ "::" ~ trigger.rep ~ exp).map {
      case (pos, (a, b, c)) =>
        PExists(a.map(PLogicalVarDecl(_)), b, c)(pos)
    })

  def nonEmptyIdnTypeList[$: P]: P[Seq[PIdnTypeBinding]] = P(idnTypeBinding.rep(min = 1, sep = ","))

  def idnTypeBinding[$: P]: P[PIdnTypeBinding] = FP(idndef ~ ":" ~ typ).map { case (pos, (a, b)) => PIdnTypeBinding(a, b)(pos) }

  def typ[$: P]: P[PType] = P(primitiveTyp | domainTyp | seqType | setType | multisetType | mapType | macroType)

  def domainTyp[$: P]: P[PDomainType] = P(FP(idnuse ~ "[" ~ typ.rep(sep = ",") ~ "]").map { case (pos, (a, b)) => PDomainType(a, b)(pos) } |
    // domain type without type arguments (might also be a type variable)
    idnuse.map(name => {
      PDomainType(name, Nil)(name.pos)
    }))

  def seqType[$: P]: P[PSeqType] = FP(keyword("Seq") ~ "[" ~ typ ~ "]").map{ case (pos, t) => PSeqType(t)(pos)}

  def setType[$: P]: P[PSetType] = FP(keyword("Set") ~ "[" ~ typ ~ "]").map{ case (pos, t) => PSetType(t)(pos)}

  def multisetType[$: P]: P[PMultisetType] = FP(keyword("Multiset") ~ "[" ~ typ ~ "]").map{ case (pos, t) => PMultisetType(t)(pos)}

  //def mapType[$: P]: P[PType] = FP(keyword("Map") ~ "[" ~ typ ~ "," ~ typ ~ "]").map{ case (pos, t) => PSeqType(t._3)(pos)}
  // Maps:
  def mapType[$: P] : P[PMapType] = FP(keyword("Map") ~ "[" ~ typ ~ "," ~ typ ~ "]").map {
   case (pos, (keyType, valueType)) => PMapType(keyType, valueType)(pos)
  }

<<<<<<< HEAD
  def primitiveTyp[$: P]: P[PType] = P(FP(keyword("Rational")).map{
    case (pos, _) =>
      _warnings = _warnings :+ ParseWarning("Rational is deprecated, use Perm instead", SourcePosition(_file, pos._1.line, pos._1.column))
      PPrimitiv("Perm")(pos)
  } | FP((StringIn("Int", "Bool", "Perm", "Ref") ~~ !identContinues).!).map{ case (pos, name) => PPrimitiv(name)(pos)})
=======
  /** Only for call-like macros, `idnuse`-like ones are parsed by `domainTyp`. */
  def macroType[$: P] : P[PMacroType] = funcApp.map(PMacroType(_))

  def primitiveTyp[$: P]: P[PPrimitiv] = P(FP(keyword("Rational")).map{ case (pos, _) => PPrimitiv("Perm")(pos)}
    | FP((StringIn("Int", "Bool", "Perm", "Ref") ~~ !identContinues).!).map{ case (pos, name) => PPrimitiv(name)(pos)})
>>>>>>> 3f39bbce
/* Maps:
  lazy val primitiveTyp: P[PType] = P(keyword("Rational").map(_ => PPrimitiv("Perm"))
    | (StringIn("Int", "Bool", "Perm", "Ref") ~~ !identContinues).!.map(PPrimitiv))
 */

  def trigger[$: P]: P[PTrigger] = FP("{" ~/ exp.rep(sep = ",") ~ "}").map{
    case (pos, s) => PTrigger(s)(pos)
  }

  def forperm[$: P]: P[PExp] = FP(keyword("forperm") ~ nonEmptyIdnTypeList ~ "[" ~ resAcc ~ "]" ~ "::" ~ exp).map {
    case (pos, (args, res, body)) => PForPerm(args.map(PLogicalVarDecl(_)), res, body)(pos)
  }

  def unfolding[$: P]: P[PExp] = FP(keyword("unfolding") ~ predicateAccessPred ~ "in" ~ exp).map {
    case (pos, (a, b)) => PUnfolding(a, b)(pos) }

  def predicateAccessPred[$: P]: P[PAccPred] = P(accessPred | FP(predAcc).map {
    case (pos, loc) => PAccPred(loc, PFullPerm()(pos))(pos)
  })

  def setTypedEmpty[$: P]: P[PExp] = collectionTypedEmpty("Set", (a, b) => PEmptySet(a)(b))

  def explicitSetNonEmpty[$: P]: P[PExp] = P(FP("Set" ~ "(" ~ exp.rep(sep = ",", min = 1) ~ ")").map {
    case (pos, exps) => PExplicitSet(exps)(pos)
  })

  def explicitMultisetNonEmpty[$: P]: P[PExp] = P(FP("Multiset" ~ "(" ~ exp.rep(min = 1, sep = ",") ~ ")").map {
    case (pos, exps) => PExplicitMultiset(exps)(pos)
  })

  def multiSetTypedEmpty[$: P]: P[PExp] = collectionTypedEmpty("Multiset", (a, b) => PEmptyMultiset(a)(b))

  def seqTypedEmpty[$: P]: P[PExp] = collectionTypedEmpty("Seq", (a, b) => PEmptySeq(a)(b))

  def size[$: P]: P[PExp] = P(FP("|" ~ exp ~ "|").map {
    case (pos, e) => PSize(e)(pos)
  })

  def explicitSeqNonEmpty[$: P]: P[PExp] = P(FP("Seq" ~ "(" ~ exp.rep(min = 1, sep = ",") ~ ")").map {
    case (pos, exps) => PExplicitSeq(exps)(pos)
  })

  private def collectionTypedEmpty[$: P](name: String, typeConstructor: (PType, (Position, Position)) => PExp): P[PExp] =
    FP(`name` ~ ("[" ~ typ ~ "]").? ~ "(" ~ ")").map{ case (pos, typ) => typeConstructor(typ.getOrElse(PTypeVar("#E")), pos)}

  def seqRange[$: P]: P[PExp] = FP("[" ~ exp ~ ".." ~ exp ~ ")").map { case (pos, (a, b)) => PRangeSeq(a, b)(pos) }

  def mapTypedEmpty[$: P] : P[PMapLiteral] = P(FP("Map" ~ ("[" ~ typ ~ "," ~ typ ~ "]").? ~ "(" ~ ")").map {
    case (pos, Some((keyType, valueType))) => PEmptyMap(keyType, valueType)(pos)
    case (pos, None) => PEmptyMap(PTypeVar("#K"), PTypeVar("#E"))(pos)
  })

  def maplet[$: P]: P[PMaplet] = P(FP(exp ~ ":=" ~ exp).map {
    case (pos, (key, value)) => PMaplet(key, value)(pos)
  })

  def explicitMapNonEmpty[$: P]: P[PMapLiteral] = P(FP("Map" ~ "(" ~ maplet.rep(sep = ",", min = 1) ~ ")").map {
    case (pos, maplets) => PExplicitMap(maplets)(pos)
  })

  def mapDomain[$: P]: P[PExp] = P(FP("domain" ~ "(" ~ exp ~ ")").map {
    case (pos, e) => PMapDomain(e)(pos)
  })

  def mapRange[$: P] : P[PExp] = P(FP("range" ~ "(" ~ exp ~ ")").map {
    case (pos, e) => PMapRange(e)(pos)
  })

  def newExp[$: P]: P[PNewExp] = FP("new" ~ "(" ~ newExpFields ~ ")").map { case (pos, fields) => PNewExp(fields)(pos) }

  def newExpFields[$: P]: P[Option[Seq[PIdnUse]]] = P(P("*").map(_ => None) | P(idnuse.rep(sep = ",")).map(Some(_)))

  def funcApp[$: P]: P[PCall] = FP(idnuse ~ parens(actualArgList)).map {
    case (pos, (func, args)) =>
      PCall(func, args, None)(pos)
  }

  def typedFuncApp[$: P]: P[PCall] = FP(parens(idnuse ~ parens(actualArgList) ~ ":" ~ typ)).map {
    case (pos, (func, args, typeGiven)) => PCall(func, args, Some(typeGiven))(pos)
  }

  def stmt(implicit ctx : P[_]) : P[PStmt] = P(ParserExtension.newStmtAtStart(ctx) | annotatedStmt |
    assign | methodCall | fold | unfold | exhale | assertStmt |
    inhale | assume | ifThenElse | whileStmt | localVars | defineDecl |
    goto | label | packageWand | applyWand | block |
    quasihavoc | quasihavocall | ParserExtension.newStmtAtEnd(ctx))

  def annotatedStmt(implicit ctx : P[_]): P[PStmt] = (FP(annotation ~ stmt).map{
    case (pos, (key, value, pStmt)) => PAnnotatedStmt(pStmt, (key, value))(pos)
  })

  def nodefinestmt(implicit ctx : P[_]) : P[PStmt] = P(ParserExtension.newStmtAtStart(ctx) | annotatedStmt |
    assign | methodCall | fold | unfold | exhale | assertStmt |
    inhale | assume | ifThenElse | whileStmt | localVars |
    goto | label | packageWand | applyWand | block |
    quasihavoc | quasihavocall | ParserExtension.newStmtAtEnd(ctx))

  def assignTarget[$: P]: P[PAssignTarget] = P(fieldAcc | NoCut(funcApp) | idnuse)

  def assign[$: P]: P[PAssign] = FP(assignTarget.rep(min = 1, sep = ",") ~ ":=" ~ exp).map { case (pos, (targets, rhs)) => PAssign(targets, rhs)(pos) }

  def methodCall[$: P]: P[PAssign] = FP(funcApp | idnuse).map { case (pos, rhs) => PAssign(Nil, rhs)(pos) }

  def fold[$: P]: P[PFold] = FP("fold" ~ predicateAccessPred).map{ case (pos, e) => PFold(e)(pos)}

  def unfold[$: P]: P[PUnfold] = FP("unfold" ~ predicateAccessPred).map{ case (pos, e) => PUnfold(e)(pos)}

  def exhale[$: P]: P[PExhale] = FP(keyword("exhale") ~/ exp).map{ case (pos, e) => PExhale(e)(pos) }

  def assertStmt[$: P]: P[PAssert] = FP(keyword("assert") ~/ exp).map{ case (pos, e) => PAssert(e)(pos) }

  def inhale[$: P]: P[PInhale] = FP(keyword("inhale") ~/ exp).map{ case (pos, e) => PInhale(e)(pos) }

  def assume[$: P]: P[PAssume] = FP(keyword("assume") ~/ exp).map{ case (pos, e) => PAssume(e)(pos) }

  // Parsing Havoc statements
  // Havoc statements have two forms:
  //    1. havoc <resource>
  //    2. havoc <exp> ==> <resource>
  // Note that you cannot generalize (2) to something like "<exp1> ==> <exp2> ==> <resource>".
  // We therefore forbid the lhs of (2) from being an arbitrary expression. Instead,
  // we enforce that it's a "magicWandExp", which is one level below an implication expression
  // in the grammar. Note that it is still possible to express "(<exp1> ==> <exp2>) ==> <resource>
  // using parentheses.

  // Havocall follows a similar pattern to havoc but allows quantifying over variables.

  def quasihavoc[$: P]: P[PQuasihavoc] = FP(keyword("quasihavoc") ~/
    (magicWandExp ~ "==>").? ~ exp ).map {
      case (pos, (lhs, rhs)) => PQuasihavoc(lhs, rhs)(pos)
  }

  def quasihavocall[$: P]: P[PQuasihavocall] = FP(keyword("quasihavocall") ~/
    nonEmptyIdnTypeList ~ "::" ~ (magicWandExp ~ "==>").? ~ exp).map {
    case (pos, (vars, lhs, rhs)) => PQuasihavocall(vars.map(PLogicalVarDecl(_)), lhs, rhs)(pos)
  }

  def ifThenElse[$: P]: P[PIf] = FP("if" ~ "(" ~ exp ~ ")" ~ block ~~~ elseIfOrElse).map {
    case (pos, (cond, thn, ele)) => PIf(cond, thn, ele)(pos)
  }

  // No need for `.lw` here since we have `FP("{" ~ ... ~ "}")`
  def block[$: P]: P[PSeqn] = FP("{" ~/ (stmt ~/ ";".?).rep ~ "}").map{ case (pos, e) => PSeqn(e)(pos)}

  def elseIfOrElse[$: P]: LW[PSeqn] = elseIf.lw | elseBlock

  def elseIf[$: P]: P[PSeqn] = FP("elseif" ~/ "(" ~ exp ~ ")" ~ block ~~~ elseIfOrElse).map {
    case (pos, (cond, thn, ele)) => PSeqn(Seq(PIf(cond, thn, ele)(pos)))(pos)
  }

  def elseBlock[$: P]: LW[PSeqn] = ((keyword("else") ~/ block) | FP(Pass).map {
    case (pos, _) => PSeqn(Nil)(pos)
  }).lw

  def whileStmt[$: P]: P[PWhile] = FP(keyword("while") ~/ "(" ~ exp ~ ")" ~ invariant.rep ~ block).map {
    case (pos, (cond, invs, body)) =>
      PWhile(cond, invs, body)(pos)
  }

  def invariant(implicit ctx : P[_]) : P[PExp] = P((keyword("invariant") ~ exp ~~~ ";".lw.?) | ParserExtension.invSpecification(ctx))

  def localVars[$: P]: P[PVars] = FP(keyword("var") ~/ nonEmptyIdnTypeList ~~~ (":=" ~ exp).lw.?).map {
    case (pos, (a, b)) => PVars(a.map(PLocalVarDecl(_)), b)(pos)
  }

  def defineDecl[$: P]: P[PDefine] = FP(keyword("define") ~/ idndef ~ ("(" ~ idndef.rep(sep = ",") ~ ")").? ~ ("{" ~/ (nodefinestmt ~ ";".?).rep ~ "}" | exp)).map {
    case (pos, (a, b, c)) => c match {
      case e: PExp => PDefine(a, b, e)(pos)
      case ss: Seq[PStmt]@unchecked => PDefine(a, b, PSeqn(ss)(pos))(pos)
    }
  }

  def goto[$: P]: P[PGoto] = FP("goto" ~/ idnuse).map{ case (pos, e) => PGoto(e)(pos) }

  def label[$: P]: P[PLabel] = FP(keyword("label") ~/ idndef ~~~ (keyword("invariant") ~/ exp).lw.rep).map {
    case (pos, (name, invs)) => PLabel(name, invs)(pos) }

  def packageWand[$: P]: P[PPackageWand] = FP(keyword("package") ~/ magicWandExp ~~~ block.lw.?).map {
    case (pos, (wand, Some(proofScript))) =>
      PPackageWand(wand, proofScript)(pos)
    case (pos, (wand, None)) =>
      PPackageWand(wand, PSeqn(Seq())(pos))(pos)
  }

  def applyWand[$: P]: P[PApplyWand] = FP(keyword("apply") ~/ magicWandExp).map {
    case (pos, p) => PApplyWand(p)(pos)
  }

  def applying[$: P]: P[PExp] = FP(keyword("applying") ~/ "(" ~ magicWandExp ~ ")" ~ "in" ~ exp).map { case (pos, (a, b)) => PApplying(a, b)(pos) }

  def programDecl(implicit ctx : P[_]) : P[PProgram] =
    P(FP((ParserExtension.newDeclAtStart(ctx) | preambleImport | defineDecl | fieldDecl | methodDecl | domainDecl | functionDecl | predicateDecl | ParserExtension.newDeclAtEnd(ctx)).rep).map {
    case (pos, decls) => {
      PProgram(
        decls.collect { case i: PImport => i }, // Imports
        decls.collect { case d: PDefine => d }, // Macros
        decls.collect { case d: PDomain => d }, // Domains
        decls.collect { case f: PFields => f }, // Fields
        decls.collect { case f: PFunction => f }, // Functions
        decls.collect { case p: PPredicate => p }, // Predicates
        decls.collect { case m: PMethod => m }, // Methods
        decls.collect { case e: PExtender => e }, // Extensions
        Seq() // Parse Errors
      )(pos)
    }
  })

  def preambleImport[$: P]: P[PImport] = FP(keyword("import") ~/ (
      P(quoted(relativeFilePath.!)).map{ filename => pos: (Position, Position) => PLocalImport(filename)(pos) } |
      P(angles(relativeFilePath.!)).map{ filename => pos: (Position, Position) => PStandardImport(filename)(pos) }
    )).map { case (pos, imp) => imp(pos) }

  def relativeFilePath[$: P]: P[String] = P(CharIn("~.").?.! ~~ (CharIn("/").? ~~ CharIn(".", "A-Z", "a-z", "0-9", "_\\- \n\t")).rep(1))

  def anyString[$: P]: P[String] = P(CharPred(c => c !='\"').rep(1).!)

  def domainDecl[$: P]: P[PDomain] = FP(annotation.rep(0) ~ "domain" ~/ idndef ~ typeParams ~ ("interpretation" ~ parens((ident ~ ":" ~ quoted(anyString.!)).rep(sep = ","))).? ~ "{" ~ (domainFunctionDecl | axiomDecl).rep ~
    "}").map {
    case (pos, (anns, name, typparams, interpretations, members)) =>
      val funcs = members collect { case m: PDomainFunction1 => m }
      val axioms = members collect { case m: PAxiom1 => m }
      PDomain(
        name,
        typparams,
        funcs map (f => PDomainFunction(f.idndef, f.formalArgs, f.typ, f.unique, f.interpretation)(PIdnUse(name.name)(name.pos))(f.pos, f.annotations)),
        axioms map (a => PAxiom(a.idndef, a.exp)(PIdnUse(name.name)(name.pos))(a.pos, a.annotations)),
        interpretations.map(i => i.toMap))(pos, anns)
  }

  def domainTypeVarDecl[$: P]: P[PTypeVarDecl] = FP(idndef).map{ case (pos, i) => PTypeVarDecl(i)(pos) }

  def typeParams[$: P]: P[Seq[PTypeVarDecl]] = P(("[" ~ domainTypeVarDecl.rep(sep = ",") ~ "]").?).map(_.getOrElse(Nil))

  def domainFunctionDecl[$: P]: P[PDomainFunction1] = FP(annotation.rep(0) ~ "unique".!.? ~ domainFunctionSignature ~ ("interpretation" ~ quoted(anyString.!)).? ~~~ ";".lw.?).map {
    case (pos, (anns, unique, fdecl, interpretation)) => fdecl match {
      case (name, formalArgs, t) => PDomainFunction1(name, formalArgs, t, unique.isDefined, interpretation)(pos, anns)
    }
  }

  def domainFunctionSignature[$: P] = P("function" ~ idndef ~ "(" ~ anyFormalArgList ~ ")" ~ ":" ~ typ)

  def anyFormalArgList[$: P]: P[Seq[PAnyFormalArgDecl]] = P((formalArg | unnamedFormalArg).rep(sep = ","))

  def formalArg[$: P]: P[PFormalArgDecl] = P(idnTypeBinding.map(PFormalArgDecl(_)))

  def unnamedFormalArg[$: P] = FP(typ).map{ case (pos, t) => PUnnamedFormalArgDecl(t)(pos) }

  def formalArgList[$: P]: P[Seq[PFormalArgDecl]] = P(formalArg.rep(sep = ","))

  def formalReturnList[$: P]: P[Seq[PFormalReturnDecl]] = P(idnTypeBinding.map(PFormalReturnDecl(_)).rep(sep = ","))

  def axiomDecl[$: P]: P[PAxiom1] = FP(annotation.rep(0) ~ keyword("axiom") ~ idndef.? ~ "{" ~ exp ~ "}" ~~~ ";".lw.?).map { case (pos, (anns, a, b)) => PAxiom1(a, b)(pos, anns) }

  def fieldDecl[$: P]: P[PFields] = FP(annotation.rep(0) ~ keyword("field") ~/ nonEmptyIdnTypeList ~~~ ";".lw.?).map {
    case (pos, (anns, a)) => PFields(a.map(PFieldDecl(_)))(pos, anns)
  }

  def functionDecl[$: P]: P[PFunction] = FP(annotation.rep(0) ~ "function" ~/ idndef ~ "(" ~ formalArgList ~ ")" ~ ":" ~ typ ~~~ precondition.lw.rep ~~~
    postcondition.lw.rep ~~~ ("{" ~ exp ~ "}").lw.?).map({ case (pos, (anns, a, b, c, d, e, f)) =>
      PFunction(a, b, c, d, e, f)(pos, anns)
  })


  def precondition(implicit ctx : P[_]) : P[PExp] = P(("requires" ~/ exp ~~~ ";".lw.?) | ParserExtension.preSpecification(ctx))

  def postcondition(implicit ctx : P[_]) : P[PExp] = P(("ensures" ~/ exp ~~~ ";".lw.?) | ParserExtension.postSpecification(ctx))

  def predicateDecl[$: P]: P[PPredicate] = FP(annotation.rep(0) ~ keyword("predicate") ~/ idndef ~ "(" ~ formalArgList ~ ")" ~~~ ("{" ~ exp ~ "}").lw.?).map {
    case (pos, (anns, a, b, c)) =>
      PPredicate(a, b, c)(pos, anns)
  }

  def methodDecl[$: P]: P[PMethod] = FP(annotation.rep(0) ~ methodSignature ~~~/ precondition.lw.rep ~~~ postcondition.lw.rep ~~~ block.lw.?).map {
    case (pos, (anns, (name, args, rets), pres, posts, body)) =>
      PMethod(name, args, rets.getOrElse(Nil), pres, posts, body)(pos, anns)
  }

  def methodSignature[$: P] = P("method" ~/ idndef ~ "(" ~ formalArgList ~ ")" ~~~ ("returns" ~ "(" ~ formalReturnList ~ ")").lw.?)

  def entireProgram[$: P]: P[PProgram] = P(Start ~ programDecl ~ End)


  object ParserExtension extends ParserPluginTemplate {

    import ParserPluginTemplate._

    /**
      * These private variables are the storage variables for each of the extensions.
      * As the parser are evaluated lazily, it is possible for us to stores extra parsing sequences in these variables
      * and after the plugins are loaded, the parsers are added to these variables and when any parser is required,
      * can be referenced back.
      */
    private var _newDeclAtEnd: Option[Extension[PExtender]] = None
    private var _newDeclAtStart: Option[Extension[PExtender]] = None

    private var _newExpAtEnd: Option[Extension[PExp]] = None
    private var _newExpAtStart: Option[Extension[PExp]] = None

    private var _newStmtAtEnd: Option[Extension[PStmt]] = None
    private var _newStmtAtStart: Option[Extension[PStmt]] = None

    private var _preSpecification: Option[Extension[PExp]] = None
    private var _postSpecification: Option[Extension[PExp]] = None
    private var _invSpecification: Option[Extension[PExp]] = None

    private var _extendedKeywords: Set[String] = Set()


    /**
      * For more details regarding the functionality of each of these initial parser extensions
      * and other hooks for the parser extension, please refer to ParserPluginTemplate.scala
      */
    override def newDeclAtStart : Extension[PExtender] = _newDeclAtStart match {
      case None => ParserPluginTemplate.defaultExtension
      case Some(ext) => ext
    }

    override def newDeclAtEnd : Extension[PExtender] = _newDeclAtEnd match {
      case None => ParserPluginTemplate.defaultExtension
      case Some(ext) => ext
    }

    override def newStmtAtEnd : Extension[PStmt] = _newStmtAtEnd match {
      case None => ParserPluginTemplate.defaultStmtExtension
      case Some(ext) => ext
    }

    override def newStmtAtStart : Extension[PStmt] = _newStmtAtStart match {
      case None => ParserPluginTemplate.defaultStmtExtension
      case Some(ext) => ext
    }

    override def newExpAtEnd : Extension[PExp] = _newExpAtEnd match {
      case None => ParserPluginTemplate.defaultExpExtension
      case Some(ext) => ext
    }

    override def newExpAtStart : Extension[PExp] = _newExpAtStart match {
      case None => ParserPluginTemplate.defaultExpExtension
      case Some(ext) => ext
    }

    override def postSpecification : Extension[PExp] = _postSpecification match {
      case None => ParserPluginTemplate.defaultExpExtension
      case Some(ext) => ext
    }

    override def preSpecification : Extension[PExp] = _preSpecification match {
      case None => ParserPluginTemplate.defaultExpExtension
      case Some(ext) => ext
    }

    override def invSpecification : Extension[PExp] = _invSpecification match {
      case None => ParserPluginTemplate.defaultExpExtension
      case Some(ext) => ext
    }

    override def extendedKeywords : Set[String] = _extendedKeywords

    def addNewDeclAtEnd(t: Extension[PExtender]) : Unit = _newDeclAtEnd match {
      case None => _newDeclAtEnd = Some(t)
      case Some(s) => _newDeclAtEnd = Some(combine(s, t))
    }

    def addNewDeclAtStart(t: Extension[PExtender]) : Unit = _newDeclAtStart match {
      case None => _newDeclAtStart = Some(t)
      case Some(s) => _newDeclAtStart = Some(combine(s, t))
    }

    def addNewExpAtEnd(t: Extension[PExp]) : Unit = _newExpAtEnd match {
      case None => _newExpAtEnd = Some(t)
      case Some(s) => _newExpAtEnd = Some(combine(s, t))
    }

    def addNewExpAtStart(t: Extension[PExp]) : Unit = _newExpAtStart match {
      case None => _newExpAtStart = Some(t)
      case Some(s) => _newExpAtStart = Some(combine(s, t))
    }

    def addNewStmtAtEnd(t: Extension[PStmt]) : Unit = _newStmtAtEnd match {
      case None => _newStmtAtEnd = Some(t)
      case Some(s) => _newStmtAtEnd = Some(combine(s, t))
    }

    def addNewStmtAtStart(t: Extension[PStmt]) : Unit = _newStmtAtStart match {
      case None => _newStmtAtStart = Some(t)
      case Some(s) => _newStmtAtStart = Some(combine(s, t))
    }

    def addNewPreCondition(t: Extension[PExp]) : Unit = _preSpecification match {
      case None => _preSpecification = Some(t)
      case Some(s) => _preSpecification = Some(combine(s, t))
    }

    def addNewPostCondition(t: Extension[PExp]) : Unit = _postSpecification match {
      case None => _postSpecification = Some(t)
      case Some(s) => _postSpecification = Some(combine(s, t))
    }

    def addNewInvariantCondition(t: Extension[PExp]) : Unit = _invSpecification match {
      case None => _invSpecification = Some(t)
      case Some(s) => _invSpecification = Some(combine(s, t))
    }

    def addNewKeywords(t : Set[String]) : Unit = {
      _extendedKeywords ++= t
    }
  }
}<|MERGE_RESOLUTION|>--- conflicted
+++ resolved
@@ -8,11 +8,10 @@
 
 import java.net.URL
 import java.nio.file.{Files, Path, Paths}
-
 import viper.silver.ast.{FilePosition, LabelledOld, LineCol, NoPosition, Position, SourcePosition}
 import viper.silver.parser.FastParserCompanion.{LW, LeadingWhitespace}
 import viper.silver.plugin.{ParserPluginTemplate, SilverPluginManager}
-import viper.silver.verifier.ParseError
+import viper.silver.verifier.{ParseError, ParseWarning}
 
 import scala.collection.{immutable, mutable}
 
@@ -275,47 +274,6 @@
   }
 
   /**
-<<<<<<< HEAD
-    * Function that wraps a parser to provide start and end positions if the wrapped parser succeeds.
-    */
-  def FP[T](t: => P[T])(implicit ctx: P[_]): P[((FilePosition, FilePosition), T)] = {
-    val startPos = lineCol.getPos(ctx.index)
-    val res: P[T] = t
-    val finishPos = lineCol.getPos(ctx.index)
-    res.map({ parsed => ((FilePosition(_file, startPos._1, startPos._2), FilePosition(_file, finishPos._1, finishPos._2)), parsed) })
-  }
-
-  import scala.language.implicitConversions
-  implicit def LeadingWhitespaceStr(p: String)(implicit ctx: P[Any]): LeadingWhitespace[Unit] = new LeadingWhitespace(() => P(p))
-  implicit def LeadingWhitespace[T](p: => P[T]) = new LeadingWhitespace(() => p)
-
-
-  // Actual Parser starts from here
-  def identContinues[$: P] = CharIn("0-9", "A-Z", "a-z", "$_")
-
-  def keyword[$: P](check: String) = check ~~ !identContinues
-
-  def parens[$: P, T](p: => P[T]) = "(" ~ p ~ ")"
-
-  def angles[$: P, T](p: => P[T]) = "<" ~ p ~ ">"
-
-  def quoted[$: P, T](p: => P[T]) = "\"" ~ p ~ "\""
-
-  def foldPExp[E <: PExp](e: PExp, es: Seq[SuffixedExpressionGenerator[E]]): E =
-    es.foldLeft(e) { (t, a) => a(t)
-    }.asInstanceOf[E]
-
-  def foldPExpFrom[E <: PExp](e: PExp, es: Seq[SuffixedExpressionFromGenerator[E]]): E =
-    es.foldLeft(e) { (t, a) => a(e, t)
-    }.asInstanceOf[E]
-
-  def isFieldAccess(obj: Any) = {
-    obj.isInstanceOf[PFieldAccess]
-  }
-
-  /**
-=======
->>>>>>> 3f39bbce
     * Function that parses a file and converts it into a program
     *
     * @param buffer Buffer to read file from
@@ -416,142 +374,11 @@
   /**
     * Function that wraps a parser to provide start and end positions if the wrapped parser succeeds.
     */
-<<<<<<< HEAD
-  def expandDefines(p: PProgram): PProgram = {
-    val globalMacros = p.macros
-
-    // Collect names to check for and avoid clashes
-    val globalNamesWithoutMacros: Set[String] = (
-         p.domains.map(_.idndef.name).toSet
-      ++ p.functions.map(_.idndef.name).toSet
-      ++ p.predicates.map(_.idndef.name).toSet
-      ++ p.methods.map(_.idndef.name).toSet
-    )
-
-    // Check if all macros names are unique
-    val uniqueMacroNames = new mutable.HashMap[String, Position]()
-    for (define <- globalMacros) {
-      if (uniqueMacroNames.contains(define.idndef.name)) {
-        throw ParseException(s"Another macro named '${define.idndef.name}' already " +
-          s"exists at ${uniqueMacroNames(define.idndef.name)}", define.pos._1)
-      } else {
-        uniqueMacroNames += ((define.idndef.name, define.pos._1))
-      }
-    }
-
-    // Check if macros names aren't already taken by other identifiers
-    for (name <- globalNamesWithoutMacros) {
-      if (uniqueMacroNames.contains(name)) {
-        throw ParseException(s"The macro name '$name' has already been used by another identifier", uniqueMacroNames(name))
-      }
-    }
-
-    // Check if macros are defined in the right place
-    case class InsideMagicWandContext(inside: Boolean = false)
-    StrategyBuilder.ContextVisitor[PNode, InsideMagicWandContext](
-      {
-        case (_: PPackageWand, c) => c.updateContext(c.c.copy(true))
-        case (d: PDefine, c) if c.c.inside => throw ParseException("Macros cannot be defined inside magic wands proof scripts", d.pos._1)
-        case (_, c) => c
-      }, InsideMagicWandContext()).execute(p)
-
-    // Check if all macro parameters are used in the body
-    def allParametersUsedInBody(define: PDefine): Seq[ParseWarning] = {
-      val parameters = define.parameters.getOrElse(Seq.empty[PIdnDef]).map(_.name).toSet
-      val freeVars = mutable.Set.empty[String]
-
-      case class BoundedVars(boundedVars: Set[String] = Set())
-      StrategyBuilder.ContextVisitor[PNode, BoundedVars](
-      {
-        case (id: PIdnUse, ctx) => freeVars ++= Set(id.name) -- ctx.c.boundedVars
-          ctx
-        case (q @ (_: PForall | _: PExists), ctx) => ctx.updateContext(ctx.c.copy(boundedVars = ctx.c.boundedVars |
-          q.asInstanceOf[PQuantifier].vars.map(_.idndef.name).toSet))
-        case (_, c) => c
-      }, BoundedVars()).execute(define)
-
-      val nonUsedParameter = parameters -- freeVars
-
-      if (nonUsedParameter.nonEmpty) {
-        Seq(ParseWarning(s"In macro ${define.idndef.name}, the following parameters were defined but not used: " +
-          s"${nonUsedParameter.mkString(", ")} ", SourcePosition(_file, define.pos._1.asInstanceOf[FilePosition].line, define.pos._1.asInstanceOf[FilePosition].column)))
-      }
-      else
-        Seq()
-    }
-
-    var warnings = Seq.empty[ParseWarning]
-
-    warnings = globalMacros.foldLeft(warnings)(_ ++ allParametersUsedInBody(_))
-
-    globalMacros.foreach(allParametersUsedInBody(_))
-
-    // Expand defines
-    val domains =
-      p.domains.map(domain => {
-        doExpandDefines[PDomain](globalMacros, domain, p)
-      })
-
-    val functions =
-      p.functions.map(function => {
-        doExpandDefines(globalMacros, function, p)
-      })
-
-    val predicates =
-      p.predicates.map(predicate => {
-        doExpandDefines(globalMacros, predicate, p)
-      })
-
-    def linearizeMethod(method: PMethod): PMethod = {
-      def linearizeSeqOfNestedStmt(ss: Seq[PStmt]): Seq[PStmt] = {
-        var stmts = Seq.empty[PStmt]
-        ss.foreach {
-          case s: PMacroSeqn => stmts = stmts ++ linearizeSeqOfNestedStmt(s.ss)
-          case s@PSeqn(ss) => stmts = stmts :+ PSeqn(linearizeSeqOfNestedStmt(ss))(s.pos)
-          case i@PIf(cond, t@PSeqn(thn), e@PSeqn(els)) => stmts = stmts :+ PIf(cond, PSeqn(linearizeSeqOfNestedStmt(thn))(t.pos), PSeqn(linearizeSeqOfNestedStmt(els))(e.pos))(i.pos)
-          case w@PWhile(cond, invs, b@PSeqn(body)) => stmts = stmts :+ PWhile(cond, invs, PSeqn(linearizeSeqOfNestedStmt(body))(b.pos))(w.pos)
-          case v => stmts = stmts :+ v
-        }
-        stmts
-      }
-
-      val body = method.body match {
-        case Some(s: PSeqn) => Some(PSeqn(linearizeSeqOfNestedStmt(s.ss))(method.pos))
-        case v => v
-      }
-
-      if (body != method.body) {
-        PMethod(method.idndef, method.formalArgs, method.formalReturns, method.pres, method.posts, body)(method.pos, method.annotations)
-      } else {
-        method
-      }
-    }
-
-    val methods = p.methods.map(method => {
-      // Collect local macro definitions
-      val localMacros = method.deepCollect { case n: PDefine => n }
-
-      warnings = localMacros.foldLeft(warnings)(_ ++ allParametersUsedInBody(_))
-
-      // Remove local macro definitions from method
-      val methodWithoutMacros =
-        if (localMacros.isEmpty)
-          method
-        else
-          method.transform { case mac: PDefine => PSkip()(mac.pos) }()
-
-      linearizeMethod(doExpandDefines(localMacros ++ globalMacros, methodWithoutMacros, p))
-    })
-    val allWarnings = warnings ++ _warnings
-    _warnings = Seq()
-    PProgram(p.imports, p.macros, domains, p.fields, functions, predicates, methods, p.extensions, p.errors ++ allWarnings)(p.pos)
-=======
   def FP[T](t: => P[T])(implicit ctx: P[_]): P[((FilePosition, FilePosition), T)] = {
     val startPos = lineCol.getPos(ctx.index)
     val res: P[T] = t
     val finishPos = lineCol.getPos(ctx.index)
     res.map({ parsed => ((FilePosition(_file, startPos._1, startPos._2), FilePosition(_file, finishPos._1, finishPos._2)), parsed) })
->>>>>>> 3f39bbce
   }
 
   lazy val keywords = FastParserCompanion.basicKeywords | ParserExtension.extendedKeywords
@@ -569,6 +396,10 @@
 
   def foldPExp[E <: PExp](e: PExp, es: Seq[SuffixedExpressionGenerator[E]]): E =
     es.foldLeft(e) { (t, a) => a(t)
+    }.asInstanceOf[E]
+
+  def foldPExpFrom[E <: PExp](e: PExp, es: Seq[SuffixedExpressionFromGenerator[E]]): E =
+    es.foldLeft(e) { (t, a) => a(e, t)
     }.asInstanceOf[E]
 
   def isFieldAccess(obj: Any) = {
@@ -817,19 +648,15 @@
    case (pos, (keyType, valueType)) => PMapType(keyType, valueType)(pos)
   }
 
-<<<<<<< HEAD
-  def primitiveTyp[$: P]: P[PType] = P(FP(keyword("Rational")).map{
+
+  /** Only for call-like macros, `idnuse`-like ones are parsed by `domainTyp`. */
+  def macroType[$: P] : P[PMacroType] = funcApp.map(PMacroType(_))
+
+  def primitiveTyp[$: P]: P[PPrimitiv] = P(FP(keyword("Rational")).map {
     case (pos, _) =>
       _warnings = _warnings :+ ParseWarning("Rational is deprecated, use Perm instead", SourcePosition(_file, pos._1.line, pos._1.column))
       PPrimitiv("Perm")(pos)
-  } | FP((StringIn("Int", "Bool", "Perm", "Ref") ~~ !identContinues).!).map{ case (pos, name) => PPrimitiv(name)(pos)})
-=======
-  /** Only for call-like macros, `idnuse`-like ones are parsed by `domainTyp`. */
-  def macroType[$: P] : P[PMacroType] = funcApp.map(PMacroType(_))
-
-  def primitiveTyp[$: P]: P[PPrimitiv] = P(FP(keyword("Rational")).map{ case (pos, _) => PPrimitiv("Perm")(pos)}
-    | FP((StringIn("Int", "Bool", "Perm", "Ref") ~~ !identContinues).!).map{ case (pos, name) => PPrimitiv(name)(pos)})
->>>>>>> 3f39bbce
+  } | FP((StringIn("Int", "Bool", "Perm", "Ref") ~~ !identContinues).!).map { case (pos, name) => PPrimitiv(name)(pos) })
 /* Maps:
   lazy val primitiveTyp: P[PType] = P(keyword("Rational").map(_ => PPrimitiv("Perm"))
     | (StringIn("Int", "Bool", "Perm", "Ref") ~~ !identContinues).!.map(PPrimitiv))
