--- conflicted
+++ resolved
@@ -4,7 +4,6 @@
 //
 // Copyright (c) 2011-2019 ETH Zurich.
 
-//?
 package viper.silver.parser
 
 import java.nio.file.Path
@@ -17,415 +16,4 @@
   override lazy val column = col
   override lazy val lineContents = toString
   override lazy val toString = s"${file.getFileName}@$vline.$col"
-}
-
-<<<<<<< HEAD
-// trait PosComputer { //?
-//   def computeFrom(index: Int) : (Int, Int) = {
-//     var left = index
-//     var i = 0
-//     val arr = FastParser._lines
-//     while (i < arr.length && left >= arr(i)){
-//       left -= arr(i)
-//       i += 1
-//     }
-//     val r1 = (i + 1, left + 1)
-//     r1
-//   }
-// }
-// /**
-//   * This class is a custom class for parser and has added FastPosition
-//   * support.
-//   * */
-// class PosRepeat[T, +R, Elem, Repr](p: Parser[T, Elem, Repr], min: Int, max: Int, delimiter: Parser[_, Elem, Repr])
-//                                   (implicit ev: Implicits.Repeater[T, R], repr: ReprOps[Elem, Repr])
-//                                   extends Repeat[T, R, Elem, Repr](p, min, max, delimiter) with PosComputer{
-//
-//   override def parseRec(cfg: ParseCtx[Elem, Repr], index: Int) = {
-//     @tailrec def rec(index: Int,
-//                      del: Parser[_, Elem, Repr],
-//                      lastFailure: Mutable.Failure[Elem, Repr],
-//                      acc: ev.Acc,
-//                      cut: Boolean,
-//                      count: Int): Mutable[R, Elem, Repr] = {
-//       del.parseRec(cfg, index) match{
-//         case f1: Mutable.Failure[Elem, Repr] =>
-//           val cut1 = f1.cut
-//           if (cut1) failMore(f1, index, cfg.logDepth, cut = true)
-//           else passInRange(cut, f1, index, ev.result(acc), count)
-//
-//         case Mutable.Success(_, index0, _, cut0)  =>
-//           p.parseRec(cfg, index0) match{
-//             case f2: Mutable.Failure[Elem, Repr] =>
-//               val cut2 = f2.cut
-//               if (cut2 | cut0) failMore(f2, index0, cfg.logDepth, cut = true)
-//               else passInRange(cut | cut0, f2, index, ev.result(acc), count)
-//
-//             case Mutable.Success(value1, index1, _, cut1)  =>
-//               ev.accumulate(value1, acc)
-//               val counted = count + 1
-//               val start1 = computeFrom(index0)
-//               val end1 = computeFrom(index1)
-//               viper.silver.FastPositions.setStart(value1, FilePosition(FastParser._file, start1._1, start1._2))
-//               viper.silver.FastPositions.setFinish (value1, FilePosition(FastParser._file, end1._1, end1._2))
-//               if (counted < max)
-//                 rec(index1, delimiter, lastFailure, acc, cut0 | cut1, counted)
-//               else
-//                 passInRange(cut0 | cut1, lastFailure, index1, ev.result(acc), counted)
-//           }
-//       }
-//     }
-//
-//     def passInRange(cut: Boolean,
-//                     lastFailure: Mutable.Failure[Elem, Repr],
-//                     finalIndex: Int,
-//                     acc: R,
-//                     count: Int) = {
-//       if (min <= count) {
-//         val parsers =
-//           if (null == lastFailure) Set.empty[Parser[_, Elem, Repr]]
-//           else lastFailure.traceParsers
-//         success(cfg.success, acc, finalIndex, parsers, cut)
-//       } else failMore(lastFailure, index, cfg.logDepth, cut = cut)
-//     }
-//
-//     // don't call the parseRec at all, if max is "0", as our parser corresponds to `Pass` in that case.
-//     if (max == 0 ) {
-//       success(cfg.success, ev.result(ev.initial), index, Set.empty[Parser[_, Elem, Repr]], false)
-//     } else {
-//       rec(index, Pass[Elem, Repr], null, ev.initial, false, 0)
-//     }
-//   }
-//   override def toString = {
-//     val things = Seq(
-//       if (min == 0) None else Some(min),
-//       if (delimiter == Pass[Elem, Repr]) None else Some("sep = " + delimiter),
-//       if (max == Int.MaxValue) None else Some("max = " + max)
-//     ).flatten.mkString(", ")
-//     if (things.isEmpty) opWrap(p) + ".rep"
-//     else s"${opWrap(p)}.rep($things)"
-//   }
-// }
-//
-// class PosCustomSequence[+T, +R, +V](WL: P0, p0: P[T], p: P[V], cut: Boolean)
-//                                    (implicit ev: Sequencer[T, V, R]) extends WhitespaceApi.CustomSequence(WL, p0, p, cut)(ev) with PosComputer{
-//
-//
-//   override def parseRec(cfg: all.ParseCtx, index: Int) = {
-//     p0.parseRec(cfg, index) match {
-//       case f: all.Mutable.Failure => failMore(f, index, cfg.logDepth, f.traceParsers, false)
-//       case Mutable.Success(value0, index0, traceParsers0, cut0) =>
-//         val start0 = computeFrom(index)
-//         val end0 = computeFrom(index0)
-//         viper.silver.FastPositions.setStart (value0, FilePosition(FastParser._file, start0._1, start0._2))
-//         viper.silver.FastPositions.setFinish (value0, FilePosition(FastParser._file, end0._1, end0._2))
-//         WL.parseRec(cfg, index0) match {
-//           case f1: all.Mutable.Failure => failMore(f1, index, cfg.logDepth)
-//           case Mutable.Success(value1, index1, traceParsers1, cut1) =>
-//             p.parseRec(cfg, index1) match {
-//               case f: all.Mutable.Failure => failMore(
-//                 f, index1, cfg.logDepth,
-//                 mergeTrace(cfg.traceIndex, traceParsers0, f.traceParsers),
-//                 cut | cut0
-//               )
-//               case Mutable.Success(value2, index2, traceParsers2, cut2) =>
-//                 val start1 = computeFrom(index1)
-//                 val end1 = computeFrom(index2)
-//                 viper.silver.FastPositions.setStart (value2, FilePosition(FastParser._file, start1._1, start1._2))
-//                 viper.silver.FastPositions.setFinish (value2, FilePosition(FastParser._file, end1._1, end1._2))
-//                 val (newIndex, newCut) =
-//                   if (index2 > index1 || index1 == cfg.input.length) (index2, cut | cut0 | cut1 | cut2)
-//                   else (index0, cut | cut0 | cut2)
-//
-//                 success(
-//                   cfg.success,
-//                   ev.apply(value0, value2),
-//                   newIndex,
-//                   mergeTrace(cfg.traceIndex, traceParsers0, traceParsers2),
-//                   newCut
-//                 )
-//             }
-//         }
-//     }
-//   }
-//
-// }
-//
-// class PositionRule[+T, Elem, Repr](override val name: String, override val p: () => Parser[T, Elem, Repr])
-//                                   (implicit repr: ReprOps[Elem, Repr])
-//                                   extends Rule[T, Elem, Repr](name, p) with PosComputer{
-//   lazy val pCached = p()
-//
-//   override def parseRec(cfg: ParseCtx[Elem, Repr], index: Int) = {
-//     if (cfg.instrument == null) {
-//       pCached.parseRec(cfg, index) match{
-//         case f: Mutable.Failure[Elem, Repr] => failMore(f, index, cfg.logDepth)
-//         case s: Mutable.Success[T, Elem, Repr] =>
-//           val start = computeFrom(index)
-//           val end = computeFrom(s.index)
-//           viper.silver.FastPositions.setStart (s.value, FilePosition(FastParser._file, start._1, start._2))
-//           viper.silver.FastPositions.setFinish (s.value, FilePosition(FastParser._file, end._1, end._2))
-//           s
-//       }
-//     } else {
-//       lazy val res = pCached.parseRec(cfg, index) match{
-//         case f: Mutable.Failure[Elem, Repr] => failMore(f, index, cfg.logDepth)
-//         case s: Mutable.Success[T, Elem, Repr] =>
-//           val start = computeFrom(index)
-//           val end = computeFrom(s.index)
-//           viper.silver.FastPositions.setStart (s.value, FilePosition(FastParser._file, start._1, start._2))
-//           viper.silver.FastPositions.setFinish (s.value, FilePosition(FastParser._file, end._1, end._2))
-//
-//           s
-//       }
-//       cfg.instrument(this, index, () => res.toResult)
-//       res
-//     }
-//   }
-// }
-//
-// trait PosParser[Elem, Repr] {
-//   /**
-//     * This trait contains all the new Definitions of the parser 'P' , '~' , 'rep'
-//     * which override the normal definitions with 'PositionRule' to add support for
-//     * FastPosition in the parser.
-//     * */
-//   var _file: Path = null
-//
-//   def P[T](p: => Parser[T, Elem, Repr])(implicit name: sourcecode.Name, repr: ReprOps[Elem, Repr]): Parser[T, Elem, Repr] =
-//     new PositionRule(name.value, () => p)
-//
-//   def PWrapper(WL: P0) = new PWrapper(WL)
-//
-//   class PWhitespaceApi[V](p0: P[V], WL: P0) extends WhitespaceApi[V](p0, WL){
-//
-//     override def repX[R](implicit ev: Repeater[V, R]): all.Parser[R] = new PosRepeat(p0, 0, Int.MaxValue, all.Pass)
-//
-//     override def rep[R](implicit ev: Repeater[V, R]): all.Parser[R] = new PosRepeat(p0, 0, Int.MaxValue, NoCut(WL))
-=======
-trait PosComputer {
-  def computeFrom(index: Int) : (Int, Int) = {
-    val line_offset =  FastParser._line_offset
-    val result = java.util.Arrays.binarySearch(line_offset, index)
-    if (result >= 0) {
-      // Exact match
-      val line = result
-      (line + 1, index - line_offset(line) + 1)
-    } else {
-      // The binary search returned `- insertionPoint - 1`
-      val line = - result - 2
-      (line + 1, index - line_offset(line) + 1)
-    }
-  }
-}
-/**
-  * This class is a custom class for parser and has added FastPosition
-  * support.
-  * */
-class PosRepeat[T, +R, Elem, Repr](p: Parser[T, Elem, Repr], min: Int, max: Int, delimiter: Parser[_, Elem, Repr])
-                                  (implicit ev: Implicits.Repeater[T, R], repr: ReprOps[Elem, Repr])
-                                  extends Repeat[T, R, Elem, Repr](p, min, max, delimiter) with PosComputer{
-
-  override def parseRec(cfg: ParseCtx[Elem, Repr], index: Int) = {
-    @tailrec def rec(index: Int,
-                     del: Parser[_, Elem, Repr],
-                     lastFailure: Mutable.Failure[Elem, Repr],
-                     acc: ev.Acc,
-                     cut: Boolean,
-                     count: Int): Mutable[R, Elem, Repr] = {
-      del.parseRec(cfg, index) match{
-        case f1: Mutable.Failure[Elem, Repr] =>
-          val cut1 = f1.cut
-          if (cut1) failMore(f1, index, cfg.logDepth, cut = true)
-          else passInRange(cut, f1, index, ev.result(acc), count)
-
-        case Mutable.Success(_, index0, _, cut0)  =>
-          p.parseRec(cfg, index0) match{
-            case f2: Mutable.Failure[Elem, Repr] =>
-              val cut2 = f2.cut
-              if (cut2 | cut0) failMore(f2, index0, cfg.logDepth, cut = true)
-              else passInRange(cut | cut0, f2, index, ev.result(acc), count)
-
-            case Mutable.Success(value1, index1, _, cut1)  =>
-              ev.accumulate(value1, acc)
-              val counted = count + 1
-              val start1 = computeFrom(index0)
-              val end1 = computeFrom(index1)
-              viper.silver.FastPositions.setStart(value1, FilePosition(FastParser._file, start1._1, start1._2))
-              viper.silver.FastPositions.setFinish (value1, FilePosition(FastParser._file, end1._1, end1._2))
-              if (counted < max)
-                rec(index1, delimiter, lastFailure, acc, cut0 | cut1, counted)
-              else
-                passInRange(cut0 | cut1, lastFailure, index1, ev.result(acc), counted)
-          }
-      }
-    }
-
-    def passInRange(cut: Boolean,
-                    lastFailure: Mutable.Failure[Elem, Repr],
-                    finalIndex: Int,
-                    acc: R,
-                    count: Int) = {
-      if (min <= count) {
-        val parsers =
-          if (null == lastFailure) Set.empty[Parser[_, Elem, Repr]]
-          else lastFailure.traceParsers
-        success(cfg.success, acc, finalIndex, parsers, cut)
-      } else failMore(lastFailure, index, cfg.logDepth, cut = cut)
-    }
-
-    // don't call the parseRec at all, if max is "0", as our parser corresponds to `Pass` in that case.
-    if (max == 0 ) {
-      success(cfg.success, ev.result(ev.initial), index, Set.empty[Parser[_, Elem, Repr]], false)
-    } else {
-      rec(index, Pass[Elem, Repr], null, ev.initial, false, 0)
-    }
-  }
-  override def toString = {
-    val things = Seq(
-      if (min == 0) None else Some(min),
-      if (delimiter == Pass[Elem, Repr]) None else Some("sep = " + delimiter),
-      if (max == Int.MaxValue) None else Some("max = " + max)
-    ).flatten.mkString(", ")
-    if (things.isEmpty) opWrap(p) + ".rep"
-    else s"${opWrap(p)}.rep($things)"
-  }
-}
-
-class PosCustomSequence[+T, +R, +V](WL: P0, p0: P[T], p: P[V], cut: Boolean)
-                                   (implicit ev: Sequencer[T, V, R]) extends WhitespaceApi.CustomSequence(WL, p0, p, cut)(ev) with PosComputer{
-
-
-  override def parseRec(cfg: all.ParseCtx, index: Int) = {
-    p0.parseRec(cfg, index) match {
-      case f: all.Mutable.Failure => failMore(f, index, cfg.logDepth, f.traceParsers, false)
-      case Mutable.Success(value0, index0, traceParsers0, cut0) =>
-        val start0 = computeFrom(index)
-        val end0 = computeFrom(index0)
-        viper.silver.FastPositions.setStart (value0, FilePosition(FastParser._file, start0._1, start0._2))
-        viper.silver.FastPositions.setFinish (value0, FilePosition(FastParser._file, end0._1, end0._2))
-        WL.parseRec(cfg, index0) match {
-          case f1: all.Mutable.Failure => failMore(f1, index, cfg.logDepth)
-          case Mutable.Success(value1, index1, traceParsers1, cut1) =>
-            p.parseRec(cfg, index1) match {
-              case f: all.Mutable.Failure => failMore(
-                f, index1, cfg.logDepth,
-                mergeTrace(cfg.traceIndex, traceParsers0, f.traceParsers),
-                cut | cut0
-              )
-              case Mutable.Success(value2, index2, traceParsers2, cut2) =>
-                val start1 = computeFrom(index1)
-                val end1 = computeFrom(index2)
-                viper.silver.FastPositions.setStart (value2, FilePosition(FastParser._file, start1._1, start1._2))
-                viper.silver.FastPositions.setFinish (value2, FilePosition(FastParser._file, end1._1, end1._2))
-                val (newIndex, newCut) =
-                  if (index2 > index1 || index1 == cfg.input.length) (index2, cut | cut0 | cut1 | cut2)
-                  else (index0, cut | cut0 | cut2)
-
-                success(
-                  cfg.success,
-                  ev.apply(value0, value2),
-                  newIndex,
-                  mergeTrace(cfg.traceIndex, traceParsers0, traceParsers2),
-                  newCut
-                )
-            }
-        }
-    }
-  }
-
-}
-
-class PositionRule[+T, Elem, Repr](override val name: String, override val p: () => Parser[T, Elem, Repr])
-                                  (implicit repr: ReprOps[Elem, Repr])
-                                  extends Rule[T, Elem, Repr](name, p) with PosComputer{
-  lazy val pCached = p()
-
-  override def parseRec(cfg: ParseCtx[Elem, Repr], index: Int) = {
-    if (cfg.instrument == null) {
-      pCached.parseRec(cfg, index) match{
-        case f: Mutable.Failure[Elem, Repr] => failMore(f, index, cfg.logDepth)
-        case s: Mutable.Success[T, Elem, Repr] =>
-          val start = computeFrom(index)
-          val end = computeFrom(s.index)
-          viper.silver.FastPositions.setStart (s.value, FilePosition(FastParser._file, start._1, start._2))
-          viper.silver.FastPositions.setFinish (s.value, FilePosition(FastParser._file, end._1, end._2))
-          s
-      }
-    } else {
-      lazy val res = pCached.parseRec(cfg, index) match{
-        case f: Mutable.Failure[Elem, Repr] => failMore(f, index, cfg.logDepth)
-        case s: Mutable.Success[T, Elem, Repr] =>
-          val start = computeFrom(index)
-          val end = computeFrom(s.index)
-          viper.silver.FastPositions.setStart (s.value, FilePosition(FastParser._file, start._1, start._2))
-          viper.silver.FastPositions.setFinish (s.value, FilePosition(FastParser._file, end._1, end._2))
-
-          s
-      }
-      cfg.instrument(this, index, () => res.toResult)
-      res
-    }
-  }
-}
-
-trait PosParser[Elem, Repr] {
-  /**
-    * This trait contains all the new Definitions of the parser 'P' , '~' , 'rep'
-    * which override the normal definitions with 'PositionRule' to add support for
-    * FastPosition in the parser.
-    * */
-  var _file: Path = null
-
-  def P[T](p: => Parser[T, Elem, Repr])(implicit name: sourcecode.Name, repr: ReprOps[Elem, Repr]): Parser[T, Elem, Repr] =
-    new PositionRule(name.value, () => p)
-
-  def PWrapper(WL: P0) = new PWrapper(WL)
-
-  class PWhitespaceApi[V](p0: P[V], WL: P0) extends WhitespaceApi[V](p0, WL){
-
-    override def repX[R](implicit ev: Repeater[V, R]): all.Parser[R] = new PosRepeat(p0, 0, Int.MaxValue, all.Pass)
-
-    override def rep[R](implicit ev: Repeater[V, R]): all.Parser[R] = new PosRepeat(p0, 0, Int.MaxValue, NoCut(WL))
-
-    override def repX[R](min: Int = 0, sep: all.Parser[_] = all.Pass, max: Int = Int.MaxValue)
-                        (implicit ev: Repeater[V, R]): all.Parser[R] =  new PosRepeat(p0, min, max, sep)
-
-    override def rep[R](min: Int = 0, sep: all.Parser[_] = all.Pass, max: Int = Int.MaxValue, exactly: Int = -1)
-                       (implicit ev: Repeater[V, R]): all.Parser[R] = {
-      new PosRepeat(p0, if (exactly < 0) min else exactly, if (exactly < 0) max else exactly,
-                    if (sep != all.Pass) NoCut(WL) ~ sep ~ NoCut(WL) else NoCut(WL))
-    }
-
-    override def ~[V2, R](p: all.Parser[V2])(implicit ev: Sequencer[V, V2, R]): all.Parser[R] = {
-      assert(p != null)
-      new PosCustomSequence[V, R, V2](WL, if (p0 != WL) p0 else all.Pass.asInstanceOf[P[V]], p, cut=false)(ev)
-    }
->>>>>>> 1828cf8d
-
-//     override def repX[R](min: Int = 0, sep: all.Parser[_] = all.Pass, max: Int = Int.MaxValue)
-//                         (implicit ev: Repeater[V, R]): all.Parser[R] =  new PosRepeat(p0, min, max, sep)
-//
-//     override def rep[R](min: Int = 0, sep: all.Parser[_] = all.Pass, max: Int = Int.MaxValue, exactly: Int = -1)
-//                        (implicit ev: Repeater[V, R]): all.Parser[R] = {
-//       new PosRepeat(p0, if (exactly < 0) min else exactly, if (exactly < 0) max else exactly,
-//                     if (sep != all.Pass) NoCut(WL) ~ sep ~ NoCut(WL) else NoCut(WL))
-//     }
-//
-//     override def ~[V2, R](p: all.Parser[V2])(implicit ev: Sequencer[V, V2, R]): all.Parser[R] = {
-//       assert(p != null)
-//       new PosCustomSequence[V, R, V2](WL, if (p0 != WL) p0 else all.Pass.asInstanceOf[P[V]], p, cut=false)(ev)
-//     }
-//
-//     override def ~/[V2, R](p: P[V2])
-//                           (implicit ev: Sequencer[V, V2, R])
-//     : P[R] = {
-//       assert(p != null)
-//       new PosCustomSequence(WL, if (p0 != WL) p0 else all.Pass.asInstanceOf[P[V]], p, cut=true)(ev)
-//     }
-//   }
-//   class PWrapper(WL: P0){
-//     implicit def parserApi[T, V](p0: T)(implicit c: T => P[V]): PWhitespaceApi[V] =
-//       new PWhitespaceApi[V](p0, WL)
-//   }
-// }
+}