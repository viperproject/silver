/*
 * This Source Code Form is subject to the terms of the Mozilla Public
 * License, v. 2.0. If a copy of the MPL was not distributed with this
 * file, You can obtain one at http://mozilla.org/MPL/2.0/.
 */

package viper.silver.frontend

import java.io.File
import java.nio.file.{Path, Paths}

import org.apache.commons.io.FilenameUtils
import org.kiama.util.Messaging
import org.rogach.scallop.exceptions.{Help, ScallopException, Version}
import viper.silver.parser._
import viper.silver.verifier._
import viper.silver.verifier.CliOptionError
import viper.silver.verifier.Failure
import viper.silver.verifier.ParseError
<<<<<<< HEAD
import viper.silver.ast.{AbstractSourcePosition, HasLineColumn, Position, Program, SourcePosition}
=======
import viper.silver.ast._
>>>>>>> b755f0e6
import viper.silver.verifier.TypecheckerError
import viper.silver.ast.utility.Consistency

/**
 * Common functionality to implement a command-line verifier for SIL.  This trait
 * provides code to invoke the parser, parse common command-line options and print
 * error messages in a user-friendly fashion.
 */
trait SilFrontend extends DefaultFrontend {

  /**
   * Create the verifier. The full command is parsed for debugging purposes only,
   * since the command line arguments will be passed later on via
   * [[viper.silver.verifier.Verifier.parseCommandLine]].
   */
  def createVerifier(fullCmd: String): Verifier

  /** Configures the verifier by passing it the command line arguments ''args''.
    * Returns the verifier's effective configuration.
    */
  def configureVerifier(args: Seq[String]): SilFrontendConfig

  /** The SIL verifier to be used for verification (after it has been initialized). */
  def verifier: Verifier = _ver
  protected var _ver: Verifier = null

  override protected type ParserResult = PProgram
  override protected type TypecheckerResult = Program

  /** The current configuration. */
  protected var _config: SilFrontendConfig = null
  def config = _config

  protected var _startTime: Long = _
  def startTime = _startTime

  def resetMessages() {
    Consistency.resetMessages()
  }

  /**
   * Main method that parses command-line arguments, parses the input file and passes
   * the SIL program to the verifier.  The resulting error messages (if any) will be
   * shown in a user-friendly fashion.
   */
  def execute(args: Seq[String]) {
    _startTime = System.currentTimeMillis()

    /* Create the verifier */
    _ver = createVerifier(args.mkString(" "))

    /* Parse command line arguments and populate _config */
    parseCommandLine(args)

    /* Must be executed before reading any value from _config!
     * If parsing failed, _config.error should be defined afterwards.
     */
    initializeLazyScallopConfig()

    /* Handle errors occurred while parsing of command-line options */
    if (_config.error.isDefined) {
      /* The command line arguments could not be parses. Hence, we should not
       * try to ready any arguments-related value from _config!
       */
      printFallbackHeader()
      printErrors(CliOptionError(_config.error.get + "."))
      println()
      _config.printHelp()
      return
    } else if (_config.exit) {
      /* Parsing succeeded, but the frontend should exit immediately never the less. */
      printHeader()
      printFinishHeader()
      return
    }

    printHeader()

    // print dependencies if necessary
    if (_config.dependencies()) {
      val s = (_ver.dependencies map (dep => {
        s"  ${dep.name} ${dep.version}, located at ${dep.location}."
      })).mkString("\n")
      println("The following dependencies are used:")
      println(s)
      println()
    }

    // initialize the translator
    init(_ver)

    // set the file we want to verify
    reset(Paths.get(_config.file()))

    // run the parser, typechecker, and verifier
    verify()

    // print the result
    printFinishHeader()

    result match {
      case Success => printSuccess()
      case Failure(errors) => printErrors(errors: _*)
    }
  }

  protected def parseCommandLine(args: Seq[String]) {
    _config = configureVerifier(args)
  }

  protected def initializeLazyScallopConfig() {
    _config.initialize {
      case Version =>
        _config.exit = true
        println(_config.builder.vers.get)
      case Help(_) =>
        _config.exit = true
        _config.printHelp()
      case ScallopException(message) =>
        _config.exit = true
        _config.error = Some(message)
    }
  }

  /** Prints a header that does **not** depend on any command line argument.
    * This method is thus safe to call even if parsing the command line
    * arguments failed.
    */
  protected def printFallbackHeader() {
    println(s"${_ver.name} ${_ver.version}")
    println(s"${_ver.copyright}")
    println()
  }

  /** Prints the frontend header. May depend on command line arguments. */
  protected def printHeader() {
    printFallbackHeader()
  }

  /** Prints the final part of the frontend header. May depend on command line
    * arguments.
    */
  protected def printFinishHeader() {
    if (!_config.exit) {
      if (_config.noTiming()) {
        println(s"${_ver.name} finished.")
      } else {
        printFinishHeaderWithTime()
      }
    }
  }

  protected def printFinishHeaderWithTime() {
    val timeMs = System.currentTimeMillis() - _startTime
    val time = f"${timeMs / 1000.0}%.3f seconds"
    println(s"${_ver.name} finished in $time.")
  }

  protected def printErrors(errors: AbstractError*) {
    if (config.ideMode()) {
      val ideModeErrors = errors.map(e => new IdeModeErrorRepresentation(e))

      println(s"The following errors were found in ${ideModeErrors.head.shortFileStr}:")

      viper.silver.utility.Common.toFile(ideModeErrors.map(_.fileErrorStr).mkString("\n"),
                                         new File(config.ideModeErrorFile()))

      ideModeErrors.foreach(e => println(s"  ${e.consoleErrorStr}"))
    } else {
      println("The following errors were found:")

      errors.foreach(e => println(s"  ${e.readableMessage}"))
    }
  }

  protected def printSuccess() {
    println("No errors found.")
  }

  override def doParse(input: String): Result[ParserResult] = {
    val file = _inputFile.get
    Parser.parse(input, file) match {
      case Parser.Success(e@ PProgram(_, _, _, _, _, _, err_list), _) =>
        if (err_list.isEmpty) Succ(e)
        else Fail(err_list)
      case Parser.Failure(msg, next) =>
        next.pos match {
          case mfpp: MultiFileParserPosition =>
            Fail(List(ParseError(s"Failure: $msg", SourcePosition(mfpp.file, next.pos.line, next.pos.column))))
          case _ =>
            Fail(List(ParseError(s"Failure: $msg", SourcePosition(file, next.pos.line, next.pos.column))))
        }

      case Parser.Error(msg, next) =>
        next.pos match {
          case mfpp: MultiFileParserPosition =>
            Fail(List(ParseError(s"Error: $msg", SourcePosition(mfpp.file, next.pos.line, next.pos.column))))
          case _ =>
            Fail(List(ParseError(s"Error: $msg", SourcePosition(file, next.pos.line, next.pos.column))))
        }

    }
  }

  /* TODO: Naming of doTypecheck and doTranslate isn't ideal.
           doTypecheck already translated the program, whereas doTranslate doesn't actually translate
           anything, but instead filters members.
   */

  override def doTypecheck(input: ParserResult): Result[TypecheckerResult] = {
    val r = Resolver(input)
    r.run match {
      case Some(modifiedInput) =>
        Translator(modifiedInput).translate match {
          case Some(program) =>
            Succ(program)

          case None => // then these are translation messages
            Fail(Messaging.sortmessages(Consistency.messages) map (m =>
              {
                TypecheckerError(
                // AS: note: m.label may not be the right field here, but I think it is - the interface changed.

                m.label, m.pos match {
                  case mfpp: MultiFileParserPosition =>
                    SourcePosition(mfpp.file, m.pos.line, m.pos.column)
                  case _ =>
                    SourcePosition(_inputFile.get, m.pos.line, m.pos.column)
                })

              }))
        }

      case None =>
        val errors = for (m <- Messaging.sortmessages(r.messages)) yield {
          TypecheckerError(m.label, m.pos match {
            case mfpp: MultiFileParserPosition =>
              SourcePosition(mfpp.file, m.pos.line, m.pos.column)
            case _ =>
              SourcePosition(_inputFile.get, m.pos.line, m.pos.column)
          })
        }
        Fail(errors)
    }
  }

  override def doTranslate(input: TypecheckerResult): Result[Program] = {
    // Filter methods according to command-line arguments.
    val verifyMethods =
      if (config != null && config.methods() != ":all") Seq("methods", config.methods())
      else input.methods map (_.name)

    val methods = input.methods filter (m => verifyMethods.contains(m.name))
    val program = Program(input.domains, input.fields, input.functions, input.predicates, methods)(input.pos, input.info)

    Succ(program)
  }

  override def mapVerificationResult(in: VerificationResult) = in

  private class IdeModeErrorRepresentation(val error: AbstractError) {
    private var fileOpt: Option[Path] = None
    private var startOpt: Option[HasLineColumn] = None
    private var endOpt: Option[HasLineColumn] = None

    /* Get the relevant error information from the error (if available) */
    error.pos match {
      case abs: AbstractSourcePosition =>
        fileOpt = Some(abs.file)
        startOpt = Some(abs.start)
        endOpt = abs.end

      case hlc: HasLineColumn =>
        startOpt = Some(hlc)

      case _: Position => /* Position gives us nothing to work with */
    }

    lazy val messageStr = extractMessage(error)
    lazy val longFileStr = fileOpt.map(_.toString).getOrElse("<unknown file>")
    lazy val shortFileStr = fileOpt.map(f => FilenameUtils.getName(f.toString)).getOrElse("<unknown file>")
    lazy val startStr = startOpt.map(toStr).getOrElse("<unknown start line>:<unknown start column>")
    lazy val endStr = endOpt.map(toStr).getOrElse("<unknown end line>:<unknown end column>")

    //lazy val consoleErrorStr = s"$shortFileStr,$startStr: $messageStr"
    lazy val consoleErrorStr = s"$startStr: $messageStr"
    lazy val fileErrorStr = s"$longFileStr,$startStr,$endStr,$messageStr"

    @inline
    private def extractMessage(error: AbstractError) = {
      /* TODO: Disassembling readableMessage is just a fragile hack because AbstractError
       *       does not provide the "raw" error message.
       */
      error.readableMessage
           .replace(s"(${error.pos.toString})", "")
           .trim
    }

    @inline
    private def toStr(hlc: HasLineColumn) = s"${hlc.line}:${hlc.column}"
  }
}<|MERGE_RESOLUTION|>--- conflicted
+++ resolved
@@ -17,11 +17,7 @@
 import viper.silver.verifier.CliOptionError
 import viper.silver.verifier.Failure
 import viper.silver.verifier.ParseError
-<<<<<<< HEAD
 import viper.silver.ast.{AbstractSourcePosition, HasLineColumn, Position, Program, SourcePosition}
-=======
-import viper.silver.ast._
->>>>>>> b755f0e6
 import viper.silver.verifier.TypecheckerError
 import viper.silver.ast.utility.Consistency
 
@@ -208,21 +204,9 @@
         if (err_list.isEmpty) Succ(e)
         else Fail(err_list)
       case Parser.Failure(msg, next) =>
-        next.pos match {
-          case mfpp: MultiFileParserPosition =>
-            Fail(List(ParseError(s"Failure: $msg", SourcePosition(mfpp.file, next.pos.line, next.pos.column))))
-          case _ =>
-            Fail(List(ParseError(s"Failure: $msg", SourcePosition(file, next.pos.line, next.pos.column))))
-        }
-
+        Fail(List(ParseError(s"Failure: $msg", SourcePosition(file, next.pos.line, next.pos.column))))
       case Parser.Error(msg, next) =>
-        next.pos match {
-          case mfpp: MultiFileParserPosition =>
-            Fail(List(ParseError(s"Error: $msg", SourcePosition(mfpp.file, next.pos.line, next.pos.column))))
-          case _ =>
-            Fail(List(ParseError(s"Error: $msg", SourcePosition(file, next.pos.line, next.pos.column))))
-        }
-
+        Fail(List(ParseError(s"Error: $msg", SourcePosition(file, next.pos.line, next.pos.column))))
     }
   }
 
@@ -246,8 +230,8 @@
                 // AS: note: m.label may not be the right field here, but I think it is - the interface changed.
 
                 m.label, m.pos match {
-                  case mfpp: MultiFileParserPosition =>
-                    SourcePosition(mfpp.file, m.pos.line, m.pos.column)
+                  case fp: FilePosition =>
+                    SourcePosition(fp.file, m.pos.line, m.pos.column)
                   case _ =>
                     SourcePosition(_inputFile.get, m.pos.line, m.pos.column)
                 })
@@ -258,8 +242,8 @@
       case None =>
         val errors = for (m <- Messaging.sortmessages(r.messages)) yield {
           TypecheckerError(m.label, m.pos match {
-            case mfpp: MultiFileParserPosition =>
-              SourcePosition(mfpp.file, m.pos.line, m.pos.column)
+            case fp: FilePosition =>
+              SourcePosition(fp.file, m.pos.line, m.pos.column)
             case _ =>
               SourcePosition(_inputFile.get, m.pos.line, m.pos.column)
           })
