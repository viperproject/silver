--- conflicted
+++ resolved
@@ -6,13 +6,8 @@
 
 package viper.silver.frontend
 
-<<<<<<< HEAD
 import viper.silver.ast.utility.{Consistency, FileLoader}
-import viper.silver.ast.{SourcePosition, _}
-=======
-import viper.silver.ast.utility.Consistency
 import viper.silver.ast._
->>>>>>> c2c1b118
 import viper.silver.parser._
 import viper.silver.plugin.SilverPluginManager
 import viper.silver.plugin.SilverPluginManager.PluginException
@@ -273,32 +268,12 @@
     val file = _inputFile.get
     plugins.beforeParse(input, isImported = false) match {
       case Some(inputPlugin) =>
-<<<<<<< HEAD
         val result = fp.parse(inputPlugin, file, Some(plugins), _loader)
-          result match {
-            case Parsed.Success(e@ PProgram(_, _, _, _, _, _, _, _, err_list), _) =>
-              if (err_list.isEmpty || err_list.forall(p => p.isInstanceOf[ParseWarning])) {
-                reporter report WarningsDuringParsing(err_list)
-                Succ({e.initProperties(); e})
-              }
-              else Fail(err_list)
-            case fail @ Parsed.Failure(_, index, _) =>
-              val msg = fail.trace().longAggregateMsg
-              val (line, col) = fp.lineCol.getPos(index)
-              Fail(List(ParseError(s"Expected $msg", SourcePosition(file, line, col))))
-            //? val pos = extra.input.prettyIndex(index).split(":").map(_.toInt)
-              //? Fail(List(ParseError(s"Expected $msg", SourcePosition(file, pos(0), pos(1)))))
-            case error: ParseError => Fail(List(error))
-          }
-
-=======
-        val result = fp.parse(inputPlugin, file, Some(plugins))
         if (result.errors.forall(p => p.isInstanceOf[ParseWarning])) {
           reporter report WarningsDuringParsing(result.errors)
           Succ({result.initProperties(); result})
         }
         else Fail(result.errors)
->>>>>>> c2c1b118
       case None => Fail(plugins.errors)
     }
   }
