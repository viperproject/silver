// This Source Code Form is subject to the terms of the Mozilla Public
// License, v. 2.0. If a copy of the MPL was not distributed with this
// file, You can obtain one at http://mozilla.org/MPL/2.0/.
//
// Copyright (c) 2011-2019 ETH Zurich.

package viper.silver.frontend

import viper.silver.ast.utility.{Consistency, FileLoader}
import viper.silver.ast._
import viper.silver.parser._
import viper.silver.plugin.SilverPluginManager
import viper.silver.plugin.SilverPluginManager.PluginException
import viper.silver.reporter._
import viper.silver.verifier._
import java.nio.file.{Path, Paths}
import viper.silver.FastMessaging

/**
 * Common functionality to implement a command-line verifier for Viper.  This trait
 * provides code to invoke the parser, parse common command-line options and print
 * error messages in a user-friendly fashion.
 */
case class MissingDependencyException(msg: String) extends Exception

trait SilFrontend extends DefaultFrontend {

  /**
   * Coarse-grained reasons only. Needed for generating appropriate exit codes for the entire application.
   * For fine-grained error reasons, @see [[VerificationResult]].
   */
  object ApplicationExitReason extends Enumeration {
    type PreVerificationFailureReasons = Value
    val UNKNOWN_EXIT_REASON = Value(-2)
    val NOTHING_TO_BE_DONE = Value(-1)
    val VERIFICATION_SUCCEEDED = Value(0) // POSIX standard
    val VERIFICATION_FAILED = Value(1)
    val COMMAND_LINE_ARGS_PARSE_FAILED = Value(2)
    val ISSUE_WITH_PLUGINS = Value(3)
    val SYSTEM_DEPENDENCY_UNSATISFIED = Value(4)
  }

  protected var _appExitReason: ApplicationExitReason.Value = ApplicationExitReason.UNKNOWN_EXIT_REASON

  def appExitCode: Int = _appExitReason.id

  protected def specifyAppExitCode(): Unit = {
    if (_state >= DefaultStates.Verification) {
      _appExitReason = result match {
        case Success => ApplicationExitReason.VERIFICATION_SUCCEEDED
        case Failure(_) => ApplicationExitReason.VERIFICATION_FAILED
      }
    }
  }

  def resetPlugins(): Unit = {
    val pluginsArg: Option[String] = if (_config != null) {
      // concat defined plugins and default plugins
      val list = (if (_config.enableSmokeDetection()) Set(smokeDetectionPlugin, refutePlugin) else Set()) ++
        (if (_config.disableDefaultPlugins()) Set() else defaultPlugins) ++
        _config.plugin.toOption.toSet

      if (list.isEmpty) {
        None
      } else {
        Some(list.mkString(":"))
      }
    } else {
      None
    }
    _plugins = SilverPluginManager(pluginsArg)(reporter, logger, _config, fp)
  }

  /**
   * Create the verifier. The full command is parsed for debugging purposes only,
   * since the command line arguments will be passed later on via
   * [[viper.silver.verifier.Verifier.parseCommandLine]].
   */
  def createVerifier(fullCmd: String): Verifier

  /** Configures the verifier by passing it the command line arguments ''args''.
   * Returns the verifier's effective configuration.
   */
  def configureVerifier(args: Seq[String]): SilFrontendConfig

  /** The Viper verifier to be used for verification (after it has been initialized). */
  def verifier: Verifier = _ver

  protected var _ver: Verifier = _

  override protected type ParsingResult = PProgram
  override protected type SemanticAnalysisResult = PProgram

  /** The current configuration. */
  protected var _config: SilFrontendConfig = _

  def config: SilFrontendConfig = _config

  private val refutePlugin: String = "viper.silver.plugin.standard.refute.RefutePlugin"
  private val smokeDetectionPlugin: String = "viper.silver.plugin.standard.smoke.SmokeDetectionPlugin"

  /**
   * Default plugins are always activated and are run as last plugins.
   * All default plugins can be excluded from the plugins by providing the --disableDefaultPlugins flag
   */
  private val defaultPlugins: Seq[String] = Seq(
    "viper.silver.plugin.standard.adt.AdtPlugin",
    "viper.silver.plugin.standard.termination.TerminationPlugin",
<<<<<<< HEAD
    "viper.silver.plugin.standard.refute.RefutePlugin",
    "viper.silver.plugin.standard.predicateinstance.PredicateInstancePlugin",
    "viper.silver.plugin.standard.reasoning.ReasoningPlugin"

=======
    "viper.silver.plugin.standard.predicateinstance.PredicateInstancePlugin",
    refutePlugin
>>>>>>> 5bf505f1
  )

  /** For testing of plugin import feature */
  def defaultPluginCount: Int = defaultPlugins.size

  /** Name of the expected format for backend types. Examples: "Boogie", "SMTLIB". */
  def backendTypeFormat: Option[String] = None

  protected val fp = new FastParser()

  private var _plugins: SilverPluginManager = SilverPluginManager(defaultPlugins match {
    case Seq() => None
    case s => Some(s.mkString(":"))
  })(reporter, logger, _config, fp)

  def plugins: SilverPluginManager = _plugins

  protected var _startTime: Long = _

  def startTime: Time = _startTime

  def getTime: Long = System.currentTimeMillis() - _startTime

  def resetMessages(): Unit = {
    Consistency.resetMessages()
  }

  def setVerifier(verifier: Verifier): Unit = {
    _ver = verifier
  }

  def prepare(args: Seq[String]): Boolean = {

    reporter report CopyrightReport(_ver.signature) //${_ver.copyright}") // we agreed on 11/03/19 to drop the copyright

    /* Parse command line arguments and populate _config */
    parseCommandLine(args)

    /* Handle errors occurred while parsing of command-line options */
    if (_config.error.isDefined) {
      /* The command line arguments could not be parses. Hence, we should not
       * ready any arguments-related value from _config!
       */
      reporter report InvalidArgumentsReport(_ver.signature, List(CliOptionError(_config.error.get + ".")))
      _appExitReason = ApplicationExitReason.COMMAND_LINE_ARGS_PARSE_FAILED
      return false

    } else if (_config.exit) {
      /* Parsing succeeded, but the frontend should exit immediately never the less. */
      _appExitReason = ApplicationExitReason.NOTHING_TO_BE_DONE
      return false
    }

    // print dependencies if necessary
    if (_config.dependencies()) {
      reporter report ExternalDependenciesReport(_ver.dependencies)
    }
    true
  }

  /**
   * Main method that parses command-line arguments, parses the input file and passes
   * the Viper program to the verifier.  The resulting error messages (if any) will be
   * shown in a user-friendly fashion.
   */
  def execute(args: Seq[String], loader: Option[FileLoader] = None): Unit = {
    setStartTime()

    /* Create the verifier */
    _ver = createVerifier(args.mkString(" "))

    if (loader.isDefined) {
      _loader = loader.get
    }
    if (!prepare(args)) return

    // initialize the translator
    init(_ver)

    // set the file we want to verify
    try {
      reset(Paths.get(_config.file()))
    } catch {
      case exception: PluginException =>
        reporter report ExceptionReport(exception)
        _appExitReason = ApplicationExitReason.ISSUE_WITH_PLUGINS
        return
    }

    // Parse, type check, translate and verify
    try {
      runAllPhases()
      finish()
    }
    catch {
      case MissingDependencyException(msg) =>
        println("Missing dependency exception: " + msg)
        reporter report MissingDependencyReport(msg)
    }
  }

  override def reset(input: Path): Unit = {
    super.reset(input)

    if (_config != null) {
      resetPlugins()
    }
  }

  def setStartTime(): Unit = {
    _startTime = System.currentTimeMillis()
  }

  // TODO: do not hard code names of implementations into SilFrontend.
  def getVerifierName: String = {
    val silicon_pattern = raw"""(?i)(silicon)""".r
    val carbon_pattern = raw"""(?i)(carbon)""".r

    silicon_pattern.findFirstIn(verifier.name) match {
      case Some(_) =>
        "silicon"
      case _ =>
        carbon_pattern.findFirstIn(verifier.name) match {
          case Some(_) => "carbon"
          case _ => verifier.name
        }
    }
  }

  override def verification(): Unit = {
    def filter(input: Program): Result[Program] = {
      plugins.beforeMethodFilter(input) match {
        case Some(inputPlugin) =>
          // Filter methods according to command-line arguments.
          val verifyMethods =
            if (config != null && config.methods() != ":all") Seq("methods", config.methods())
            else inputPlugin.methods map (_.name)

          val methods = inputPlugin.methods filter (m => verifyMethods.contains(m.name))
          val program = Program(inputPlugin.domains, inputPlugin.fields, inputPlugin.functions, inputPlugin.predicates, methods, inputPlugin.extensions)(inputPlugin.pos, inputPlugin.info, inputPlugin.errT)

          plugins.beforeVerify(program) match {
            case Some(programPlugin) => Succ(programPlugin)
            case None => Fail(plugins.errors)
          }

        case None => Fail(plugins.errors)
      }
    }

    if (state == DefaultStates.ConsistencyCheck && _errors.isEmpty) {
      filter(_program.get) match {
        case Succ(program) => _program = Some(program)
        case Fail(errors) => _errors ++= errors
      }
    }
    super.verification()
    _verificationResult = _verificationResult.map(plugins.mapVerificationResult(_program.get, _))
  }

  def finish(): Unit = {
    val tRes = result.transformedResult()
    val res = plugins.beforeFinish(tRes)
    _verificationResult = Some(res)
    res match {
      case Success =>
        reporter report OverallSuccessMessage(verifier.name, getTime)
      case f: Failure =>
        reporter report OverallFailureMessage(verifier.name, getTime, f)
    }
  }

  protected def parseCommandLine(args: Seq[String]): Unit = {
    _config = configureVerifier(args)
  }

  override def doParsing(input: String): Result[PProgram] = {
    val file = _inputFile.get
    plugins.beforeParse(input, isImported = false) match {
      case Some(inputPlugin) =>
        val result = fp.parse(inputPlugin, file, Some(plugins), _loader)
        if (result.errors.forall(p => p.isInstanceOf[ParseWarning])) {
          reporter report WarningsDuringParsing(result.errors)
          Succ({
            result.initProperties();
            result
          })
        }
        else Fail(result.errors)
      case None => Fail(plugins.errors)
    }
  }

  override def doSemanticAnalysis(input: PProgram): Result[PProgram] = {
    plugins.beforeResolve(input) match {
      case Some(inputPlugin) =>
        val r = Resolver(inputPlugin)
        val analysisResult = r.run
        val warnings = for (m <- FastMessaging.sortmessages(r.messages) if !m.error) yield {
          TypecheckerWarning(m.label, m.pos)
        }
        if (warnings.nonEmpty)
          reporter report WarningsDuringTypechecking(warnings)
        analysisResult match {
          case Some(modifiedInput) =>
            Succ(modifiedInput)
          case None =>
            val errors = for (m <- FastMessaging.sortmessages(r.messages) if m.error) yield {
              TypecheckerError(m.label, m.pos)
            }
            Fail(errors)
        }

      case None => Fail(plugins.errors)
    }
  }

  override def doTranslation(input: PProgram): Result[Program] = {

    plugins.beforeTranslate(input) match {
      case Some(modifiedInputPlugin) =>
        Translator(modifiedInputPlugin).translate match {
          case Some(program) =>
            Succ(program)

          case None => // then there are translation messages
            Fail(FastMessaging.sortmessages(Consistency.messages) map (m => {
              TypecheckerError(m.label, m.pos)
            }))
        }

      case None => Fail(plugins.errors)
    }
  }

  def doConsistencyCheck(input: Program): Result[Program] = {
    var errors = input.checkTransitively
    if (backendTypeFormat.isDefined)
      errors = errors ++ Consistency.checkBackendTypes(input, backendTypeFormat.get)
    if (errors.isEmpty) {
      Succ(input)
    } else
      Fail(errors)
  }
}<|MERGE_RESOLUTION|>--- conflicted
+++ resolved
@@ -106,15 +106,9 @@
   private val defaultPlugins: Seq[String] = Seq(
     "viper.silver.plugin.standard.adt.AdtPlugin",
     "viper.silver.plugin.standard.termination.TerminationPlugin",
-<<<<<<< HEAD
-    "viper.silver.plugin.standard.refute.RefutePlugin",
     "viper.silver.plugin.standard.predicateinstance.PredicateInstancePlugin",
-    "viper.silver.plugin.standard.reasoning.ReasoningPlugin"
-
-=======
-    "viper.silver.plugin.standard.predicateinstance.PredicateInstancePlugin",
+    "viper.silver.plugin.standard.reasoning.ReasoningPlugin",
     refutePlugin
->>>>>>> 5bf505f1
   )
 
   /** For testing of plugin import feature */
