--- conflicted
+++ resolved
@@ -16,7 +16,6 @@
 import fastparse.Parsed
 import java.nio.file.{Path, Paths}
 import viper.silver.FastMessaging
-import viper.silver.ast.pretty.FastPrettyPrinter
 
 /**
  * Common functionality to implement a command-line verifier for Viper.  This trait
@@ -332,45 +331,12 @@
   }
 
   def doConsistencyCheck(input: Program): Result[Program]= {
-<<<<<<< HEAD
-    def filter(input: Program): Result[Program]  = {
-      _plugins.beforeMethodFilter(input) match {
-        case Some(inputPlugin) =>
-          // Filter methods according to command-line arguments.
-          val verifyMethods =
-            if (config != null && config.methods() != ":all") Seq("methods", config.methods())
-            else inputPlugin.methods map (_.name)
-
-          val methods = inputPlugin.methods filter (m => verifyMethods.contains(m.name))
-          val program = Program(inputPlugin.domains, inputPlugin.fields, inputPlugin.functions, inputPlugin.predicates, methods, inputPlugin.extensions)(inputPlugin.pos, inputPlugin.info)
-
-          _plugins.beforeVerify(program) match {
-            case Some(programPlugin) => Succ(programPlugin)
-            case None => Fail(_plugins.errors)
-          }
-
-        case None => Fail(_plugins.errors)
-      }
-    }
-
-    val errors = input.checkTransitively
-    if (errors.isEmpty) {
-      val prog = filter(input)
-      prog match {
-        case Succ(p) => println(FastPrettyPrinter.pretty(p))
-        case _ =>
-      }
-      prog
-    }
-    else
-=======
     var errors = input.checkTransitively
     if (backendTypeFormat.isDefined)
       errors = errors ++ Consistency.checkBackendTypes(input, backendTypeFormat.get)
     if (errors.isEmpty) {
       Succ(input)
     } else
->>>>>>> bab41532
       Fail(errors)
   }
 }