// This Source Code Form is subject to the terms of the Mozilla Public
// License, v. 2.0. If a copy of the MPL was not distributed with this
// file, You can obtain one at http://mozilla.org/MPL/2.0/.
//
// Copyright (c) 2011-2019 ETH Zurich.

package viper.silver.frontend

import collection._
import org.rogach.scallop.{ScallopConf, ScallopOption, singleArgConverter}
import org.rogach.scallop.exceptions.{Help, ScallopException, Version}

/**
 * The configuration of a Viper front-end.
 */
abstract class SilFrontendConfig(args: Seq[String], private var projectName: String) extends ScallopConf(args) {
  /* Attention: projectName must be an explicit field, otherwise it cannot be
   * used in an interpolated string!
   */

  /** None if there has no error occurred during command-line parsing, and an error message otherwise. */
  var error: Option[String] = None

  /** True if (after command-line parsing) we should exit. */
  private var _exit: Boolean = false
  private var _printHelp = false

  def exit: Boolean = _printHelp || parseOnly.toOption.getOrElse(_exit)

  val parseOnly = opt[Boolean]("parseOnly",
    descr = "Exit right after parsing the program",
    default = Some(false),
    noshort = true,
    hidden = true)

  val file = trailArg[String]("file", "The file to verify.")/*, (x: String) => {
    val f = new java.io.File(x)
    f.canRead
  })*/

  val dependencies = opt[Boolean]("dependencies",
    descr = "Print full information about dependencies.",
    default = Some(false),
    noshort = true,
    hidden = true
  )

  val noTiming = opt[Boolean]("no-timing",
    descr = "Don't display timing information",
    default = Some(false),
    noshort = true,
    hidden = true
  )

  val methods = opt[String]("methods",
    descr = "The Viper methods that should be verified. :all means all methods.",
    default = Some(":all"),
    noshort = true,
    hidden = true
  )

  val ignoreFile = opt[Boolean]("ignoreFile",
    descr = "Ignore the file (in particular, don't check that it can actually be read).",
    default = Some(false),
    noshort = true,
    hidden = true
  )

  val disableCaching = opt[Boolean]("disableCaching",
    descr = (  "Used for ViperServer. Cache verification errors to speed up the"
      + "verification process"),
    default = Some(false),
    noshort = true,
    hidden = true
  )

  val ideModeAdvanced = opt[Boolean]("ideModeAdvanced",
    descr = "Used for symbolic execution debugging in ViperIDE. Produce the symbolic execution " +
      "log report.",
    default = Some(false),
    noshort = true,
    hidden = true
  )

  val plugin = opt[String]("plugin",
    descr = "Load plugin(s) with given class name(s). Several plugins can be separated by ':'. " +
      "The fully qualified class name of the plugin should be specified.",
    default = None,
    noshort = true,
    hidden = false
  )

  val counterexample = opt[CounterexampleModel]("counterexample",
    descr="Return counterexample for errors. Pass 'native' for returning the native model from the backend, " +
      "'variables' for returning a model of all local Viper variables, or 'mapped' (only available on Silicon) " +
      "for returning a model with Ref variables resolved to object-like structures.",
    default = None,
    noshort = true,
  )(singleArgConverter({
    case "native" => NativeModel
    case "variables" => VariablesModel
    case "mapped" => MappedModel
    case i => throw new IllegalArgumentException(s"Unsupported counterexample model provided. Expected 'native', 'variables' or 'mapped' but got $i")
  }))

  val terminationPlugin = opt[Boolean]("disableTerminationPlugin",
    descr = "Disable the termination plugin, which adds termination checks to functions, " +
      "methods and loops.",
    default = Some(false),
    noshort = true,
    hidden = true
  )

<<<<<<< HEAD
  val inlinePluginLevel = opt[Int]("inlinePluginLevel",
    descr = "0 -> Don't inline any predicates, 1 -> inline annotated predicates, 2 -> inline all possible predicates",
    default = Some(1),
    noshort = true,
    hidden = true,
    validate = x => 0 <= x && x <= 2
  )

  val inlinePredicateStrategy = opt[InlinePredicateStrategy]("inlinePredicateStrategy",
    descr="Strategy for converting fold/unfold/unfolding. Pass 'default' for default strategy, " +
      "'approximate' to skip additional checks, or 'asserting' " +
      "to encode unfolding with the asserting-in feature",
    default = Some(DefaultIPS),
    noshort = true,
  )(singleArgConverter({
    case "default" => DefaultIPS
    case "approximate" => ApproximateIPS
    case "asserting" => AssertingIPS
    case i => throw new IllegalArgumentException(s"Unsupported inline predicate strategy provided. Expected 'default', 'approximate' or 'asserting' but got $i")
  }))

=======
  val adtPlugin = opt[Boolean]("disableAdtPlugin",
    descr = "Disable the ADT plugin, which adds support for ADTs as a built-in type.",
    default = Some(false),
    noshort = true,
    hidden = true
  )

>>>>>>> d4ac4f1e
  val assumeInjectivityOnInhale = opt[Boolean]("assumeInjectivityOnInhale",
    descr = "Assumes injectivity of the receiver expression when inhaling quantified permissions, instead of checking it.",
    default = Some(false),
    noshort = true,
    hidden = false
  )

  validateOpt(file, ignoreFile) {
    case (_, Some(true)) => Right(())
    case (Some(filepath), _) => validateFileOpt(file.name, filepath)
    case (optFile, optIgnoreFile) =>
      /* Since the file is a trailing argument and thus mandatory, this case
       * (in which optFile == None) should never occur.
       */
      sys.error(s"Unexpected combination of options ${file.name} ($optFile) and ${ignoreFile.name} ($optIgnoreFile)")
  }

  /* Validation helpers */

  protected def validateFileOpt(optionName: String, filepath: String): Either[String, Unit] = {
    val file = new java.io.File(filepath)
    if (!file.isFile) Left(s"Cannot find file '$filepath' from '$optionName' argument")
    else if (!file.canRead) Left(s"Cannot read from file '$filepath' from '$optionName' argument'")
    else Right(())
  }

  protected def validateFileOpt(option: ScallopOption[String]): Unit = {
    validateOpt(option) {
      case None => Right(())
      case Some(filepath) => validateFileOpt(option.name, filepath)
    }
  }

  /* Error handling */

  override def onError(e: Throwable): Unit = {
    _exit = true

    e match {
      case Version => println(builder.vers.get)
      case Help(_) =>
        _printHelp = true
        helpWidth(120)
        printHelp()
      case ScallopException(message) => error = Some(message)
      case unhandled => throw unhandled
    }
  }

  banner(s"""Usage: $projectName [options] <file>
            |
            |Options:""".stripMargin)
}

trait CounterexampleModel
case object NativeModel extends CounterexampleModel
case object VariablesModel extends CounterexampleModel
case object MappedModel extends CounterexampleModel

trait InlinePredicateStrategy
case object ApproximateIPS extends InlinePredicateStrategy
case object DefaultIPS extends InlinePredicateStrategy
case object AssertingIPS extends InlinePredicateStrategy<|MERGE_RESOLUTION|>--- conflicted
+++ resolved
@@ -111,7 +111,6 @@
     hidden = true
   )
 
-<<<<<<< HEAD
   val inlinePluginLevel = opt[Int]("inlinePluginLevel",
     descr = "0 -> Don't inline any predicates, 1 -> inline annotated predicates, 2 -> inline all possible predicates",
     default = Some(1),
@@ -133,7 +132,6 @@
     case i => throw new IllegalArgumentException(s"Unsupported inline predicate strategy provided. Expected 'default', 'approximate' or 'asserting' but got $i")
   }))
 
-=======
   val adtPlugin = opt[Boolean]("disableAdtPlugin",
     descr = "Disable the ADT plugin, which adds support for ADTs as a built-in type.",
     default = Some(false),
@@ -141,7 +139,6 @@
     hidden = true
   )
 
->>>>>>> d4ac4f1e
   val assumeInjectivityOnInhale = opt[Boolean]("assumeInjectivityOnInhale",
     descr = "Assumes injectivity of the receiver expression when inhaling quantified permissions, instead of checking it.",
     default = Some(false),
