--- conflicted
+++ resolved
@@ -24,12 +24,12 @@
   def readableMessage(withId: Boolean = false, withPosition: Boolean = true): String
   override def readableMessage = readableMessage(false, true)
   def fullId = s"$id:${reason.id}"
-<<<<<<< HEAD
 }
 
 /// used when an error/reason has no sensible node to use
 case object DummyNode extends Node with Positioned with TransformableErrors with Rewritable {
   val pos = NoPosition
+  val info = NoInfo
   val errT = NoTrafos
 }
 
@@ -39,8 +39,6 @@
   val readableMessage = "?"
   val offendingNode = DummyNode
   def withNode(offendingNode: errors.ErrorNode = this.offendingNode) = DummyReason
-=======
->>>>>>> 4d882996
 }
 
 trait ErrorReason extends ErrorMessage
@@ -48,22 +46,6 @@
 trait PartialVerificationError {
   def f: ErrorReason => VerificationError
 
-<<<<<<< HEAD
-=======
-  private object DummyReason extends AbstractErrorReason {
-    val id = "?"
-    val readableMessage = "?"
-
-    val offendingNode = new Node with Positioned with TransformableErrors with Infoed {
-      val pos = NoPosition
-      val info = NoInfo
-      val errT = NoTrafos
-    }
-
-    def withNode(offendingNode: errors.ErrorNode = this.offendingNode) = DummyReason
-  }
-
->>>>>>> 4d882996
   def dueTo(reason: ErrorReason) = f(reason)
 
   // apply a transformation to the node attached to the eventually-supplied error reason (note: not currently to other parameters, nor to the node attached to the error itself)
