--- conflicted
+++ resolved
@@ -11,13 +11,12 @@
   val names = NameAnalyser()
   val typechecker = TypeChecker(names)
 
-<<<<<<< HEAD
   /* TODO: Re-running the NameAnalyser is not efficient! It currently needs to be done to ensure that
    *       the symbol table created by the analyzer contains information about the expressions that
    *       replaced uses of letass-identifiers.
    */
   def run: Option[PProgram] = {
-    if (names.run(p)) {
+    None
       val pTransformed = LetassExpander.transform(p)
       names.reset()
       if (names.run(pTransformed)) {
@@ -48,14 +47,6 @@
 
     org.kiama.attribution.Attribution.initTree(pTransformed)
     pTransformed
-=======
-  def run: Option[PProgram] = {
-    if (names.run(p))
-      if (typechecker.run(p))
-        return Some(p)
-
-    None
->>>>>>> 256e31a4
   }
 }
 
@@ -253,11 +244,7 @@
 
   def check(typ: PType) {
     typ match {
-<<<<<<< HEAD
       case _: PPredicateType | _: PWandType =>
-=======
-      case _: PPredicateType =>
->>>>>>> 256e31a4
         sys.error("unexpected use of internal typ")
       case PPrimitiv(_) =>
       case dt@PDomainType(domain, args) =>
@@ -417,11 +404,8 @@
           case PFormalArgDecl(_, typ) => setType(typ)
           case PField(_, typ) => setType(typ)
           case PPredicate(_, _, _) => setType(Pred)
-<<<<<<< HEAD
           case _: PLetWand => setType(Wand)
           case _: PLetAss => setType(Bool) /* TODO: Should only happen before letass-macros have been expanded */
-=======
->>>>>>> 256e31a4
           case x => issueError(i, s"expected identifier, but got $x")
         }
       case PBinExp(left, op, right) =>
@@ -635,7 +619,6 @@
           case x =>
             issueError(func, s"expected function")
         }
-<<<<<<< HEAD
       case e: PUnFoldingExp =>
         check(e.acc.perm, Perm)
         check(e.acc.loc, Pred)
@@ -645,13 +628,6 @@
         check(wand, Wand)
         check(in, Bool)
         setType(in.typ)
-=======
-      case PUnfolding(acc, exp) =>
-        check(acc.perm, Perm)
-        check(acc.loc, Pred)
-        check(exp, expected)
-        setType(exp.typ)
->>>>>>> 256e31a4
       case PExists(vars, e) =>
         vars map (v => check(v.typ))
         check(e, Bool)
