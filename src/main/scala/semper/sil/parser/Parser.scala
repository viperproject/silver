package semper.sil.parser

import java.nio.file.Path
import org.kiama.util.WhitespacePositionedParserUtilities

/**
 * A parser for the SIL language that takes a string and produces an intermediate
 * AST ([[semper.sil.parser.PNode]]), or a parse error.  The intermediate AST can
 * then be type-checked and translated into the SIL AST ([[semper.sil.ast.Node]])
 * using [[semper.sil.parser.Translator]].
 *
 * IMPORTANT: If you change or extend the syntax, please also update the synatx
 * description in documentation/syntax as well as the syntax highlighting definitions
 * in util/highlighting!
 */
object Parser extends BaseParser {
  override def file = _file
  var _file: Path = null

  def parse(s: String, f: Path) = {
    _file = f
    val r = parseAll(parser, s)
    r match {
      // make sure the tree is correctly initialized
      case Success(e, _) => e.initTreeProperties()
      case _ =>
    }
    r
  }
}


/* A parser intended for debugging. Extend it and make parsing rules log their invocation
 * by changing a rule such as
 *   lazy val foo = body
 * to
 *   lazy val foo = "foo" !!! body
 *
 * Taken from http://jim-mcbeath.blogspot.be/2011/07/debugging-scala-parser-combinators.html
 */

import scala.language.implicitConversions
import scala.language.reflectiveCalls

object DebuggingParser {
  var depth: Int = 0
}

trait DebuggingParser extends WhitespacePositionedParserUtilities {
  class Wrap[+T](name:String, parser: Parser[T]) extends PackratParser[T] {
    def apply(in: Input): ParseResult[T] = {
      val indent = " " * DebuggingParser.depth
      DebuggingParser.depth += 1

      println(s"$indent<$name> for '${in.first}' at ${in.pos}")
      val t = parser.apply(in)
      val fr = if (t.successful) " for " + t.get else ""
      println(s"$indent</$name> ${t.getClass.getSimpleName} at ${t.next.pos}$fr")

      DebuggingParser.depth - 1

      t
    }
  }

  implicit def toWrapped(name: String) = new {
    def !!![T](p: Parser[T]) = new Wrap(name,p)
  }
}


/* This parser is a PackratParser and thus CAN support left recursive parsing
 * rules with memoisation. You have to EXPLICITLY declare the return type of
 * such rules as PackratPerser[T], though. Moreover, if sub-rules further down
 * the line are not declared to return a PackratParser, then the memoisation
 * won't be total and the run-time is no longer linear. Mixing different
 * parsers is otherwise fine.
 *
 * See the Kiama documentation for further information, for example,
 * http://code.google.com/p/kiama/wiki/ParserCombs.
 */
trait BaseParser extends /*DebuggingParser*/ WhitespacePositionedParserUtilities {

  /** The file we are currently parsing (for creating positions later). */
  def file: Path

  /**
   * All keywords of SIL.
   *
   * IMPORTANT: If you add any new keywords, please also update all syntax highlighters
   * in util/highlighting.  Also update the SIL syntax description in documentation/syntax.
   */
  val reserved = List(
    // special variables
    "result",
    // types
    "Int", "Perm", "Bool", "Ref",
    // boolean constants
    "true", "false",
    // null
    "null",
    // declaration keywords
    "method", "function", "predicate", "program", "domain", "axiom", "var", "returns", "define", "wand",
    // specifications
    "requires", "ensures", "invariant",
    // statements
    "fold", "unfold", "inhale", "exhale", "new", "assert", "assume", "goto", "package", "apply",
    // control structures
    "while", "if", "elsif", "else",
    // special fresh block
    "fresh",
    // sequences
    "Seq",
    // sets and multisets
    "Set", "Multiset", "union", "intersection", "setminus", "subset",
    // prover hint expressions
    "unfolding", "in", "folding", "applying",
    // old expression
    "old", "now", "lhs",
    // quantification
    "forall", "exists",
    // permission syntax
    "acc", "wildcard", "write", "none", "epsilon", "perm",
    // modifiers
    "unique",

    // TODO: Hacks to stop the parser from interpreting, e.g., "inhale" as "in hale"
    "variant", "hale", "tersection"
  )

  lazy val parser = phrase(programDecl)

  // --- Whitespace

  lazy val whitespaceParser: PackratParser[Any] =
    rep(whiteSpace | comment)

  lazy val comment: PackratParser[Any] =
    ("/*" ~ rep(not("*/") ~ (comment | any)) ~ "*/") |
      ("//" ~ rep(not("\n") ~ any))

  // --- Declarations

  lazy val programDecl =
    rep(domainDecl | fieldDecl | functionDecl | predicateDecl | methodDecl) ^^ {
      case decls =>
        val domains = decls collect {
          case d: PDomain => d
        }
        val fields = decls collect {
          case d: PField => d
        }
        val functions = decls collect {
          case d: PFunction => d
        }
        val predicates = decls collect {
          case d: PPredicate => d
        }
        val methods = decls collect {
          case d: PMethod => d
        }
        PProgram(file, domains, fields, functions, predicates, methods)
    }

  lazy val fieldDecl =
    ("var" ~> idndef) ~ (":" ~> typ <~ opt(";")) ^^ PField

  lazy val methodDecl =
    methodSignature ~ rep(pre) ~ rep(post) ~ block ^^ {
      case name ~ args ~ rets ~ pres ~ posts ~ body =>
        PMethod(name, args, rets.getOrElse(Nil), pres, posts, PSeqn(body))
    }

  lazy val methodSignature =
    ("method" ~> idndef) ~ ("(" ~> formalArgList <~ ")") ~ opt("returns" ~> ("(" ~> formalArgList <~ ")"))
  lazy val pre =
    "requires" ~> exp <~ opt(";")
  lazy val post =
    "ensures" ~> exp <~ opt(";")
  lazy val inv =
    "invariant" ~> exp <~ opt(";")

  lazy val formalArgList =
    repsep(formalArg, ",")
  lazy val formalArg =
    idndef ~ (":" ~> typ) ^^ PFormalArgDecl

  lazy val functionDecl =
    functionSignature ~ rep(pre) ~ rep(post) ~ ("{" ~> (exp <~ "}")) ^^ PFunction
  lazy val functionSignature =
    ("function" ~> idndef) ~ ("(" ~> formalArgList <~ ")") ~ (":" ~> typ)

  lazy val domainFunctionDecl = opt("unique") ~ (functionSignature <~ opt(";")) ^^ {
    case unique ~ fdecl =>
      fdecl match {
        case name ~ formalArgs ~ t => PDomainFunction(name, formalArgs, t, unique.isDefined)
      }
  }

  lazy val predicateDecl =
    ("predicate" ~> idndef) ~ ("(" ~> formalArgList <~ ")") ~ ("{" ~> (exp <~ "}")) ^^ PPredicate

  lazy val domainDecl =
    ("domain" ~> idndef) ~
      opt("[" ~> repsep(idndef, ",") <~ "]") ~
      ("{" ~> rep(domainFunctionDecl)) ~
      (rep(axiomDecl) <~ "}") ^^ {
      case name ~ typparams ~ funcs ~ axioms =>
        PDomain(name, typparams.getOrElse(Nil), funcs, axioms)
    }

  lazy val axiomDecl =
    ("axiom" ~> idndef) ~ ("{" ~> (exp <~ "}")) <~ opt(";") ^^ PAxiom

  // --- Statements

  def parens[A](p: Parser[A]) = "(" ~> p <~ ")"

  lazy val block: Parser[Seq[PStmt]] =
    "{" ~> (stmts <~ "}")
  lazy val stmts =
    rep(stmt <~ opt(";"))
  lazy val stmt =
    fieldassign | localassign | fold | unfold | exhale | assert |
      inhale | ifthnels | whle | varDecl | letassDecl | letwandDecl | newstmt | freshReadPerm |
      methodCall | goto | lbl | packageWand | applyWand

  lazy val fold =
    "fold" ~> predicateAccessPred ^^ PFold
  lazy val unfold =
    "unfold" ~> predicateAccessPred ^^ PUnfold
  lazy val packageWand =
    "package" ~> exp ^^ PPackageWand
  lazy val applyWand =
    "apply" ~> magicWandExp ^^ PApplyWand
  lazy val inhale =
    ("inhale" | "assume") ~> exp ^^ PInhale
  lazy val exhale =
    "exhale" ~> exp ^^ PExhale
  lazy val assert =
    "assert" ~> exp ^^ PAssert
  lazy val localassign =
    idnuse ~ (":=" ~> exp) ^^ PVarAssign
  lazy val fieldassign =
    fieldAcc ~ (":=" ~> exp) ^^ PFieldAssign
  lazy val ifthnels =
    ("if" ~> "(" ~> exp <~ ")") ~ block ~ elsifEls ^^ {
      case cond ~ thn ~ els => PIf(cond, PSeqn(thn), els)
    }
  lazy val elsifEls: PackratParser[PStmt] = elsif | els
  lazy val elsif: PackratParser[PStmt] =
    ("elsif" ~> "(" ~> exp <~ ")") ~ block ~ elsifEls ^^ {
      case cond ~ thn ~ els => PIf(cond, PSeqn(thn), els)
    }
  lazy val els: PackratParser[PStmt] = opt("else" ~> block) ^^ { block => PSeqn(block.getOrElse(Nil)) }
  lazy val whle =
    ("while" ~> "(" ~> exp <~ ")") ~ rep(inv) ~ block ^^ {
      case cond ~ invs ~ body => PWhile(cond, invs, PSeqn(body))
    }
  lazy val varDecl =
    ("var" ~> idndef) ~ (":" ~> typ) ~ opt(":=" ~> exp) ^^ PLocalVarDecl
  lazy val letassDecl =
    ("define" ~> idndef) ~ exp ^^ PLetAss
  lazy val letwandDecl =
    ("wand" ~> idndef) ~ (":=" ~> exp) ^^ PLetWand
  lazy val freshReadPerm =
    ("fresh" ~> "(" ~> repsep(idnuse, ",") <~ ")") ~ block ^^ {
      case vars ~ s => PFreshReadPerm(vars, PSeqn(s))
    }
  lazy val newstmt =
    idnuse <~ (":=" ~ "new" ~ "()") ^^ PNewStmt
  lazy val lbl =
    idndef <~ ":" ^^ PLabel
  lazy val goto =
    "goto" ~> idnuse ^^ PGoto
  lazy val methodCall =
    opt(repsep(idnuse, ",") <~ ":=") ~ idnuse ~ parens(repsep(exp, ",")) ^^ {
      case None ~ method ~ args => PMethodCall(Nil, method, args)
      case Some(targets) ~ method ~ args => PMethodCall(targets, method, args)
    }

  // --- Types

  lazy val typ: PackratParser[PType] =
    primitiveTyp | domainTyp | seqType | setType | multisetType
  lazy val domainTyp: PackratParser[PDomainType] =
    idnuse ~ ("[" ~> (repsep(typ, ",") <~ "]")) ^^ PDomainType |
      idnuse ^^ {
        // domain type without type arguments (might also be a type variable)
        case name => PDomainType(name, Nil)
      }
  lazy val seqType: PackratParser[PType] =
    "Seq[" ~> typ <~ "]" ^^ PSeqType
  lazy val setType: PackratParser[PType] =
    "Set[" ~> typ <~ "]" ^^ PSetType
  lazy val multisetType: PackratParser[PType] =
    "Multiset[" ~> typ <~ "]" ^^ PMultisetType
  lazy val primitiveTyp: PackratParser[PType] =
    ("Int" | "Bool" | "Perm" | "Ref") ^^ PPrimitiv

  // --- Expressions

  lazy val exp: PackratParser[PExp] =
    iteExpr
  lazy val iteExpr: PackratParser[PExp] =
    ((iffExp <~ "?") ~ iteExpr ~ (":" ~> iteExpr)) ^^ PCondExp | iffExp
  lazy val iffExp: PackratParser[PExp] =
    implExp ~ "<==>" ~ iffExp ^^ PBinExp | implExp
  lazy val implExp: PackratParser[PExp] =
    magicWandExp ~ "==>" ~ implExp ^^ PBinExp | magicWandExp

  lazy val magicWandExp: PackratParser[PExp] =
    realMagicWandExp | orExp
  lazy val realMagicWandExp: PackratParser[PExp] =
    orExp ~ "--*" ~ magicWandExp ^^ PBinExp

  lazy val orExp: PackratParser[PExp] =
    andExp ~ "||" ~ orExp ^^ PBinExp | andExp
  lazy val andExp: PackratParser[PExp] =
    cmpExp ~ "&&" ~ andExp ^^ PBinExp | cmpExp

  /* [2013-11-20 Malte]:
   * Consider the snippet
   *   var x: Int := 0
   *   inhale true
   * where it is important that the first line ends with an expression and the
   * second line starts with "inhale".
   * Remember that whitespaces and newlines are insignificant in SIL. The
   * parser will matche "0", and then it will try to match a binary operator
   * which might connect "0" with a second expression. Unfortunately, "in"
   * is a valid binary operator, and "hale" will be matched as the second
   * expression. This might sound odd because one might expect that a lexer
   * tokenized the second line into the tokens "inhale" and "true", and that
   * the parser should match whole tokens, not parts of them, part AFAIK, the
   * combinator parser we use does not consist of separate lexer and parser
   * phases, instead, parsing tries to consume as match as possible on a
   * per-character bases.
   *
   * A solution is to explicitly constrain the in-operator s.t. it may not
   * directly be followed by a character that is also valid in the middle of
   * an identifier (which are assumed to coincide with characters that may
   * occur in the middle of keywords). Notice that using "not(...)" is
   * important, because it yields a parser that doesn't actually consume
   * characters. This way, the parser effectively looks ahead to see if
   * it is really the in-operator that is coming, and if so, it actually
   * parses it.
   */
  lazy val cmpOp =
    "==" | "!=" | "<=" | ">=" | "<" | ">" |
    (not(s"in$identOtherLetter".r) ~> "in")

  lazy val cmpExp: PackratParser[PExp] =
    sum ~ cmpOp ~ sum ^^ PBinExp | sum

  lazy val sumOp = "++" | "+" | "-" | "union" | "intersection" | "setminus" | "subset"
  lazy val sum: PackratParser[PExp] =
    sum ~ sumOp ~ term ^^ PBinExp | term

  lazy val termOp = "*" | "/" | "\\" | "%"
  lazy val term: PackratParser[PExp] =
    term ~ termOp ~ suffixExpr ^^ PBinExp | suffixExpr

  lazy val suffixExpr: PackratParser[PExp] =
    atom ~ rep(suffix) ^^ {case fac ~ ss => foldPExp[PExp](fac, ss)}

  lazy val realSuffixExpr: PackratParser[PExp] =
    atom ~ rep1(suffix) ^^ {case fac ~ ss => foldPExp[PExp](fac, ss)}

  lazy val suffix: Parser[PExp => PExp] =
    "." ~> idnuse ^^ (id => (e: PExp) => PFieldAccess(e, id)) |
      "[.." ~> exp <~ "]" ^^ (n => (e: PExp) => PSeqTake(e, n)) |
      "[" ~> exp <~ "..]" ^^ (n => (e: PExp) => PSeqDrop(e, n)) |
      ("[" ~> exp <~ "..") ~ (exp <~ "]") ^^ {case n ~ m => (e: PExp) => PSeqDrop(PSeqTake(e, m), n)} |
      "[" ~> exp <~ "]" ^^ (e1 => (e0: PExp) => PSeqIndex(e0, e1)) |
      ("[" ~> exp <~ ":=") ~ (exp <~ "]") ^^ {case i ~ v => (e: PExp) => PSeqUpdate(e, i, v)}

  /* Atoms must (transitively) start with a literal or an identifier, but they
   * must not recurse with their first subrule!
   * Most general rule should come last, which is probably idnuse.
   */
  lazy val atom: PackratParser[PExp] =
    integer | bool | nul |
<<<<<<< HEAD
      old | pold | given |
      "result" ^^^ PResultLit() |
=======
      old |
      "result" ^^ (_ => PResultLit()) |
>>>>>>> d75ece52
      ("-" | "!" | "+") ~ sum ^^ PUnExp |
      "(" ~> exp <~ ")" |
      accessPred |
      inhaleExhale |
      perm |
      quant |
      unfolding | folding | applying |
      explicitSet | explicitMultiset |
      seqTypedEmpty | seqLength | explicitSeq | seqRange |
      fapp |
      idnuse

  lazy val accessPred: PackratParser[PAccPred] =
      "acc" ~> parens(locAcc ~ opt("," ~> exp)) ^^ {
        case loc ~ perms => PAccPred(loc, perms.getOrElse(PFullPerm()))
      }

  lazy val predicateAccessPred: PackratParser[PAccPred] =
    accessPred | predAcc ^^ {case loc => PAccPred(loc, PFullPerm())}

  lazy val fapp: PackratParser[PExp] =
    idnuse ~ parens(actualArgList) ^^ PFunctApp

  lazy val actualArgList: PackratParser[Seq[PExp]] =
    repsep(sum, ",")

  lazy val inhaleExhale: PackratParser[PExp] =
    ("[" ~> exp <~ ",") ~ (exp <~ "]") ^^ PInhaleExhaleExp

  lazy val perm: PackratParser[PExp] =
    "none" ^^ (_ => PNoPerm()) |
      "wildcard" ^^ (_ => PWildcard()) |
      "write" ^^ (_ => PFullPerm()) |
      "epsilon" ^^ (_ => PEpsilon()) |
      "perm" ~> parens(locAcc) ^^ PCurPerm

  lazy val quant: PackratParser[PExp] =
    ("forall" ~> formalArgList <~ "::") ~ rep(trigger) ~ exp ^^ PForall |
      ("exists" ~> formalArgList <~ "::") ~ exp ^^ PExists

  lazy val trigger: PackratParser[Seq[PExp]] =
    "{" ~> repsep(exp, ",") <~ "}"

  lazy val old: PackratParser[PExp] =
    "old" ~> parens(exp) ^^ POld

  lazy val pold: PackratParser[PExp] =
    "now" ~> parens(exp) ^^ PPackageOld

  lazy val given: PackratParser[PExp] =
    "lhs" ~> parens(exp) ^^ PApplyOld

  lazy val locAcc: PackratParser[PLocationAccess] =
    fieldAcc | predAcc

  lazy val fieldAcc: PackratParser[PFieldAccess] =
    realSuffixExpr ^? ({
      case fa: PFieldAccess => fa
    }, _ => "Field expected")

  lazy val predAcc: PackratParser[PPredicateAccess] =
    idnuse ~ parens(actualArgList) ^^ {case id ~ args => PPredicateAccess(args, id)}

  lazy val unfolding: PackratParser[PExp] =
    ("unfolding" ~> predicateAccessPred) ~ ("in" ~> exp) ^^ PUnfolding

  lazy val folding: PackratParser[PExp] =
    ("folding" ~> predicateAccessPred) ~ ("in" ~> exp) ^^ PFolding

  lazy val applying: PackratParser[PExp] =
    /* We must be careful here to not create ambiguities in our granmmar.
     * when 'magicWandExp' is used instead of the more specific
     * 'realMagicWandExp | idnuse', then the following problem can occur:
     * Consider an expression such as "applying w in A". The parser
     * will interpret "w in A" as a set-cointains expression, which is
     * fine according to our rules. The outer applying-rule will the fail.
     * I suspect that NOT using a memoising packrat parser would help
     * here, because the failing applying-rule should backtrack enough
     * to reparse "w in A", but this time as desired, not as a
     * set-contains expression. This is just an assumption, however,
     * and implementing would mean that we have to rewrite the
     * left-recursive parsing rules (are these only sum and term?).
     * Moreover, not using a memoising parser might make the parser
     * significantly slower.
     */
    ("applying" ~> ("(" ~> realMagicWandExp <~ ")" | idnuse)) ~ ("in" ~> exp) ^^ PApplying

  lazy val integer =
    "[0-9]+".r ^^ (s => PIntLit(BigInt(s)))

  lazy val bool =
    "true" ^^ (_ => PBoolLit(b = true)) |
      "false" ^^ (_ => PBoolLit(b = false))

  lazy val nul =
    "null" ^^ (_ => PNullLit())

  lazy val idndef =
    ident ^^ PIdnDef

  lazy val idnuse =
    ident ^^ PIdnUse

  // --- Sequence and set atoms

  lazy val seqTypedEmpty: PackratParser[PExp] =
    "Seq[" ~> typ <~ "]()" ^^ PEmptySeq

  lazy val seqLength: PackratParser[PExp] =
    "|" ~> exp <~ "|" ^^ PSize

  lazy val explicitSeq: PackratParser[PExp] =
    "Seq(" ~> repsep(exp, ",") <~ ")" ^^ {
      case Nil => PEmptySeq(PUnknown())
      case elems => PExplicitSeq(elems)
    }

  lazy val seqRange: PackratParser[PExp] =
    ("[" ~> exp <~ "..") ~ (exp <~ ")") ^^ PRangeSeq

  lazy val explicitSet: PackratParser[PExp] =
    "Set(" ~> repsep(exp, ",") <~ ")" ^^ {
      case Nil => PEmptySet()
      case elems => PExplicitSet(elems)
    }

  lazy val explicitMultiset: PackratParser[PExp] =
    "Multiset(" ~> repsep(exp, ",") <~ ")" ^^ {
      case Nil => PEmptySet()
      case elems => PExplicitSet(elems)
    }

  // --- Identifier and keywords

  /* See
   *   http://code.google.com/p/kiama/wiki/ParserCombs#Identifiers
   * for an explanation of "keywords(...)" and why we need it.
   * The gist of it is, that we want to support identifiers that start with a
   * keyword, for example "index".
   */

  val ident =
    not(keyword) ~> identifier.r |
      failure("identifier expected")

  val identFirstLetter = "[a-zA-Z$_]"

  val identOtherLetterChars = "a-zA-Z0-9$_'"
  val identOtherLetter = s"[$identOtherLetterChars]"
  val identOtherLetterNeg = s"[^$identOtherLetterChars]"

  val identifier = identFirstLetter + identOtherLetter + "*"

  val keyword = keywords(identOtherLetterNeg.r, reserved)

  private def foldPExp[E <: PExp](e: PExp, es: List[PExp => E]): E =
    es.foldLeft(e){(t, a) =>
      val result = a(t)
      result.setPos(t)
      result
    }.asInstanceOf[E]
}<|MERGE_RESOLUTION|>--- conflicted
+++ resolved
@@ -380,13 +380,8 @@
    */
   lazy val atom: PackratParser[PExp] =
     integer | bool | nul |
-<<<<<<< HEAD
       old | pold | given |
-      "result" ^^^ PResultLit() |
-=======
-      old |
       "result" ^^ (_ => PResultLit()) |
->>>>>>> d75ece52
       ("-" | "!" | "+") ~ sum ^^ PUnExp |
       "(" ~> exp <~ ")" |
       accessPred |
