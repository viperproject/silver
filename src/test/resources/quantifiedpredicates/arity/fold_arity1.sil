field f:Int
field g:Int


predicate p1()
{
	true
}

predicate p2(r:Ref)
{
    acc(r.f)
}

predicate p3(r:Ref)
{
	acc(r.f) && r.f == 0
}

predicate p4(r:Ref, i:Int)
{
    acc(r.f)
}

predicate p5(r:Ref, i:Int)
{
    acc(r.f) && r.f == i
}

//this might be a problem....
method m1(x: Ref, xs: Seq[Ref])
requires x in xs
requires forall r:Ref :: r in xs ==> acc(p2(r))
ensures acc(p2(x))
ensures unfolding p2(x) in (x.f == 4)
{
    unfold acc(p2(x))
    x.f := 4
    fold acc(p2(x))
    unfold acc(p2(x))
<<<<<<< HEAD
    fold acc(p2(x))
=======
    assert (x.f ==4)
    fold acc(p2(x))
    //:: ExpectedOutput(assert.failed:insufficient.permission)
    assert (x.f ==4)
>>>>>>> bfd5aa90
}


method m2(x: Ref, xs: Seq[Ref])
requires x in xs
requires forall r:Ref :: r in xs ==> acc(p3(r))
{
    unfold acc(p3(x))
    assert(x.f == 0)
    x.f := 4
    //:: ExpectedOutput(fold.failed:assertion.false)
    fold acc(p3(x))
}

method m3(x: Ref, xs: Seq[Ref])
requires x in xs
requires forall r:Ref :: r in xs ==> acc(p3(r))
ensures acc(p3(x))
{
    unfold acc(p3(x))
    assert(x.f == 0)
    fold acc(p3(x))
}

method m4(x: Ref, i:Int, xs: Seq[Ref])
requires x in xs
requires forall r:Ref :: r in xs ==> acc(p4(r, i))
ensures forall r:Ref :: r in xs ==> acc(p4(r, i))
{
    unfold acc(p4(x, i))
    x.f := 4
    fold acc(p4(x, i))
}

method m5(x: Ref, i:Int, xs: Seq[Ref])
requires x in xs
requires forall r:Ref :: r in xs ==> acc(p5(r, i))
{
    unfold acc(p5(x, i))
    assert (x.f == i)
    x.f := 4
    fold acc(p5(x, 4))
    //:: ExpectedOutput(fold.failed:insufficient.permission)
    fold acc(p5(x, 4))
}

method m6(x: Ref, i:Int, xs: Seq[Ref])
requires x in xs
requires forall r:Ref :: r in xs ==> acc(p5(r, i))
{
    unfold acc(p5(x, i))
    assert (x.f == i)
    x.f := 4
    //:: ExpectedOutput(fold.failed:assertion.false)
    fold acc(p5(x, i))
}

method m7(x: Ref, i:Int, xs: Seq[Ref])
requires x in xs
requires forall r:Ref :: r in xs ==> acc(p5(r, i))
{
    //:: ExpectedOutput(fold.failed:insufficient.permission)
    fold acc(p5(x, i))
}<|MERGE_RESOLUTION|>--- conflicted
+++ resolved
@@ -1,112 +1,108 @@
-field f:Int
-field g:Int
-
-
-predicate p1()
-{
-	true
-}
-
-predicate p2(r:Ref)
-{
-    acc(r.f)
-}
-
-predicate p3(r:Ref)
-{
-	acc(r.f) && r.f == 0
-}
-
-predicate p4(r:Ref, i:Int)
-{
-    acc(r.f)
-}
-
-predicate p5(r:Ref, i:Int)
-{
-    acc(r.f) && r.f == i
-}
-
-//this might be a problem....
-method m1(x: Ref, xs: Seq[Ref])
-requires x in xs
-requires forall r:Ref :: r in xs ==> acc(p2(r))
-ensures acc(p2(x))
-ensures unfolding p2(x) in (x.f == 4)
-{
-    unfold acc(p2(x))
-    x.f := 4
-    fold acc(p2(x))
-    unfold acc(p2(x))
-<<<<<<< HEAD
-    fold acc(p2(x))
-=======
-    assert (x.f ==4)
-    fold acc(p2(x))
-    //:: ExpectedOutput(assert.failed:insufficient.permission)
-    assert (x.f ==4)
->>>>>>> bfd5aa90
-}
-
-
-method m2(x: Ref, xs: Seq[Ref])
-requires x in xs
-requires forall r:Ref :: r in xs ==> acc(p3(r))
-{
-    unfold acc(p3(x))
-    assert(x.f == 0)
-    x.f := 4
-    //:: ExpectedOutput(fold.failed:assertion.false)
-    fold acc(p3(x))
-}
-
-method m3(x: Ref, xs: Seq[Ref])
-requires x in xs
-requires forall r:Ref :: r in xs ==> acc(p3(r))
-ensures acc(p3(x))
-{
-    unfold acc(p3(x))
-    assert(x.f == 0)
-    fold acc(p3(x))
-}
-
-method m4(x: Ref, i:Int, xs: Seq[Ref])
-requires x in xs
-requires forall r:Ref :: r in xs ==> acc(p4(r, i))
-ensures forall r:Ref :: r in xs ==> acc(p4(r, i))
-{
-    unfold acc(p4(x, i))
-    x.f := 4
-    fold acc(p4(x, i))
-}
-
-method m5(x: Ref, i:Int, xs: Seq[Ref])
-requires x in xs
-requires forall r:Ref :: r in xs ==> acc(p5(r, i))
-{
-    unfold acc(p5(x, i))
-    assert (x.f == i)
-    x.f := 4
-    fold acc(p5(x, 4))
-    //:: ExpectedOutput(fold.failed:insufficient.permission)
-    fold acc(p5(x, 4))
-}
-
-method m6(x: Ref, i:Int, xs: Seq[Ref])
-requires x in xs
-requires forall r:Ref :: r in xs ==> acc(p5(r, i))
-{
-    unfold acc(p5(x, i))
-    assert (x.f == i)
-    x.f := 4
-    //:: ExpectedOutput(fold.failed:assertion.false)
-    fold acc(p5(x, i))
-}
-
-method m7(x: Ref, i:Int, xs: Seq[Ref])
-requires x in xs
-requires forall r:Ref :: r in xs ==> acc(p5(r, i))
-{
-    //:: ExpectedOutput(fold.failed:insufficient.permission)
-    fold acc(p5(x, i))
+field f:Int
+field g:Int
+
+
+predicate p1()
+{
+	true
+}
+
+predicate p2(r:Ref)
+{
+    acc(r.f)
+}
+
+predicate p3(r:Ref)
+{
+	acc(r.f) && r.f == 0
+}
+
+predicate p4(r:Ref, i:Int)
+{
+    acc(r.f)
+}
+
+predicate p5(r:Ref, i:Int)
+{
+    acc(r.f) && r.f == i
+}
+
+//this might be a problem....
+method m1(x: Ref, xs: Seq[Ref])
+requires x in xs
+requires forall r:Ref :: r in xs ==> acc(p2(r))
+ensures acc(p2(x))
+ensures unfolding p2(x) in (x.f == 4)
+{
+    unfold acc(p2(x))
+    x.f := 4
+    fold acc(p2(x))
+    unfold acc(p2(x))
+    assert (x.f ==4)
+    fold acc(p2(x))
+    //:: ExpectedOutput(assert.failed:insufficient.permission)
+    assert (x.f ==4)
+}
+
+
+method m2(x: Ref, xs: Seq[Ref])
+requires x in xs
+requires forall r:Ref :: r in xs ==> acc(p3(r))
+{
+    unfold acc(p3(x))
+    assert(x.f == 0)
+    x.f := 4
+    //:: ExpectedOutput(fold.failed:assertion.false)
+    fold acc(p3(x))
+}
+
+method m3(x: Ref, xs: Seq[Ref])
+requires x in xs
+requires forall r:Ref :: r in xs ==> acc(p3(r))
+ensures acc(p3(x))
+{
+    unfold acc(p3(x))
+    assert(x.f == 0)
+    fold acc(p3(x))
+}
+
+method m4(x: Ref, i:Int, xs: Seq[Ref])
+requires x in xs
+requires forall r:Ref :: r in xs ==> acc(p4(r, i))
+ensures forall r:Ref :: r in xs ==> acc(p4(r, i))
+{
+    unfold acc(p4(x, i))
+    x.f := 4
+    fold acc(p4(x, i))
+}
+
+method m5(x: Ref, i:Int, xs: Seq[Ref])
+requires x in xs
+requires forall r:Ref :: r in xs ==> acc(p5(r, i))
+{
+    unfold acc(p5(x, i))
+    assert (x.f == i)
+    x.f := 4
+    fold acc(p5(x, 4))
+    //:: ExpectedOutput(fold.failed:insufficient.permission)
+    fold acc(p5(x, 4))
+}
+
+method m6(x: Ref, i:Int, xs: Seq[Ref])
+requires x in xs
+requires forall r:Ref :: r in xs ==> acc(p5(r, i))
+{
+    unfold acc(p5(x, i))
+    assert (x.f == i)
+    x.f := 4
+    //:: ExpectedOutput(fold.failed:assertion.false)
+    fold acc(p5(x, i))
+}
+
+method m7(x: Ref, i:Int, xs: Seq[Ref])
+requires x in xs
+requires forall r:Ref :: r in xs ==> acc(p5(r, i))
+{
+    //:: ExpectedOutput(fold.failed:insufficient.permission)
+    fold acc(p5(x, i))
 }