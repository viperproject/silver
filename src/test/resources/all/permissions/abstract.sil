
var f: Int

method t1(this: Ref)
{
    var rd: Perm
    var n: Int
    inhale acc(this.f, wildcard)
    inhale (n > 0)
    fresh(rd) {
        exhale acc(this.f, 2*rd)
    }
    //:: ExpectedError(assert.failed:assertion.false)
    assert false
}

method t2(this: Ref)
{
    var rd: Perm
    var n: Int
    inhale acc(this.f, wildcard)
    inhale (n > 0)
    fresh(rd) {
        exhale acc(this.f, n*rd)
    }
    //:: ExpectedError(assert.failed:assertion.false)
    assert false
}

method t3(this: Ref)
{
    var rd: Perm
    var n: Int
    inhale acc(this.f, wildcard)
    inhale (n > 0)
    fresh(rd) {
        exhale acc(this.f, n*rd + 3*rd)
    }
    //:: ExpectedError(assert.failed:assertion.false)
    assert false
}

method t3b(this: Ref)
{
    var rd: Perm
    var n: Int
    inhale acc(this.f, wildcard)
    inhale (n > 0)
    fresh(rd) {
        exhale acc(this.f, n*rd) && acc(this.f, 3*rd)
    }
    //:: ExpectedError(assert.failed:assertion.false)
    assert false
}

method t3c(this: Ref)
{
    var rd: Perm
    var n: Int
    inhale acc(this.f, wildcard)
    inhale (n > 0)
    fresh(rd) {
        exhale acc(this.f, 3*rd) && acc(this.f, n*rd)
    }
    //:: ExpectedError(assert.failed:assertion.false)
    assert false
}

method t4(this: Ref)
{
    var rd: Perm
    var n: Int
    inhale acc(this.f, wildcard)
    inhale (n > 0)
    fresh(rd) {
        exhale acc(this.f, rd+rd)
    }
    //:: ExpectedError(assert.failed:assertion.false)
    assert false
}

method t4b(this: Ref)
{
    var rd: Perm
    var n: Int
    inhale acc(this.f, wildcard)
    inhale (n > 0)
    fresh(rd) {
        exhale acc(this.f, rd) && acc(this.f, rd)
    }
    //:: ExpectedError(assert.failed:assertion.false)
    assert false
}

method t5(this: Ref)
{
    var rd: Perm
    var n: Int
    inhale acc(this.f, wildcard)
    inhale (n > 0)
    fresh(rd) {
        exhale acc(this.f, n*(rd + rd))
    }
    //:: ExpectedError(assert.failed:assertion.false)
    assert false
}

method t6(this: Ref)
{
    var rd: Perm
    var n: Int
    inhale acc(this.f, wildcard) && acc(this.f, 1/4);
    inhale (n > 0)
    fresh(rd) {
        exhale acc(this.f, (1/4) * rd)
    }
    //:: ExpectedError(assert.failed:assertion.false)
    assert false
}

method t7(this: Ref)
{
    var rd: Perm
    var n: Int
    inhale acc(this.f, wildcard) && acc(this.f, 1/4);
    inhale (n > 0)
    fresh(rd) {
        //:: UnexpectedError(exhale.failed:insufficient.permission, /silicon/issue/35/)
        exhale acc(this.f, (1/2) * (n * rd + 1/2))
    }
    //:: ExpectedError(assert.failed:assertion.false)
    //:: MissingError(assert.failed:assertion.false, /silicon/issue/35/)
    assert false
}

method t8(this: Ref)
{
    var rd: Perm
    var n: Int
    inhale acc(this.f, wildcard) && acc(this.f, 1/4);
    inhale (n > 0)
    fresh(rd) {
<<<<<<< HEAD
        exhale acc(this.f, (1/2) - (1/4) + n*rd)
=======
        //:: UnexpectedError(exhale.failed:insufficient.permission, /silicon/issue/35/)
        exhale acc(this.f, (1/2) - ((1/4) - n*rd))
>>>>>>> eca562c1
    }
    //:: ExpectedError(assert.failed:assertion.false)
    //:: MissingError(assert.failed:assertion.false, /silicon/issue/35/)
    assert false
}

method t9(this: Ref)
{
    var rd: Perm
    var n: Int
    inhale acc(this.f, wildcard) && acc(this.f, 1/4);
    inhale (n > 0)
    fresh(rd) {
        //:: UnexpectedError(exhale.failed:insufficient.permission, /silicon/issue/35/)
        exhale acc(this.f, (1/4) - ((-100)*rd))
    }
    //:: ExpectedError(assert.failed:assertion.false)
    //:: MissingError(assert.failed:assertion.false, /silicon/issue/35/)
    assert false
}<|MERGE_RESOLUTION|>--- conflicted
+++ resolved
@@ -140,12 +140,8 @@
     inhale acc(this.f, wildcard) && acc(this.f, 1/4);
     inhale (n > 0)
     fresh(rd) {
-<<<<<<< HEAD
+        //:: UnexpectedError(exhale.failed:insufficient.permission, /silicon/issue/35/)
         exhale acc(this.f, (1/2) - (1/4) + n*rd)
-=======
-        //:: UnexpectedError(exhale.failed:insufficient.permission, /silicon/issue/35/)
-        exhale acc(this.f, (1/2) - ((1/4) - n*rd))
->>>>>>> eca562c1
     }
     //:: ExpectedError(assert.failed:assertion.false)
     //:: MissingError(assert.failed:assertion.false, /silicon/issue/35/)
