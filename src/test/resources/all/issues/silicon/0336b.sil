// Any copyright is dedicated to the Public Domain.
// http://creativecommons.org/publicdomain/zero/1.0/


field parent : Ref
field rank : Int

predicate uf_bank(b:Set[Ref])
{ (forall l:Ref :: {l in b} l in b ==>
    acc(l.parent) && acc(l.rank) && 0 <= l.rank) &&
  (forall l:Ref :: {l.parent} l in b && l.parent != null ==>
    l.parent in b && l.parent.rank > l.rank)
}

method bad(b:Set[Ref],l:Ref)
  requires uf_bank(b)
  requires l in b
  ensures false
{
  unfold uf_bank(b);
  fold uf_bank(b);
  //:: ExpectedOutput(assert.failed:assertion.false)
  assert
    let n == (unfolding uf_bank(b) in l.rank) in
    n > n
}

method veryBad()
  ensures false
{
  var l : Ref;
  l := new(parent,rank);
  l.parent := null;
  l.rank := 0;
  //:: UnexpectedOutput(fold.failed:insufficient.permission, /carbon/issue/237/)
<<<<<<< HEAD
=======
  ////:: UnexpectedOutput(fold.failed:assertion.false, /carbon/issue/237/)
>>>>>>> 764b2dc4
  fold uf_bank(Set(l));
  bad(Set(l),l);
}

<|MERGE_RESOLUTION|>--- conflicted
+++ resolved
@@ -1,43 +1,40 @@
-// Any copyright is dedicated to the Public Domain.
-// http://creativecommons.org/publicdomain/zero/1.0/
-
-
-field parent : Ref
-field rank : Int
-
-predicate uf_bank(b:Set[Ref])
-{ (forall l:Ref :: {l in b} l in b ==>
-    acc(l.parent) && acc(l.rank) && 0 <= l.rank) &&
-  (forall l:Ref :: {l.parent} l in b && l.parent != null ==>
-    l.parent in b && l.parent.rank > l.rank)
-}
-
-method bad(b:Set[Ref],l:Ref)
-  requires uf_bank(b)
-  requires l in b
-  ensures false
-{
-  unfold uf_bank(b);
-  fold uf_bank(b);
-  //:: ExpectedOutput(assert.failed:assertion.false)
-  assert
-    let n == (unfolding uf_bank(b) in l.rank) in
-    n > n
-}
-
-method veryBad()
-  ensures false
-{
-  var l : Ref;
-  l := new(parent,rank);
-  l.parent := null;
-  l.rank := 0;
-  //:: UnexpectedOutput(fold.failed:insufficient.permission, /carbon/issue/237/)
-<<<<<<< HEAD
-=======
-  ////:: UnexpectedOutput(fold.failed:assertion.false, /carbon/issue/237/)
->>>>>>> 764b2dc4
-  fold uf_bank(Set(l));
-  bad(Set(l),l);
-}
-
+// Any copyright is dedicated to the Public Domain.
+// http://creativecommons.org/publicdomain/zero/1.0/
+
+
+field parent : Ref
+field rank : Int
+
+predicate uf_bank(b:Set[Ref])
+{ (forall l:Ref :: {l in b} l in b ==>
+    acc(l.parent) && acc(l.rank) && 0 <= l.rank) &&
+  (forall l:Ref :: {l.parent} l in b && l.parent != null ==>
+    l.parent in b && l.parent.rank > l.rank)
+}
+
+method bad(b:Set[Ref],l:Ref)
+  requires uf_bank(b)
+  requires l in b
+  ensures false
+{
+  unfold uf_bank(b);
+  fold uf_bank(b);
+  //:: ExpectedOutput(assert.failed:assertion.false)
+  assert
+    let n == (unfolding uf_bank(b) in l.rank) in
+    n > n
+}
+
+method veryBad()
+  ensures false
+{
+  var l : Ref;
+  l := new(parent,rank);
+  l.parent := null;
+  l.rank := 0;
+  //:: UnexpectedOutput(fold.failed:insufficient.permission, /carbon/issue/237/)
+  ////:: UnexpectedOutput(fold.failed:assertion.false, /carbon/issue/237/)
+  fold uf_bank(Set(l));
+  bad(Set(l),l);
+}
+