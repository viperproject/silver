field f: Int

<<<<<<< HEAD
method split(p: Perm, i:Int) returns (q: Perm) {
  q := i/2

  if (i > 0) {
      q := i/i
  }
  
  q := p/i 
  //:: ExpectedOutput(assignment.failed:division.by.zero)
  
//  q := p\2 // expected Int, but got Perm  AND  expected Perm, but got Int
=======
method split(p: Perm, i: Int) returns (q: Perm)
  requires p > none && i > 0
{
  q := p/i
  assert q > none

  q := i/i
  assert q == write
}

method test01(i: Int) returns (q: Perm) {
  //:: ExpectedOutput(assignment.failed:division.by.zero)
  q := i/i
}

method test02(p: Perm, i: Int) returns (q: Perm) {
  //:: ExpectedOutput(assignment.failed:division.by.zero)
  q := p/i
}
>>>>>>> cd1cc232

method test03(p: Perm, i: Int) returns (q: Perm)
  requires p > none && i != 0
{
  q := p/i

  //:: ExpectedOutput(assert.failed:assertion.false)
  assert q > none
    /* p is known to be greater than none, but i might be negative */
}

method test04(p: Perm, i: Int) returns (q: Perm)
  requires i > 0
{
  q := p/i
  //:: ExpectedOutput(assert.failed:assertion.false)
  assert q > none
    /* i is known to be greater than zero, but p could be none */
}

method test05(p: Perm, i: Int, r: Ref) returns (q: Perm)
  requires i > 0 && acc(r.f, p)
{
  q := p/i
  assert q > none
}

//method test06(p: Perm) returns (q: Perm) {
//  q := p\2 // expected Int, but got Perm  AND  expected Perm, but got Int
//}<|MERGE_RESOLUTION|>--- conflicted
+++ resolved
@@ -1,27 +1,22 @@
 field f: Int
 
-<<<<<<< HEAD
-method split(p: Perm, i:Int) returns (q: Perm) {
+method split(p: Perm, i: Int) returns (q: Perm)
+  requires p > none && i > 0
+{
   q := i/2
 
   if (i > 0) {
+  q := p/i
+  assert q > none
+
       q := i/i
+  assert q == write
+}
   }
   
   q := p/i 
   //:: ExpectedOutput(assignment.failed:division.by.zero)
   
-//  q := p\2 // expected Int, but got Perm  AND  expected Perm, but got Int
-=======
-method split(p: Perm, i: Int) returns (q: Perm)
-  requires p > none && i > 0
-{
-  q := p/i
-  assert q > none
-
-  q := i/i
-  assert q == write
-}
 
 method test01(i: Int) returns (q: Perm) {
   //:: ExpectedOutput(assignment.failed:division.by.zero)
@@ -32,7 +27,6 @@
   //:: ExpectedOutput(assignment.failed:division.by.zero)
   q := p/i
 }
->>>>>>> cd1cc232
 
 method test03(p: Perm, i: Int) returns (q: Perm)
   requires p > none && i != 0
