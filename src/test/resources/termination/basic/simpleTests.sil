--- conflicted
+++ resolved
@@ -1,40 +1,37 @@
-<<<<<<< HEAD
-=======
-// Any copyright is dedicated to the Public Domain.
-// http://creativecommons.org/publicdomain/zero/1.0/
-
->>>>>>> b00fc773
-import "../decreaseOrder/int_decreases.sil"
-
-function fun1(x: Int): Int
-decreases x+10
-{
-  x > -10 ? fun1(x-1) : 6
-}
-
-function fun2(x: Int): Int
-decreases x+x
-{
-  x > 5 ? (
-    x > 10 ? fun2(x-2) : fun2(x-1))
-  : 1
-}
-
-function fun3(x:Int, y:Int): Int
-requires x>0 && y>0
-decreases x
-{
-    y >=x ? 8 : fun3(y,y)
-}
-
-function fun4(x:Int, y:Int): Int
-decreases x,y
-{
-    x < 5 || y<8 ? 10 : fun4(x-2, y-3)
-}
-
-function fun5(x:Int): Int
-decreases -x+12
-{
-    x<10 ? fun5(x+2) : 7
+// Any copyright is dedicated to the Public Domain.
+// http://creativecommons.org/publicdomain/zero/1.0/
+
+import "../decreaseOrder/int_decreases.sil"
+
+function fun1(x: Int): Int
+decreases x+10
+{
+  x > -10 ? fun1(x-1) : 6
+}
+
+function fun2(x: Int): Int
+decreases x+x
+{
+  x > 5 ? (
+    x > 10 ? fun2(x-2) : fun2(x-1))
+  : 1
+}
+
+function fun3(x:Int, y:Int): Int
+requires x>0 && y>0
+decreases x
+{
+    y >=x ? 8 : fun3(y,y)
+}
+
+function fun4(x:Int, y:Int): Int
+decreases x,y
+{
+    x < 5 || y<8 ? 10 : fun4(x-2, y-3)
+}
+
+function fun5(x:Int): Int
+decreases -x+12
+{
+    x<10 ? fun5(x+2) : 7
 }