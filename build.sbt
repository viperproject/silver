--- conflicted
+++ resolved
@@ -1,40 +1,36 @@
-
-name := "silver"
-
-organization  := "viper"
-
-version := "0.1-SNAPSHOT"
-
-scalaVersion := "2.10.4"
-
-libraryDependencies += "org.scalatest" %% "scalatest" % "1.9.1"
-
-<<<<<<< HEAD
-libraryDependencies += "com.googlecode.kiama" % "kiama_2.11" % "1.8.0"
-=======
-libraryDependencies += "com.googlecode.kiama" % "kiama_2.10" % "1.5.1"
->>>>>>> ef80ea58
-
-libraryDependencies += "org.rogach" %% "scallop" % "0.9.4"
-
-libraryDependencies += "org.jgrapht" % "jgrapht-core" % "0.9.0"
-
-//libraryDependencies += "org.jgrapht" % "jgrapht-ext" % "0.9.0"
-
-libraryDependencies += "commons-io" % "commons-io" % "2.4"
-
-libraryDependencies += "org.scala-lang.modules" %% "scala-parser-combinators" % "1.0.2"
-
-scalacOptions += "-deprecation"
-
-scalacOptions += "-feature"
-
-scalacOptions += "-unchecked"
-
-scalacOptions += "-Dscalac.patmat.analysisBudget=40960"
-
-// Make publish-local also create a test artifact, i.e., put a jar-file into the local Ivy
-// repository that contains all classes and resources relevant for testing.
-// Other projects, e.g., Carbon or Silicon, can then depend on the Sil test artifact, which
-// allows them to access the Sil test suite.
-publishArtifact in (Test, packageBin) := true
+
+name := "silver"
+
+organization  := "viper"
+
+version := "0.1-SNAPSHOT"
+
+scalaVersion := "2.11.4"
+
+libraryDependencies += "org.scalatest" %% "scalatest" % "2.2.1"
+
+libraryDependencies += "com.googlecode.kiama" % "kiama_2.11" % "1.8.0"
+
+libraryDependencies += "org.rogach" %% "scallop" % "0.9.5"
+
+libraryDependencies += "org.jgrapht" % "jgrapht-core" % "0.9.0"
+
+//libraryDependencies += "org.jgrapht" % "jgrapht-ext" % "0.9.0"
+
+libraryDependencies += "org.scala-lang.modules" %% "scala-parser-combinators" % "1.0.2"
+
+libraryDependencies += "commons-io" % "commons-io" % "2.4"
+
+scalacOptions += "-deprecation"
+
+scalacOptions += "-feature"
+
+scalacOptions += "-unchecked"
+
+scalacOptions += "-Dscalac.patmat.analysisBudget=40960"
+
+// Make publish-local also create a test artifact, i.e., put a jar-file into the local Ivy
+// repository that contains all classes and resources relevant for testing.
+// Other projects, e.g., Carbon or Silicon, can then depend on the Sil test artifact, which
+// allows them to access the Sil test suite.
+publishArtifact in (Test, packageBin) := true